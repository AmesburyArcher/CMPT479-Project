--- conflicted
+++ resolved
@@ -9,8 +9,6 @@
  * @brief computeMinimumExpectedDataflow
  ** ------------------------------------------------------------------------------------------------------------- */
 void PipelineAnalysis::computeMinimumExpectedDataflow(PartitionGraph & P) {
-<<<<<<< HEAD
-=======
 
     const auto cfg = Z3_mk_config();
     Z3_set_param_value(cfg, "model", "true");
@@ -59,23 +57,13 @@
 
     std::vector<Z3_ast> VarList(m);
 
-    for (unsigned partition = 1; partition < numOfPartitions; ++partition) {
-        PartitionData & N = P[partition];
-        const auto & K = N.Kernels;
-//        auto rootVar = Z3_mk_fresh_const(ctx, nullptr, intType);
-//        hard_assert(Z3_mk_ge(ctx, rootVar, ONE));
-//        if (in_degree(partition, P) == 0) {
-//            assert (K.size() == 1);
-//            for (const auto u : K) {
-//                VarList[u] = rootVar;
-//            }
-//        } else {
-            for (const auto u : K) {
-                auto repVar = Z3_mk_fresh_const(ctx, nullptr, intType);
-                hard_assert(Z3_mk_ge(ctx, repVar, ONE));
-                VarList[u] = repVar; // multiply(rootVar, repVar);
-            }
-//        }
+    for (unsigned partition = 0; partition < numOfPartitions; ++partition) {
+        const PartitionData & N = P[partition];
+        for (const auto u : N.Kernels) {
+            auto repVar = Z3_mk_fresh_const(ctx, nullptr, intType);
+            hard_assert(Z3_mk_ge(ctx, repVar, ONE));
+            VarList[u] = repVar; // multiply(rootVar, repVar);
+        }
     }
 
     #warning Verify min dataflow considers multiple inputs of differing rates
@@ -113,6 +101,8 @@
 
                     const auto sum = rate.getLowerBound() + rate.getUpperBound();
                     const auto expectedOutput = sum * Rational{strideSize, 2};
+
+                    assert (VarList[producer]);
 
                     const Z3_ast expOutRate = multiply(VarList[producer], constant_real(expectedOutput));
 
@@ -170,7 +160,7 @@
 
     const auto model = Z3_optimize_get_model(ctx, solver);
     Z3_model_inc_ref(ctx, model);
-    for (unsigned partition = 1; partition < numOfPartitions; ++partition) {
+    for (unsigned partition = 0; partition < numOfPartitions; ++partition) {
         PartitionData & N = P[partition];
         const auto & K = N.Kernels;
         const auto n = K.size();
@@ -202,12 +192,10 @@
  * @brief computeMaximumExpectedDataflow
  ** ------------------------------------------------------------------------------------------------------------- */
 void PipelineAnalysis::computeMaximumExpectedDataflow() {
->>>>>>> 92d0ccef
 
     const auto cfg = Z3_mk_config();
     Z3_set_param_value(cfg, "model", "true");
     Z3_set_param_value(cfg, "proof", "false");
-
     const auto ctx = Z3_mk_context(cfg);
     Z3_del_config(cfg);
     const auto solver = Z3_mk_optimize(ctx);
@@ -215,7 +203,6 @@
 
     auto hard_assert = [&](Z3_ast c) {
         Z3_optimize_assert(ctx, solver, c);
-<<<<<<< HEAD
     };
 
     auto soft_assert = [&](Z3_ast c) {
@@ -232,26 +219,6 @@
 
     const auto intType = Z3_mk_int_sort(ctx);
 
-    auto constant_real = [&](const Rational value) {
-        assert (value.numerator() > 0);
-        return Z3_mk_real(ctx, value.numerator(), value.denominator());
-=======
-    };
-
-    auto soft_assert = [&](Z3_ast c) {
-        Z3_optimize_assert_soft(ctx, solver, c, "1", nullptr);
-    };
-
-    auto check = [&]() -> Z3_lbool {
-        #if Z3_VERSION_INTEGER >= LLVM_VERSION_CODE(4, 5, 0)
-        return Z3_optimize_check(ctx, solver, 0, nullptr);
-        #else
-        return Z3_optimize_check(ctx, solver);
-        #endif
-    };
-
-    const auto intType = Z3_mk_int_sort(ctx);
-
     const auto realType = Z3_mk_real_sort(ctx);
 
     auto constant_real = [&](const Rational & value) {
@@ -264,161 +231,18 @@
 
     auto minimum = [&](const BufferPort & rate) {
         return constant_real(rate.Minimum);
->>>>>>> 92d0ccef
     };
 
     auto multiply =[&](Z3_ast X, Z3_ast Y) {
-        assert (X);
-        assert (Y);
         Z3_ast args[2] = { X, Y };
         return Z3_mk_mul(ctx, 2, args);
     };
 
-<<<<<<< HEAD
-    const auto ONE = Z3_mk_int(ctx, 1, intType);
-
-    const auto numOfPartitions = num_vertices(P);
-
-    const auto m = num_vertices(Relationships);
-=======
     const auto firstKernel = out_degree(PipelineInput, mBufferGraph) == 0 ? FirstKernel : PipelineInput;
     const auto lastKernel = in_degree(PipelineOutput, mBufferGraph) == 0 ? LastKernel : PipelineOutput;
->>>>>>> 92d0ccef
-
-    std::vector<Z3_ast> VarList(m);
-
-<<<<<<< HEAD
-    for (unsigned partition = 1; partition < numOfPartitions; ++partition) {
-        PartitionData & N = P[partition];
-        const auto & K = N.Kernels;
-//        auto rootVar = Z3_mk_fresh_const(ctx, nullptr, intType);
-//        hard_assert(Z3_mk_ge(ctx, rootVar, ONE));
-//        if (in_degree(partition, P) == 0) {
-//            assert (K.size() == 1);
-//            for (const auto u : K) {
-//                VarList[u] = rootVar;
-//            }
-//        } else {
-            for (const auto u : K) {
-                auto repVar = Z3_mk_fresh_const(ctx, nullptr, intType);
-                hard_assert(Z3_mk_ge(ctx, repVar, ONE));
-                VarList[u] = repVar; // multiply(rootVar, repVar);
-            }
-//        }
-    }
-
-    #warning Verify min dataflow considers multiple inputs of differing rates
-
-    for (unsigned producerPartitionId = 1; producerPartitionId < numOfPartitions; ++producerPartitionId) {
-        PartitionData & N = P[producerPartitionId];
-        const auto & K = N.Kernels;
-
-        for (const auto producer : K) {
-
-            const RelationshipNode & producerNode = Relationships[producer];
-            assert (producerNode.Type == RelationshipNode::IsKernel);
-
-            const auto strideSize = producerNode.Kernel->getStride();
-
-            assert (Relationships[producer].Type == RelationshipNode::IsKernel);
-            for (const auto e : make_iterator_range(out_edges(producer, Relationships))) {
-                const auto binding = target(e, Relationships);
-                if (Relationships[binding].Type == RelationshipNode::IsBinding) {
-                    const auto f = first_out_edge(binding, Relationships);
-                    assert (Relationships[f].Reason != ReasonType::Reference);
-                    const auto streamSet = target(f, Relationships);
-                    assert (Relationships[streamSet].Type == RelationshipNode::IsRelationship);
-                    assert (isa<StreamSet>(Relationships[streamSet].Relationship));
-
-                    const RelationshipNode & output = Relationships[binding];
-                    assert (output.Type == RelationshipNode::IsBinding);
-
-                    const Binding & outputBinding = output.Binding;
-                    const ProcessingRate & rate = outputBinding.getRate();
-                    // ignore unknown output rates; we cannot reason about them here.
-                    if (LLVM_LIKELY(rate.isUnknown())) {
-                        continue;
-                    }
-
-                    const auto sum = rate.getLowerBound() + rate.getUpperBound();
-                    const auto expectedOutput = sum * Rational{strideSize, 2};
-
-                    const Z3_ast expOutRate = multiply(VarList[producer], constant_real(expectedOutput));
-
-                    for (const auto e : make_iterator_range(out_edges(streamSet, Relationships))) {
-                        const auto binding = target(e, Relationships);
-                        const RelationshipNode & input = Relationships[binding];
-                        if (LLVM_LIKELY(input.Type == RelationshipNode::IsBinding)) {
-                            const auto f = first_out_edge(binding, Relationships);
-                            assert (Relationships[f].Reason != ReasonType::Reference);
-                            const unsigned consumer = target(f, Relationships);
-
-                            const Binding & inputBinding = input.Binding;
-                            const ProcessingRate & rate = inputBinding.getRate();
-
-                            const auto c = PartitionIds.find(consumer);
-                            assert (c != PartitionIds.end());
-                            const auto consumerPartitionId = c->second;
-                            assert (producerPartitionId <= consumerPartitionId);
-
-                            const RelationshipNode & node = Relationships[consumer];
-                            assert (node.Type == RelationshipNode::IsKernel);
-
-                            if (LLVM_LIKELY(!rate.isGreedy())) {
-
-                                const auto strideSize = node.Kernel->getStride();
-                                const auto sum = rate.getLowerBound() + rate.getUpperBound();
-                                const auto expectedInput = sum * Rational{strideSize, 2};
-                                assert (VarList[consumer]);
-                                const Z3_ast expInRate = multiply(VarList[consumer], constant_real(expectedInput));
-
-                                if (producerPartitionId == consumerPartitionId && rate.isFixed()) {
-                                    hard_assert(Z3_mk_eq(ctx, expOutRate, expInRate));
-                                } else {
-                                    hard_assert(Z3_mk_ge(ctx, expOutRate, expInRate));
-                                    soft_assert(Z3_mk_eq(ctx, expOutRate, expInRate));
-//                                    Z3_ast args[2] = { expOutRate, expInRate };
-//                                    const auto diff = Z3_mk_sub(ctx, 2, args);
-//                                    Z3_optimize_minimize(ctx, solver, diff);
-                                }
-                            }
-                        }
-                    }
-
-                }
-            }
-        }
-    }
-
-    #warning ADD LENGTH EQUALITY ASSERTIONS HERE
-
-    if (LLVM_UNLIKELY(check() == Z3_L_FALSE)) {
-        assert (false);
-        report_fatal_error("Z3 failed to find a solution to minimum expected dataflow problem");
-    }
-
-    const auto model = Z3_optimize_get_model(ctx, solver);
-    Z3_model_inc_ref(ctx, model);
-    for (unsigned partition = 1; partition < numOfPartitions; ++partition) {
-        PartitionData & N = P[partition];
-        const auto & K = N.Kernels;
-        const auto n = K.size();
-        N.Repetitions.resize(n);
-        for (unsigned i = 0; i < n; ++i) {
-            Z3_ast value;
-            if (LLVM_UNLIKELY(Z3_model_eval(ctx, model, VarList[K[i]], Z3_L_TRUE, &value) != Z3_L_TRUE)) {
-                report_fatal_error("Unexpected Z3 error when attempting to obtain value from model!");
-            }
-
-            Z3_int64 num, denom;
-            if (LLVM_UNLIKELY(Z3_get_numeral_rational_int64(ctx, value, &num, &denom) != Z3_L_TRUE)) {
-                report_fatal_error("Unexpected Z3 error when attempting to convert model value to number!");
-            }
-            assert (num > 0 && denom == 1);
-            N.Repetitions[i] = num;
-        }
-
-=======
+
+    std::vector<Z3_ast> VarList(LastStreamSet + 1);
+
     bool useIntNumbers = true;
 
 retry:
@@ -583,524 +407,6 @@
             const auto y = ceiling(Rational{num, denom * x});
             MaximumNumOfStrides[kernel]  = y * x;
         }
->>>>>>> 92d0ccef
-
-
-    }
-    Z3_model_dec_ref(ctx, model);
-
-    Z3_optimize_dec_ref(ctx, solver);
-    Z3_del_context(ctx);
-<<<<<<< HEAD
-
-}
-
-/** ------------------------------------------------------------------------------------------------------------- *
- * @brief computeMaximumExpectedDataflow
- ** ------------------------------------------------------------------------------------------------------------- */
-void PipelineAnalysis::computeMaximumExpectedDataflow() {
-=======
-    Z3_reset_memory();
-
-}
-
-/** ------------------------------------------------------------------------------------------------------------- *
- * @brief identifyInterPartitionSymbolicRates
- ** ------------------------------------------------------------------------------------------------------------- */
-void PipelineAnalysis::identifyInterPartitionSymbolicRates() {
-
-#if 0
->>>>>>> 92d0ccef
-
-    const auto cfg = Z3_mk_config();
-    Z3_set_param_value(cfg, "model", "true");
-    Z3_set_param_value(cfg, "proof", "false");
-    const auto ctx = Z3_mk_context(cfg);
-    Z3_del_config(cfg);
-<<<<<<< HEAD
-    const auto solver = Z3_mk_optimize(ctx);
-    Z3_optimize_inc_ref(ctx, solver);
-
-    auto hard_assert = [&](Z3_ast c) {
-        Z3_optimize_assert(ctx, solver, c);
-    };
-
-    auto soft_assert = [&](Z3_ast c) {
-        Z3_optimize_assert_soft(ctx, solver, c, "1", nullptr);
-    };
-
-    auto check = [&]() -> Z3_lbool {
-        #if Z3_VERSION_INTEGER >= LLVM_VERSION_CODE(4, 5, 0)
-        return Z3_optimize_check(ctx, solver, 0, nullptr);
-        #else
-        return Z3_optimize_check(ctx, solver);
-        #endif
-    };
-
-    const auto intType = Z3_mk_int_sort(ctx);
-
-    const auto realType = Z3_mk_real_sort(ctx);
-
-    auto constant_real = [&](const Rational & value) {
-        return Z3_mk_real(ctx, value.numerator(), value.denominator());
-    };
-
-    auto maximum = [&](const BufferPort & rate) {
-        return constant_real(rate.Maximum);
-    };
-
-    auto minimum = [&](const BufferPort & rate) {
-        return constant_real(rate.Minimum);
-    };
-=======
-
-    const auto tQE = Z3_mk_tactic(ctx, "qe");
-    Z3_tactic_inc_ref (ctx, tQE);
-    const auto tSMT = Z3_mk_tactic(ctx, "smt");
-    Z3_tactic_inc_ref (ctx, tSMT);
-    const auto tactics = Z3_tactic_and_then (ctx, tQE, tSMT);
-    const auto solver = Z3_mk_solver_from_tactic(ctx, tactics);
-    Z3_solver_inc_ref(ctx, solver);
-    Z3_tactic_dec_ref (ctx, tQE);
-    Z3_tactic_dec_ref (ctx, tSMT);
-
-    Z3_params params = Z3_mk_params(ctx);
-    Z3_params_inc_ref(ctx, params);
-
-    Z3_symbol r = Z3_mk_string_symbol(ctx, ":timeout");
-    Z3_params_set_uint(ctx, params, r, 5000);
-    Z3_solver_set_params(ctx, solver, params);
-    Z3_params_dec_ref(ctx, params);
-
-
-    const auto intType = Z3_mk_int_sort(ctx);
-
-    auto constant_real = [&](const Rational & value) {
-        if (value.denominator() == 1) {
-            return Z3_mk_int(ctx, value.numerator(), intType);
-        } else {
-            return Z3_mk_real(ctx, value.numerator(), value.denominator());
-        }
-    };
-
-    auto multiply =[&](Z3_ast X, Z3_ast Y) {
-        Z3_ast args[2] = { X, Y };
-        return Z3_mk_mul(ctx, 2, args);
-    };
-
-    auto hard_assert = [&](Z3_ast c) {
-        Z3_solver_assert(ctx, solver, c);
-    };
-
-    std::vector<Z3_ast> VarList(LastStreamSet + 1);
->>>>>>> 92d0ccef
-
-    std::vector<Z3_ast> PartitionVarList(PartitionCount);
-
-<<<<<<< HEAD
-=======
-    std::vector<Z3_app> vars;
-
-    const auto ONE = Z3_mk_int(ctx, 1, intType);
-
->>>>>>> 92d0ccef
-    const auto firstKernel = out_degree(PipelineInput, mBufferGraph) == 0 ? FirstKernel : PipelineInput;
-    const auto lastKernel = in_degree(PipelineOutput, mBufferGraph) == 0 ? LastKernel : PipelineOutput;
-
-    BEGIN_SCOPED_REGION
-
-<<<<<<< HEAD
-    bool useIntNumbers = true;
-
-retry:
-
-    Z3_optimize_push(ctx, solver);
-
-    const auto ONE = constant_real(1);
-    const auto TWO = constant_real(2);
-
-    BEGIN_SCOPED_REGION
-
-    auto make_partition_vars = [&](const unsigned first, const unsigned last) {
-        auto rootVar = Z3_mk_fresh_const(ctx, nullptr, useIntNumbers ? intType : realType);
-        hard_assert(Z3_mk_ge(ctx, rootVar, ONE));
-        hard_assert(Z3_mk_le(ctx, rootVar, TWO));
-        for (auto kernel = first; kernel <= last; ++kernel) {
-            VarList[kernel] = multiply(rootVar, constant_real(MinimumNumOfStrides[kernel]));
-        }
-=======
-    auto make_partition_vars = [&](const unsigned first, const unsigned last) {
-
-        const auto & expectedBase = ExpectedNumOfStrides[first];
-        assert (expectedBase.numerator() >= 1);
-        auto rootVar = Z3_mk_fresh_const(ctx, nullptr, intType);
-        VarList[first] = rootVar;
-
-        Z3_solver_assert(ctx, solver, Z3_mk_ge(ctx, rootVar, ONE));
-        assert (MaximumNumOfStrides.size() > first);
-        const auto max = constant_real(MaximumNumOfStrides[first]);
-        Z3_solver_assert(ctx, solver, Z3_mk_le(ctx, rootVar, max));
-
-        if (in_degree(first, mBufferGraph) == 0) {
-            vars.push_back((Z3_app)rootVar);
-        }
-
-        for (auto kernel = first + 1U; kernel <= last; ++kernel) {
-            const auto r = ExpectedNumOfStrides[kernel] / expectedBase;
-            auto kernelVar = rootVar;
-            if (LLVM_UNLIKELY(r != Rational{1})) {
-                kernelVar = multiply(kernelVar, constant_real(r));
-            }
-            VarList[kernel] = kernelVar;
-        }
-
-        return rootVar;
-
->>>>>>> 92d0ccef
-    };
-
-    auto currentPartitionId = KernelPartitionId[firstKernel];
-    auto firstKernelInPartition = firstKernel;
-    for (auto kernel = (firstKernel + 1U); kernel <= lastKernel; ++kernel) {
-        const auto partitionId = KernelPartitionId[kernel];
-        if (partitionId != currentPartitionId) {
-<<<<<<< HEAD
-            make_partition_vars(firstKernelInPartition, kernel - 1U);
-=======
-            PartitionVarList[currentPartitionId] =
-                make_partition_vars(firstKernelInPartition, kernel - 1U);
->>>>>>> 92d0ccef
-            // set the first kernel for the next partition
-            firstKernelInPartition = kernel;
-            currentPartitionId = partitionId;
-        }
-    }
-<<<<<<< HEAD
-    if (firstKernelInPartition <= lastKernel) {
-        make_partition_vars(firstKernelInPartition, lastKernel);
-    }
-
-=======
-    if (LLVM_LIKELY(firstKernelInPartition <= lastKernel)) {
-        PartitionVarList[currentPartitionId] =
-            make_partition_vars(firstKernelInPartition, lastKernel);
-    }
->>>>>>> 92d0ccef
-    END_SCOPED_REGION
-
-
-<<<<<<< HEAD
-        const auto partitionId = KernelPartitionId[kernel];
-
-        const auto stridesPerSegmentVar = VarList[kernel];
-        assert (stridesPerSegmentVar);
-
-        unsigned numOfGreedyRates = 0;
-
-        for (const auto input : make_iterator_range(in_edges(kernel, mBufferGraph))) {
-            const auto streamSet = source(input, mBufferGraph);
-            const auto producer = parent(streamSet, mBufferGraph);
-
-            // we're only interested in inter-partition dataflow here
-            if (KernelPartitionId[producer] == partitionId) {
-                continue;
-            }
-=======
-
-    flat_map<unsigned, Z3_ast> symbolicPopCountRateVar;
-
-    flat_map<unsigned, Z3_ast> IORateVarMap;
->>>>>>> 92d0ccef
-
-    flat_map<const StreamSet *, Z3_ast> streamSetVar;
-
-<<<<<<< HEAD
-            const auto producedRate = VarList[streamSet]; assert (producedRate);
-
-            if (LLVM_UNLIKELY(rate.isGreedy())) {
-                ++numOfGreedyRates;
-                // ideally we want to always have enough data to execute
-                soft_assert(Z3_mk_ge(ctx, producedRate, minimum(inputRate)));
-            } else { // Fixed, Bounded or Partial Sum
-                const auto consumedRate = multiply(stridesPerSegmentVar, minimum(inputRate));
-                hard_assert(Z3_mk_ge(ctx, producedRate, consumedRate));
-                Z3_ast args[2] = { producedRate, consumedRate };
-                const auto diff = Z3_mk_sub(ctx, 2, args);
-                Z3_optimize_minimize(ctx, solver, diff);
-=======
-    std::vector<std::vector<Z3_ast>> minConstraints(PartitionCount);
-
-    struct EdgeData {
-        RefWrapper<BufferPort> Port;
-        Z3_ast Expr = nullptr;
-
-        EdgeData() = default;
-        EdgeData(BufferPort & port, Z3_ast expr) : Port(port), Expr(expr) { }
-    };
-
-    using Graph = adjacency_list<hash_setS, vecS, bidirectionalS, no_property, EdgeData>;
-
-    Graph G(PartitionCount);
-
-    for (auto streamSet = FirstStreamSet; streamSet <= LastStreamSet; ++streamSet) {
-        const auto output = in_edge(streamSet, mBufferGraph);
-        const auto producer = source(output, mBufferGraph);
-        const auto prodPartId = KernelPartitionId[producer];
-
-
-        Z3_ast outRateExpr = nullptr;
-        unsigned streamSetVertex = 0;
-
-        for (const auto input : make_iterator_range(out_edges(streamSet, mBufferGraph))) {
-            const auto consumer = target(input, mBufferGraph);
-            const auto consPartId = KernelPartitionId[consumer];
-
-            // we're only interested in inter-partition relationships
-            if (prodPartId == consPartId) {
-                continue;
->>>>>>> 92d0ccef
-            }
-
-<<<<<<< HEAD
-        // Any kernel with all greedy rates must exhaust its input in a single iteration.
-        if (LLVM_UNLIKELY(numOfGreedyRates > 0 && numOfGreedyRates == in_degree(kernel, mBufferGraph))) {
-            hard_assert(Z3_mk_eq(ctx, stridesPerSegmentVar, ONE));
-        }
-
-        for (const auto output : make_iterator_range(out_edges(kernel, mBufferGraph))) {
-            const BufferPort & outputRate = mBufferGraph[output];
-            const Binding & binding = outputRate.Binding;
-            const ProcessingRate & rate = binding.getRate();
-            const auto streamSet = target(output, mBufferGraph);
-
-            assert (VarList[streamSet] == nullptr);
-
-            if (LLVM_UNLIKELY(rate.isUnknown())) {
-                // TODO: is there a better way to handle unknown outputs? This
-                // free variable represents the ideal amount of data to transfer
-                // to subsequent kernels but that isn't very meaningful here.
-                auto v = Z3_mk_fresh_const(ctx, nullptr, intType);
-                hard_assert(Z3_mk_ge(ctx, v, minimum(outputRate)));
-                VarList[streamSet] = v;
-            } else { // Fixed, Bounded or Partial Sum
-                VarList[streamSet] = multiply(stridesPerSegmentVar, maximum(outputRate));
-=======
-            auto calculateBaseSymbolicRateVar = [&](const unsigned kernel, const BufferPort & port)  {
-
-                const Z3_ast strideVar = VarList[kernel];
-                const Binding & binding = port.Binding;
-                const ProcessingRate & rate = binding.getRate();
-
-                Z3_ast expr = nullptr;
-
-                switch (rate.getKind()) {
-                    case RateId::Fixed:
-                        BEGIN_SCOPED_REGION
-                        expr = multiply(strideVar, constant_real(port.Minimum));
-                        END_SCOPED_REGION
-                        break;
-                    case RateId::Greedy:
-                        BEGIN_SCOPED_REGION
-                        assert ("greedy rate cannot be an output rate" && producer != kernel);
-                        assert (outRateExpr);
-                        expr = outRateExpr;
-                        END_SCOPED_REGION
-                        break;
-                    case RateId::Bounded:
-                        BEGIN_SCOPED_REGION
-                        assert (port.Minimum < port.Maximum);
-                        auto v = Z3_mk_fresh_const(ctx, nullptr, intType);
-                        vars.push_back((Z3_app)v);
-                        const auto lb = constant_real(port.Minimum);
-                        hard_assert(Z3_mk_ge(ctx, v, lb));
-                        const auto ub = constant_real(port.Maximum);
-                        hard_assert(Z3_mk_le(ctx, v, ub));
-                        expr = multiply(strideVar, v);
-                        END_SCOPED_REGION
-                        break;
-                    case RateId::Unknown:
-                        BEGIN_SCOPED_REGION
-                        auto v = Z3_mk_fresh_const(ctx, nullptr, intType);
-                        vars.push_back((Z3_app)v);
-                        const auto lb = constant_real(port.Minimum);
-                        hard_assert(Z3_mk_ge(ctx, v, lb));
-                        expr = multiply(strideVar, v);
-                        END_SCOPED_REGION
-                        break;
-                    case RateId::PartialSum:
-                        BEGIN_SCOPED_REGION
-                        const auto refStreamSet = getReferenceBufferVertex(kernel, port.Port);
-                        const auto f = symbolicPopCountRateVar.find(refStreamSet);
-                        Z3_ast symbolicRateVar;
-                        if (f == symbolicPopCountRateVar.end()) {
-                            symbolicRateVar = Z3_mk_fresh_const(ctx, nullptr, intType);
-                            const auto ZERO = Z3_mk_int(ctx, 0, intType);
-                            Z3_solver_assert(ctx, solver, Z3_mk_ge(ctx, symbolicRateVar, ZERO));
-                            vars.push_back((Z3_app)symbolicRateVar);
-                            symbolicPopCountRateVar.emplace(refStreamSet, symbolicRateVar);
-                        } else {
-                            symbolicRateVar = f->second;
-                        }
-                        Z3_ast args[2] = { symbolicRateVar, strideVar };
-                        expr = Z3_mk_mul(ctx, 2, args);
-                        END_SCOPED_REGION
-                        break;
-                    case RateId::Relative:
-                        BEGIN_SCOPED_REGION
-                        const auto refBinding = getReferenceBufferVertex(kernel, port.Port);
-                        const auto f = IORateVarMap.find(refBinding);
-                        assert ("relative rate occured before ref" && f != IORateVarMap.end());
-                        expr = f->second;
-                        assert ("failed to locate symbolic rate for relative rate?" && expr);
-                        if (rate.getLowerBound() != Rational{1}) {
-                            expr = multiply(expr, constant_real(rate.getLowerBound()) );
-                        }
-                        END_SCOPED_REGION
-                        break;
-                    default:
-                        llvm_unreachable("unknown rate type?");
-                }
-                assert (expr);
-
-                for (const Attribute & attr : binding.getAttributes()) {
-                    switch (attr.getKind()) {
-                        case AttrId::LookAhead:
-                            if (port.Port.Type == PortType::Output) {
-                                break;
-                            }
-                        case AttrId::Delayed:
-                            BEGIN_SCOPED_REGION
-                            Z3_ast args[2] = { expr, Z3_mk_int(ctx, attr.amount(), intType) };
-                            expr = Z3_mk_sub(ctx, 2, args);
-                            END_SCOPED_REGION
-                            break;
-                        case AttrId::Deferred:
-                            // A deferred output rate is closer to an bounded rate than a
-                            // countable rate but a deferred input rate simply means the
-                            // buffer must be dynamic.
-                            if (port.Port.Type == PortType::Output) {
-                                const auto deferred = Z3_mk_fresh_const(ctx, nullptr, intType);
-                                vars.push_back((Z3_app)deferred);
-                                hard_assert(Z3_mk_ge(ctx, deferred, Z3_mk_int(ctx, 0, intType)));
-                                hard_assert(Z3_mk_le(ctx, deferred, expr));
-                                expr = deferred;
-                            }
-                            break;
-                        case AttrId::BlockSize:
-                            BEGIN_SCOPED_REGION
-                            expr = Z3_mk_mod(ctx, expr, Z3_mk_int(ctx, attr.amount(), intType) );
-                            END_SCOPED_REGION
-                            break;
-                        default: break;
-                    }
-                }
-
-                return expr;
-            };
-
-
-
-            // construct our output variable
-            if (outRateExpr == nullptr) {
-                auto & port = mBufferGraph[output];
-                outRateExpr = calculateBaseSymbolicRateVar(producer, port);
-                streamSetVertex = add_vertex(G);
-                add_edge(prodPartId, streamSetVertex, EdgeData{port, outRateExpr}, G);
-                IORateVarMap.emplace(streamSet, outRateExpr);
->>>>>>> 92d0ccef
-            }
-
-<<<<<<< HEAD
-    // Include any length equality assertions
-    if (!mLengthAssertions.empty()) {
-        flat_map<const StreamSet *, unsigned> M;
-
-        for (auto streamSet = FirstStreamSet; streamSet <= LastStreamSet; ++streamSet) {
-            const auto output = in_edge(streamSet, mBufferGraph);
-            const BufferPort & br = mBufferGraph[output];
-            const Binding & binding = br.Binding;
-            M.emplace(cast<StreamSet>(binding.getRelationship()), streamSet);
-        }
-
-        auto offset = [&](const StreamSet * streamSet) {
-            const auto f = M.find(streamSet);
-            assert (f != M.end());
-            return f->second;
-        };
-
-        for (const LengthAssertion & la : mLengthAssertions) {
-            const auto A = VarList[offset(la[0])];
-            const auto B = VarList[offset(la[1])];
-            soft_assert(Z3_mk_eq(ctx, A, B));
-        }
-    }
-
-    if (LLVM_UNLIKELY(check() == Z3_L_FALSE)) {
-        if (useIntNumbers) {
-            // Earlier versions of Z3 seem to have an issue working out a solution to some problems
-            // when using int-type variables. However, using real numbers generates an "infinite"
-            // number of potential solutions and takes considerably longer to finish. Thus we only
-            // fall back to using rational variables if this test fails.
-            Z3_optimize_pop(ctx, solver);
-            useIntNumbers = false;
-            goto retry;
-        }
-        report_fatal_error("Z3 failed to find a solution to the maximum permitted dataflow problem");
-    }
-
-    MaximumNumOfStrides.resize(PipelineOutput + 1);
-
-    const auto model = Z3_optimize_get_model(ctx, solver);
-    Z3_model_inc_ref(ctx, model);
-    for (auto kernel = firstKernel; kernel <= lastKernel; ++kernel) {
-=======
-            auto & port = mBufferGraph[input];
-
-            auto inRateExpr = calculateBaseSymbolicRateVar(consumer, port);
-            hard_assert(Z3_mk_eq(ctx, outRateExpr, inRateExpr));
-//            hard_assert(Z3_mk_ge(ctx, inRateExpr, ONE));
-
-            add_edge(streamSetVertex, consPartId, EdgeData{port, inRateExpr}, G);
-
-            auto & P = minConstraints[consPartId];
-            P.push_back(Z3_mk_div(ctx, outRateExpr, inRateExpr));
-
-        }
-
-    }
-
-
-
-
->>>>>>> 92d0ccef
-
-    if (!mLengthAssertions.empty()) {
-        flat_map<const StreamSet *, unsigned> M;
-
-<<<<<<< HEAD
-        for (auto streamSet = FirstStreamSet; streamSet <= LastStreamSet; ++streamSet) {
-            const auto output = in_edge(streamSet, mBufferGraph);
-            const BufferPort & br = mBufferGraph[output];
-            const Binding & binding = br.Binding;
-            M.emplace(cast<StreamSet>(binding.getRelationship()), streamSet);
-        }
-
-<<<<<<< HEAD
-        Z3_int64 num, denom;
-        if (LLVM_LIKELY(useIntNumbers)) {
-            if (LLVM_UNLIKELY(Z3_get_numeral_int64(ctx, value, &num) != Z3_L_TRUE)) {
-                report_fatal_error("Unexpected Z3 error when attempting to convert model value to number!");
-            }
-            MaximumNumOfStrides[kernel] = num;
-        } else {
-            if (LLVM_UNLIKELY(Z3_get_numeral_rational_int64(ctx, value, &num, &denom) != Z3_L_TRUE)) {
-                report_fatal_error("Unexpected Z3 error when attempting to convert model value to number!");
-            }
-
-            const auto x = MinimumNumOfStrides[kernel];
-            const auto y = ceiling(Rational{num, denom * x});
-            MaximumNumOfStrides[kernel]  = y * x;
-        }
 
 
     }
@@ -1208,165 +514,10 @@
     }
     END_SCOPED_REGION
 
-=======
-        auto offset = [&](const StreamSet * streamSet) {
-            const auto f = M.find(streamSet);
-            assert (f != M.end());
-            return f->second;
-        };
-
-        for (const LengthAssertion & la : mLengthAssertions) {
-            const auto A = VarList[offset(la[0])];
-            const auto B = VarList[offset(la[1])];
-            hard_assert(Z3_mk_eq(ctx, A, B));
-=======
-        Z3_int64 z3_num, z3_denom;
-        if (LLVM_UNLIKELY(Z3_get_numeral_rational_int64(ctx, value, &z3_num, &z3_denom) != Z3_L_TRUE)) {
-            report_fatal_error("Unexpected Z3 error when attempting to convert model value to number!");
-        }
-        assert (z3_num > 0);
-
-        const auto r = Rational{z3_num, z3_denom};
-        for (unsigned bound = LowerBound; bound <= UpperBound; ++bound) {
-            current[kernel][bound] = r;
->>>>>>> origin/master
-        }
-    }
-
-    if (LLVM_UNLIKELY(Z3_solver_check(ctx, solver) != Z3_L_TRUE)) {
-
-        errs() << "Z3 failed to find a solution to the core symbolic rate graph\n";
-
-        report_fatal_error("Z3 failed to find a solution to the core symbolic rate graph");
-    }
-
-//    for (unsigned i = 0; i < PartitionCount; ++i) {
-//        const auto & P = minConstraints[i];
-//        const auto n = P.size();
-//        if (n == 1) {
-//            hard_assert(Z3_mk_eq(ctx, PartitionVarList[i], P[0]));
-//        } else if (n > 1) {
-//            Z3_ast a = P[0];
-//            for (unsigned i = 1; i < n; ++i) {
-//                const auto b = P[i];
-//                const auto c = Z3_mk_lt(ctx, a, b);
-//                a = Z3_mk_ite(ctx, c, a, b);
-//            }
-//            hard_assert(Z3_mk_eq(ctx, PartitionVarList[i], a));
-//        }
-//    }
-
-//    if (LLVM_UNLIKELY(Z3_solver_check(ctx, solver)  != Z3_L_TRUE)) {
-
-//        errs() << "Z3 failed to find a solution to the connected symbolic rate graph\n";
-
-//        report_fatal_error("Z3 failed to find a solution to the connected symbolic rate graph");
-//    }
-
-    const auto m = num_edges(G);
-
-    adjacency_list<hash_setS, vecS, directedS> L;
-
-    Graph::edge_iterator begin, end;
-    std::tie(begin, end) = edges(G);
-
-<<<<<<< HEAD
-    auto ei = begin;
-=======
-                    Z3_int64 z3_num, z3_denom;
-                    if (LLVM_UNLIKELY(Z3_get_numeral_rational_int64(ctx, value, &z3_num, &z3_denom) != Z3_L_TRUE)) {
-                        report_fatal_error("Unexpected Z3 error when attempting to convert model value to number!");
-                    }
-                    assert (z3_num > 0);
-                    current[kernel][bound] = Rational{z3_num, z3_denom};
-                }
-                Z3_model_dec_ref(ctx, model);
->>>>>>> origin/master
-
-    enum ConstraintType {
-        EQ,
-        GT,
-        LT
-    };
-
-    for (unsigned i = 1; ++ei, i < m; ++i) {
-        EdgeData & A = G[*ei];
-        auto ej = begin;
-
-        for (unsigned j = 0; j < i; ++j, ++ej) {
-            EdgeData & B = G[*ej];
-
-            BEGIN_SCOPED_REGION
-            Z3_solver_push(ctx, solver);
-            const auto c = Z3_mk_eq(ctx, A.Expr, B.Expr);
-            hard_assert(Z3_mk_forall_const(ctx, 0, vars.size(), vars.data(), 0, nullptr, c));
-            const auto r = Z3_solver_check(ctx, solver);
-            errs() << Z3_ast_to_string(ctx, c) << "\nr=" << r << "\n";
-            if (r == Z3_L_TRUE) {
-                add_edge(i, j, L);
-                add_edge(j, i, L);
-                continue;
-            } else {
-                Z3_solver_pop(ctx, solver, 1);
-            }
-            END_SCOPED_REGION
-
-            BEGIN_SCOPED_REGION
-            Z3_solver_push(ctx, solver);
-            const auto c = Z3_mk_gt(ctx, A.Expr, B.Expr);
-            hard_assert(Z3_mk_forall_const(ctx, 0, vars.size(), vars.data(), 0, nullptr, c));
-            const auto r = Z3_solver_check(ctx, solver);
-            errs() << Z3_ast_to_string(ctx, c) << "\nr=" << r << "\n";
-            if (r == Z3_L_TRUE) {
-                // add_edge(i, j, L);
-                add_edge(j, i, L);
-                continue;
-            } else {
-                Z3_solver_pop(ctx, solver, 1);
-            }
-            END_SCOPED_REGION
-
-            BEGIN_SCOPED_REGION
-            Z3_solver_push(ctx, solver);
-            const auto c = Z3_mk_lt(ctx, A.Expr, B.Expr);
-            hard_assert(Z3_mk_forall_const(ctx, 0, vars.size(), vars.data(), 0, nullptr, c));
-            const auto r = Z3_solver_check(ctx, solver);
-            errs() << Z3_ast_to_string(ctx, c) << "\nr=" << r << "\n";
-            if (r == Z3_L_TRUE) {
-                add_edge(i, j, L);
-                // add_edge(j, i, L);
-                continue;
-            } else {
-                Z3_solver_pop(ctx, solver, 1);
-            }
-            END_SCOPED_REGION
-
-        }
-    }
-
-    printGraph(L, errs(), "L");
-
-    Z3_solver_dec_ref(ctx, solver);
-    Z3_del_context(ctx);
-    Z3_reset_memory();
-
-#endif
-
-}
-
-/** ------------------------------------------------------------------------------------------------------------- *
- * @brief computeMinimumStrideLengthForConsistentDataflow
- ** ------------------------------------------------------------------------------------------------------------- */
-void PipelineAnalysis::computeMinimumStrideLengthForConsistentDataflow() {
-#ifndef USE_EXPECTED_DATAFLOW_RATE_AS_MINUMUM_STRIDE_LENGTH
->>>>>>> 92d0ccef
-
-    // TODO: we already do this when scheduling. Organize the logic better to only do it once if this
-    // ends up being necessary for performance.s
+
 
     flat_map<unsigned, Z3_ast> symbolicPopCountRateVar;
 
-<<<<<<< HEAD
     flat_map<unsigned, Z3_ast> IORateVarMap;
 
     flat_map<const StreamSet *, Z3_ast> streamSetVar;
@@ -1539,32 +690,9 @@
 
 
 
-=======
-    auto make_partition_vars = [&](const unsigned first, const unsigned last) {
-        auto gcd = MinimumNumOfStrides[first];
-        for (auto i = first + 1; i <= last; ++i) {
-            gcd = boost::gcd(gcd, MinimumNumOfStrides[i]);
-        }
-        if (gcd > 1) {
-            for (auto i = first; i <= last; ++i) {
-                MinimumNumOfStrides[i] /= gcd;
-            }
-        }
-    };
-
-    auto currentPartitionId = KernelPartitionId[firstKernel];
-    auto firstKernelInPartition = firstKernel;
-    for (auto kernel = (firstKernel + 1U); kernel <= lastKernel; ++kernel) {
-        const auto partitionId = KernelPartitionId[kernel];
-        if (partitionId != currentPartitionId) {
-            make_partition_vars(firstKernelInPartition, kernel - 1U);
-            // set the first kernel for the next partition
-            firstKernelInPartition = kernel;
-            currentPartitionId = partitionId;
->>>>>>> 92d0ccef
-        }
-    }
-<<<<<<< HEAD
+        }
+
+    }
 
 
 
@@ -1710,15 +838,6 @@
 
 }
 
-=======
-    if (firstKernelInPartition <= lastKernel) {
-        make_partition_vars(firstKernelInPartition, lastKernel);
-    }
-
-#endif
-}
-
->>>>>>> 92d0ccef
 } // end of kernel namespace
 
 #endif // DATAFLOW_ANALYSIS_HPP