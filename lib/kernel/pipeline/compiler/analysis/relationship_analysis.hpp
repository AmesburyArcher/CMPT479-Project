#ifndef PIPELINE_ANALYSIS_HPP
#define PIPELINE_ANALYSIS_HPP

#include "pipeline_analysis.hpp"
#include "lexographic_ordering.hpp"
#include "../internal/popcount_kernel.h"
#include "../internal/regionselectionkernel.h"
#include <boost/graph/topological_sort.hpp>
#include <llvm/Support/ErrorHandling.h>

namespace kernel {

// TODO: support call bindings that produce output that are inputs of
// other call bindings or become scalar outputs of the pipeline

// TODO: with a better model of stride rates, we could determine whether
// being unable to execute a kernel implies we won't be able to execute
// another and "skip" over the unnecessary kernels.

namespace { // start of anonymous namespace

using RefVector = SmallVector<ProgramGraph::Vertex, 4>;

#warning change enum tag to distinguish relationships and streamsets

/** ------------------------------------------------------------------------------------------------------------- *
 * @brief addProducerRelationships
 ** ------------------------------------------------------------------------------------------------------------- */
void addProducerRelationships(const PortType portType, const unsigned producer, const Bindings & array, ProgramGraph & G) {
    const auto n = array.size();
    if (LLVM_UNLIKELY(n == 0)) {
        return;
    }
    if (isa<StreamSet>(array[0].getRelationship())) {
        for (unsigned i = 0; i < n; ++i) {
            const Binding & item = array[i];
            assert (isa<StreamSet>(item.getRelationship()));
            const auto binding = G.add(&item);
            add_edge(producer, binding, RelationshipType{portType, i}, G);
            const auto relationship = G.addOrFind(item.getRelationship());
            add_edge(binding, relationship, RelationshipType{portType, i}, G);
        }
    } else if (isa<Scalar>(array[0].getRelationship())) {
        for (unsigned i = 0; i < n; ++i) {
            assert (isa<Scalar>(array[i].getRelationship()));
            const auto relationship = G.addOrFind(array[i].getRelationship());
            add_edge(producer, relationship, RelationshipType{portType, i}, G);
        }
    }
}

/** ------------------------------------------------------------------------------------------------------------- *
 * @brief addConsumerRelationships
 ** ------------------------------------------------------------------------------------------------------------- */
void addConsumerRelationships(const PortType portType, const unsigned consumer, const Bindings & array, ProgramGraph & G, const bool addRelationship) {
    const auto n = array.size();
    if (LLVM_UNLIKELY(n == 0)) {
        return;
    }
    if (isa<StreamSet>(array[0].getRelationship())) {
        for (unsigned i = 0; i < n; ++i) {
            const Binding & item = array[i];
            assert (isa<StreamSet>(item.getRelationship()));
            const auto binding = G.add(&item);
            add_edge(binding, consumer, RelationshipType{portType, i}, G);
            const auto rel = item.getRelationship();
            const auto relationship = G.addOrFind(rel, addRelationship);
            add_edge(relationship, binding, RelationshipType{portType, i}, G);
        }
    } else if (isa<Scalar>(array[0].getRelationship())) {
        for (unsigned i = 0; i < n; ++i) {
            assert (isa<Scalar>(array[i].getRelationship()));
            const auto rel = array[i].getRelationship();
            const auto relationship = G.addOrFind(rel, addRelationship);
            add_edge(relationship, consumer, RelationshipType{portType, i}, G);
        }
    }
}

/** ------------------------------------------------------------------------------------------------------------- *
 * @brief addConsumerRelationships
 ** ------------------------------------------------------------------------------------------------------------- */
void addConsumerRelationships(const PortType portType, const CallBinding & call, ProgramGraph & G) {
    const auto & array = call.Args;
    const auto n = array.size();
    if (LLVM_UNLIKELY(n == 0)) {
        return;
    }
    const auto consumer = G.addOrFind(&call);
    for (unsigned i = 0; i < n; ++i) {
        const auto relationship = G.addOrFind(array[i]);
        add_edge(relationship, consumer, RelationshipType{portType, i}, G);
    }
}

/** ------------------------------------------------------------------------------------------------------------- *
 * @brief getReferencePort
 ** ------------------------------------------------------------------------------------------------------------- */
StreamSetPort getReferencePort(const Kernel * const kernel, const StringRef ref) {
    const Bindings & inputs = kernel->getInputStreamSetBindings();
    const auto n = inputs.size();
    for (unsigned i = 0; i != n; ++i) {
        if (ref.equals(inputs[i].getName())) {
            return StreamSetPort{PortType::Input, i};
        }
    }
    const Bindings & outputs = kernel->getOutputStreamSetBindings();
    const auto m = outputs.size();
    for (unsigned i = 0; i != m; ++i) {
        if (ref.equals(outputs[i].getName())) {
            return StreamSetPort{PortType::Output, i};
        }
    }
    SmallVector<char, 256> tmp;
    raw_svector_ostream msg(tmp);
    msg << "Invalid reference name: "
        << kernel->getName()
        << " does not contain a StreamSet called "
        << ref;
    report_fatal_error(msg.str());
}

/** ------------------------------------------------------------------------------------------------------------- *
 * @brief getReferenceBinding
 ** ------------------------------------------------------------------------------------------------------------- */
inline const Binding & getReferenceBinding(const Kernel * const kernel, const StreamSetPort port) {
    if (port.Type == PortType::Input) {
        return kernel->getInputStreamSetBinding(port.Number);
    } else if (port.Type == PortType::Output) {
        return kernel->getOutputStreamSetBinding(port.Number);
    }
    llvm_unreachable("unknown port type?");
}

/** ------------------------------------------------------------------------------------------------------------- *
 * @brief addReferenceRelationships
 ** ------------------------------------------------------------------------------------------------------------- */
void addReferenceRelationships(const PortType portType, const unsigned index, const Bindings & array, ProgramGraph & G) {
    const auto n = array.size();
    if (LLVM_UNLIKELY(n == 0)) {
        return;
    }
    for (unsigned i = 0; i != n; ++i) {
        const Binding & item = array[i];
        const ProcessingRate & rate = item.getRate();
        if (LLVM_UNLIKELY(rate.hasReference())) {
            const Kernel * const kernel = G[index].Kernel;
            const StreamSetPort refPort = getReferencePort(kernel, rate.getReference());
            if (LLVM_UNLIKELY(portType == PortType::Input && refPort.Type == PortType::Output)) {
                SmallVector<char, 256> tmp;
                raw_svector_ostream msg(tmp);
                msg << "Reference of input stream "
                    << kernel->getName()
                    << "."
                    << item.getName()
                    << " cannot refer to an output stream";
                report_fatal_error(msg.str());
            }
            const Binding & ref = getReferenceBinding(kernel, refPort);
            assert (isa<StreamSet>(ref.getRelationship()));
            if (LLVM_UNLIKELY(rate.isRelative() && ref.getRate().isFixed())) {
                SmallVector<char, 256> tmp;
                raw_svector_ostream msg(tmp);
                msg << "Reference of a Relative-rate stream "
                    << kernel->getName()
                    << "."
                    << item.getName()
                    << " cannot refer to a Fixed-rate stream";
                report_fatal_error(msg.str());
            }
            // To preserve acyclicity, reference bindings always point to the binding that refers to it.
            // To simplify later I/O lookup, the edge stores the info of the reference port.
            add_edge(G.find(&ref), G.find(&item), RelationshipType{refPort, ReasonType::Reference}, G);
        }
    }
}

} // end of anonymous namespace


/** ------------------------------------------------------------------------------------------------------------- *
 * @brief transcribeRelationshipGraph
 ** ------------------------------------------------------------------------------------------------------------- */
void PipelineAnalysis::transcribeRelationshipGraph(const PartitionGraph & partitionGraph) {

    using Vertices = Vec<unsigned, 64>;

    // Compute the lexographical ordering of G
    std::vector<unsigned> O;
    if (LLVM_UNLIKELY(!lexical_ordering(Relationships, O))) {
        // TODO: inspect G to determine what type of cycle. E.g., do we have circular references in the binding of
        // a kernel or is it a problem with the I/O relationships?
        report_fatal_error("Pipeline contains a cycle");
    }

    // TODO: in u32u8, calls to the StreamExpand/FieldDeposit kernels could be "merged" if we had the ability to
    // "re-execute" pipeline code with a different input kernel & I/O state. However, we may not necessarily want
    // to just re-execute the same kernel and may instead want to do the full sequence before repeating.

    Vertices kernels;
    Vertices bindings;
    Vertices streamSets;
    Vertices callees;
    Vertices scalars;

    for (const auto i : O) {
        const RelationshipNode & rn = Relationships[i];
        switch (rn.Type) {
            case RelationshipNode::IsKernel:
                assert (rn.Kernel);
                kernels.push_back(i);
                break;
            case RelationshipNode::IsRelationship:
                assert (rn.Relationship);
                if (isa<StreamSet>(rn.Relationship)) {
                    streamSets.push_back(i);
                } else { assert (isa<Scalar>(rn.Relationship));
                    scalars.push_back(i);
                }
                break;
            case RelationshipNode::IsCallee:
                assert (&rn.Callee);
                callees.push_back(i);
                break;
            case RelationshipNode::IsBinding:
                assert (&rn.Binding);
                bindings.push_back(i);
                break;
            default:
                break;
        }
    }

    // Transcribe the pipeline graph based on the lexical ordering, accounting for any auxillary
    // kernels and subsituted kernels/relationships.

    const unsigned numOfKernels = kernels.size();
    const unsigned numOfStreamSets = streamSets.size();
    const unsigned numOfBindings = bindings.size();
    const unsigned numOfCallees = callees.size();
    const unsigned numOfScalars = scalars.size();

    SmallVector<unsigned, 256> subsitution(num_vertices(Relationships), -1U);

    LastKernel = PipelineInput + numOfKernels - 2;

    // Now fill in all of the remaining kernels subsitute position
    KernelPartitionId.resize(numOfKernels);

    MinimumNumOfStrides.resize(numOfKernels);

    KernelPartitionId[PipelineInput] = 0;

    auto currentOrigPartitionId = -1U;
    auto outputPartitionId = -1U;

    assert (kernels[0] == PipelineInput);
    assert (kernels[numOfKernels - 1] == PipelineOutput);

    const auto origPartitionCount = num_vertices(partitionGraph);

    auto calculateExpectedNumOfStrides = [&](const unsigned kernelId, const unsigned partitionId) -> unsigned {
        assert (partitionId < origPartitionCount);
        const PartitionData & P = partitionGraph[partitionId];
        const auto & R = P.Repetitions;
        if (R.empty()) {
            return 0U;
        }
        const KernelIdVector & K = P.Kernels;
        assert (P.Repetitions.size() == K.size());
        const auto k = std::find(K.begin(), K.end(), kernelId);
        assert (k != K.end());
        const auto j = std::distance(K.begin(), k);
        const auto expected = R[j] * P.ExpectedRepetitions;
        assert (expected.numerator() > 0 && expected.denominator() == 1);
        return expected.numerator();
    };

    SmallVector<unsigned, 64> remappedPartitionId(origPartitionCount);
    remappedPartitionId[0] = 0;

    for (unsigned i = 0; i < (numOfKernels - 1); ++i) {
        const auto in = kernels[i];
        assert (subsitution[in] == -1U);
        const auto out = PipelineInput + i;
        subsitution[in] = out;

        const auto f = PartitionIds.find(in);
        assert (f != PartitionIds.end());
        const auto origPartitionId = f->second;

        MinimumNumOfStrides[i] = calculateExpectedNumOfStrides(in, origPartitionId);

        // renumber the partitions to reflect the selected ordering
        #ifndef FORCE_EACH_KERNEL_INTO_UNIQUE_PARTITION
        if (origPartitionId != currentOrigPartitionId) {
        #endif
            ++outputPartitionId;
            currentOrigPartitionId = origPartitionId;
            remappedPartitionId[currentOrigPartitionId] = outputPartitionId;
        #ifndef FORCE_EACH_KERNEL_INTO_UNIQUE_PARTITION
        }
        #endif
        KernelPartitionId[out] = outputPartitionId;
    }

    const auto newPipelineOutput = LastKernel + 1U;
    KernelPartitionId[newPipelineOutput] = ++outputPartitionId;
    subsitution[PipelineOutput] = newPipelineOutput;

    BEGIN_SCOPED_REGION

    const auto f = PartitionIds.find(PipelineOutput);
    assert (f != PartitionIds.end());
    const auto origPartitionId = f->second;
    MinimumNumOfStrides[newPipelineOutput] = calculateExpectedNumOfStrides(PipelineOutput, origPartitionId);

    END_SCOPED_REGION

    // our new partition count can exceed the original one by at most one
    PartitionCount = outputPartitionId + 1U;
    assert (origPartitionCount <= PartitionCount);
    assert ((origPartitionCount + 1) >= PartitionCount);

    // Originally, if the pipeline kernel does not have external I/O, both the pipeline in/out
    // nodes would be placed into the same (ignored) set but this won't be true after scheduling.
    // Similarly, if we disable partitioning, every kernel will be placed into its own partition.
    // Accept whatever the prior loops determines is the new partition count.

    PipelineOutput = newPipelineOutput;

    FirstStreamSet = PipelineOutput + 1U;
    LastStreamSet = PipelineOutput + numOfStreamSets;
    FirstBinding = LastStreamSet + 1U;
    LastBinding = LastStreamSet + numOfBindings;

    FirstCall = PipelineOutput + 1U;
    LastCall = PipelineOutput + numOfCallees;
    FirstScalar = LastCall + 1U;
    LastScalar = LastCall + numOfScalars;

    assert (KernelPartitionId[PipelineInput] == 0);

    assert (Relationships[kernels[PipelineInput]].Kernel == mPipelineKernel);
    assert (Relationships[kernels[PipelineOutput]].Kernel == mPipelineKernel);

    for (unsigned i = 0; i < numOfStreamSets; ++i) {
        assert (subsitution[streamSets[i]] == -1U);
        subsitution[streamSets[i]] = FirstStreamSet + i;
    }
    for (unsigned i = 0; i < numOfBindings; ++i) {
        assert (subsitution[bindings[i]] == -1U);
        subsitution[bindings[i]] = FirstBinding  + i;
    }
    for (unsigned i = 0; i < numOfCallees; ++i) {
        assert (subsitution[callees[i]] == -1U);
        subsitution[callees[i]] = FirstCall + i;
    }
    for (unsigned i = 0; i < numOfScalars; ++i) {
        assert (subsitution[scalars[i]] == -1U);
        subsitution[scalars[i]] = FirstScalar + i;
    }

    SmallVector<std::pair<RelationshipType, unsigned>, 64> temp;

    auto transcribe = [&](const Vertices & V, RelationshipGraph & H) {
        for (const auto j : V) {
            assert (j < subsitution.size());
            const auto v = subsitution[j];
            assert (j < num_vertices(Relationships));
            assert (v < num_vertices(H));
            H[v] = Relationships[j];
        }
    };

    auto copy_in_edges = [&](const Vertices & V, RelationshipGraph & H,
            const RelationshipNode::RelationshipNodeType type) {
        for (const auto j : V) {
            const auto v = subsitution[j];
            for (const auto e : make_iterator_range(in_edges(j, Relationships))) {
                const auto i = source(e, Relationships);
                if (Relationships[i].Type == type) {
                    assert (Relationships[e].Reason != ReasonType::OrderingConstraint);
                    const auto u = subsitution[i];
                    assert (u < num_vertices(H));
                    temp.emplace_back(Relationships[e], u);
                }
            }
            std::sort(temp.begin(), temp.end());
            for (const auto & e : temp) {
                add_edge(e.second, v, e.first, H);
            }
            temp.clear();
        }
    };

    auto copy_out_edges = [&](const Vertices & V, RelationshipGraph & H,
            const RelationshipNode::RelationshipNodeType type) {
        for (const auto j : V) {
            const auto v = subsitution[j];
            for (const auto e : make_iterator_range(out_edges(j, Relationships))) {
                const auto i = target(e, Relationships);
                if (Relationships[i].Type == type) {
                    assert (Relationships[e].Reason != ReasonType::OrderingConstraint);
                    const auto w = subsitution[i];
                    assert (w < num_vertices(H));
                    temp.emplace_back(Relationships[e], w);
                }
            }
            std::sort(temp.begin(), temp.end());
            for (const auto & e : temp) {
                add_edge(v, e.second, e.first, H);
            }
            temp.clear();
        }
    };

    // create the stream graph
    mStreamGraph = RelationshipGraph{numOfKernels + numOfBindings + numOfStreamSets};

    transcribe(kernels, mStreamGraph);
    copy_in_edges(kernels, mStreamGraph, RelationshipNode::IsBinding);
    copy_out_edges(kernels, mStreamGraph, RelationshipNode::IsBinding);

    transcribe(streamSets, mStreamGraph);
    copy_in_edges(streamSets, mStreamGraph, RelationshipNode::IsBinding);
    copy_out_edges(streamSets, mStreamGraph, RelationshipNode::IsBinding);

    transcribe(bindings, mStreamGraph);
    copy_out_edges(bindings, mStreamGraph, RelationshipNode::IsBinding);

     // create the scalar graph
    mScalarGraph = RelationshipGraph{numOfKernels + numOfCallees + numOfScalars};

    transcribe(kernels, mScalarGraph);
    copy_in_edges(kernels, mScalarGraph, RelationshipNode::IsRelationship);
    copy_out_edges(kernels, mScalarGraph, RelationshipNode::IsRelationship);

    transcribe(callees, mScalarGraph);
    copy_in_edges(callees, mScalarGraph, RelationshipNode::IsRelationship);
    copy_out_edges(callees, mScalarGraph, RelationshipNode::IsRelationship);

    transcribe(scalars, mScalarGraph);
}

#if 0

/** ------------------------------------------------------------------------------------------------------------- *
 * @brief transcribeRelationshipGraph
 ** ------------------------------------------------------------------------------------------------------------- */
LinkedPartitionGraph PipelineAnalysis::transcribeRelationshipGraph(const PartitionGraph & partitionGraph) {

    using Vertices = Vec<unsigned, 64>;

    // Compute the lexographical ordering of G
    std::vector<unsigned> O;
    if (LLVM_UNLIKELY(!lexical_ordering(Relationships, O))) {
        // TODO: inspect G to determine what type of cycle. E.g., do we have circular references in the binding of
        // a kernel or is it a problem with the I/O relationships?
        report_fatal_error("Pipeline contains a cycle");
    }

    // TODO: in u32u8, calls to the StreamExpand/FieldDeposit kernels could be "merged" if we had the ability to
    // "re-execute" pipeline code with a different input kernel & I/O state. However, we may not necessarily want
    // to just re-execute the same kernel and may instead want to do the full sequence before repeating.

    Vertices kernels;
    Vertices bindings;
    Vertices streamSets;
    Vertices callees;
    Vertices scalars;

    for (const auto i : O) {
        const RelationshipNode & rn = Relationships[i];
        switch (rn.Type) {
            case RelationshipNode::IsKernel:
                assert (rn.Kernel);
                kernels.push_back(i);
                break;
            case RelationshipNode::IsRelationship:
                assert (rn.Relationship);
                if (isa<StreamSet>(rn.Relationship)) {
                    streamSets.push_back(i);
                } else { assert (isa<Scalar>(rn.Relationship));
                    scalars.push_back(i);
                }
                break;
            case RelationshipNode::IsCallee:
                assert (&rn.Callee);
                callees.push_back(i);
                break;
            case RelationshipNode::IsBinding:
                assert (&rn.Binding);
                bindings.push_back(i);
                break;
            default:
                break;
        }
    }

    // Transcribe the pipeline graph based on the lexical ordering, accounting for any auxillary
    // kernels and subsituted kernels/relationships.

    const unsigned numOfKernels = kernels.size();
    const unsigned numOfStreamSets = streamSets.size();
    const unsigned numOfBindings = bindings.size();
    const unsigned numOfCallees = callees.size();
    const unsigned numOfScalars = scalars.size();

    SmallVector<unsigned, 256> subsitution(num_vertices(Relationships), -1U);

    LastKernel = PipelineInput + numOfKernels - 2;

    // Now fill in all of the remaining kernels subsitute position
    KernelPartitionId.resize(numOfKernels);
    ExpectedNumOfStrides.resize(numOfKernels);

    KernelPartitionId[PipelineInput] = 0;

    auto currentOrigPartitionId = -1U;
    auto outputPartitionId = -1U;

    assert (kernels[0] == PipelineInput);
    assert (kernels[numOfKernels - 1] == PipelineOutput);

    const auto origPartitionCount = num_vertices(partitionGraph);

    auto calculateExpectedNumOfStrides = [&](const unsigned kernelId, const unsigned partitionId) {
        assert (partitionId < origPartitionCount);
        const PartitionData & P = partitionGraph[partitionId];
        const auto & R = P.Repetitions;
        if (R.empty()) {
            return Rational{0};
        }
        const Partition & K = P.Kernels;
        assert (P.Repetitions.size() == K.size());
        const auto k = std::find(K.begin(), K.end(), kernelId);
        assert (k != K.end());
        const auto j = std::distance(K.begin(), k);
        return R[j] * P.ExpectedRepetitions;
    };

    SmallVector<unsigned, 64> remappedPartitionId(origPartitionCount);
    remappedPartitionId[0] = 0;

    for (unsigned i = 0; i < (numOfKernels - 1); ++i) {
        const auto in = kernels[i];
        assert (subsitution[in] == -1U);
        const auto out = PipelineInput + i;
        subsitution[in] = out;

        const auto f = PartitionIds.find(in);
        assert (f != PartitionIds.end());
        const auto origPartitionId = f->second;

        ExpectedNumOfStrides[i] = calculateExpectedNumOfStrides(in, origPartitionId);

        // renumber the partitions to reflect the selected ordering
        #ifndef FORCE_EACH_KERNEL_INTO_UNIQUE_PARTITION
        if (origPartitionId != currentOrigPartitionId) {
        #endif
            ++outputPartitionId;
            currentOrigPartitionId = origPartitionId;
            remappedPartitionId[currentOrigPartitionId] = outputPartitionId;
        #ifndef FORCE_EACH_KERNEL_INTO_UNIQUE_PARTITION
        }
        #endif
        KernelPartitionId[out] = outputPartitionId;
    }

    const auto newPipelineOutput = LastKernel + 1U;
    KernelPartitionId[newPipelineOutput] = ++outputPartitionId;
    subsitution[PipelineOutput] = newPipelineOutput;

    BEGIN_SCOPED_REGION

    const auto f = PartitionIds.find(PipelineOutput);
    assert (f != PartitionIds.end());
    const auto origPartitionId = f->second;
    ExpectedNumOfStrides[newPipelineOutput] = calculateExpectedNumOfStrides(PipelineOutput, origPartitionId);

    END_SCOPED_REGION

    // our new partition count can exceed the original one by at most one
    PartitionCount = outputPartitionId + 1U;
    assert (origPartitionCount <= PartitionCount);
    assert ((origPartitionCount + 1) >= PartitionCount);

    // Mark which partitions are considered "linked" in that the only reason
    // they are not within the same partition is that one of the kernels
    // separating them could terminate early.

    LinkedPartitionGraph L(PartitionCount);
    const LinkedPartitionGraph & R = get_property(partitionGraph);
    for (const auto e : make_iterator_range(edges(R))) {
        const auto a = remappedPartitionId[source(e, R)];
        const auto b = remappedPartitionId[target(e, R)];
        add_edge(a, b, L);
    }

    // Originally, if the pipeline kernel does not have external I/O, both the pipeline in/out
    // nodes would be placed into the same (ignored) set but this won't be true after scheduling.
    // Similarly, if we disable partitioning, every kernel will be placed into its own partition.
    // Accept whatever the prior loops determines is the new partition count.
<<<<<<< HEAD

    PipelineOutput = newPipelineOutput;

=======

    PipelineOutput = newPipelineOutput;

>>>>>>> 92d0ccef
    FirstStreamSet = PipelineOutput + 1U;
    LastStreamSet = PipelineOutput + numOfStreamSets;
    FirstBinding = LastStreamSet + 1U;
    LastBinding = LastStreamSet + numOfBindings;

    FirstCall = PipelineOutput + 1U;
    LastCall = PipelineOutput + numOfCallees;
    FirstScalar = LastCall + 1U;
    LastScalar = LastCall + numOfScalars;

    assert (KernelPartitionId[PipelineInput] == 0);

    assert (Relationships[kernels[PipelineInput]].Kernel == mPipelineKernel);
    assert (Relationships[kernels[PipelineOutput]].Kernel == mPipelineKernel);

    for (unsigned i = 0; i < numOfStreamSets; ++i) {
        assert (subsitution[streamSets[i]] == -1U);
        subsitution[streamSets[i]] = FirstStreamSet + i;
    }
    for (unsigned i = 0; i < numOfBindings; ++i) {
        assert (subsitution[bindings[i]] == -1U);
        subsitution[bindings[i]] = FirstBinding  + i;
    }
    for (unsigned i = 0; i < numOfCallees; ++i) {
        assert (subsitution[callees[i]] == -1U);
        subsitution[callees[i]] = FirstCall + i;
    }
    for (unsigned i = 0; i < numOfScalars; ++i) {
        assert (subsitution[scalars[i]] == -1U);
        subsitution[scalars[i]] = FirstScalar + i;
    }

    SmallVector<std::pair<RelationshipType, unsigned>, 64> temp;

    auto transcribe = [&](const Vertices & V, RelationshipGraph & H) {
        for (const auto j : V) {
            assert (j < subsitution.size());
            const auto v = subsitution[j];
            assert (j < num_vertices(Relationships));
            assert (v < num_vertices(H));
            H[v] = Relationships[j];
        }
    };

    auto copy_in_edges = [&](const Vertices & V, RelationshipGraph & H,
            const RelationshipNode::RelationshipNodeType type) {
        for (const auto j : V) {
            const auto v = subsitution[j];
            for (const auto e : make_iterator_range(in_edges(j, Relationships))) {
                const auto i = source(e, Relationships);
                if (Relationships[i].Type == type) {
                    assert (Relationships[e].Reason != ReasonType::OrderingConstraint);
                    const auto u = subsitution[i];
                    assert (u < num_vertices(H));
                    temp.emplace_back(Relationships[e], u);
                }
            }
            std::sort(temp.begin(), temp.end());
            for (const auto & e : temp) {
                add_edge(e.second, v, e.first, H);
            }
            temp.clear();
        }
    };

    auto copy_out_edges = [&](const Vertices & V, RelationshipGraph & H,
            const RelationshipNode::RelationshipNodeType type) {
        for (const auto j : V) {
            const auto v = subsitution[j];
            for (const auto e : make_iterator_range(out_edges(j, Relationships))) {
                const auto i = target(e, Relationships);
                if (Relationships[i].Type == type) {
                    assert (Relationships[e].Reason != ReasonType::OrderingConstraint);
                    const auto w = subsitution[i];
                    assert (w < num_vertices(H));
                    temp.emplace_back(Relationships[e], w);
                }
            }
            std::sort(temp.begin(), temp.end());
            for (const auto & e : temp) {
                add_edge(v, e.second, e.first, H);
            }
            temp.clear();
        }
    };

    // create the stream graph
    mStreamGraph = RelationshipGraph{numOfKernels + numOfBindings + numOfStreamSets};

    transcribe(kernels, mStreamGraph);
    copy_in_edges(kernels, mStreamGraph, RelationshipNode::IsBinding);
    copy_out_edges(kernels, mStreamGraph, RelationshipNode::IsBinding);

    transcribe(streamSets, mStreamGraph);
    copy_in_edges(streamSets, mStreamGraph, RelationshipNode::IsBinding);
    copy_out_edges(streamSets, mStreamGraph, RelationshipNode::IsBinding);

    transcribe(bindings, mStreamGraph);
    copy_out_edges(bindings, mStreamGraph, RelationshipNode::IsBinding);

     // create the scalar graph
    mScalarGraph = RelationshipGraph{numOfKernels + numOfCallees + numOfScalars};

    transcribe(kernels, mScalarGraph);
    copy_in_edges(kernels, mScalarGraph, RelationshipNode::IsRelationship);
    copy_out_edges(kernels, mScalarGraph, RelationshipNode::IsRelationship);

    transcribe(callees, mScalarGraph);
    copy_in_edges(callees, mScalarGraph, RelationshipNode::IsRelationship);
    copy_out_edges(callees, mScalarGraph, RelationshipNode::IsRelationship);

    transcribe(scalars, mScalarGraph);

    return L;
}
#endif

/** ------------------------------------------------------------------------------------------------------------- *
 * @brief generateInitialPipelineGraph
 ** ------------------------------------------------------------------------------------------------------------- */
void PipelineAnalysis::generateInitialPipelineGraph(BuilderRef b) {


    // Copy the list of kernels and add in any internal kernels
    Kernels kernels(mPipelineKernel->getKernels());
    assert (num_vertices(Relationships) == 0);
    const unsigned p_in = add_vertex(RelationshipNode(mPipelineKernel), Relationships);
    assert (p_in == PipelineInput);
    const auto n = kernels.size();
    KernelVertexVec vertex(n);
    for (unsigned i = 0; i < n; ++i) {
        const Kernel * K = kernels[i];
        if (LLVM_UNLIKELY(K == mPipelineKernel)) {
            std::string tmp;
            raw_string_ostream msg(tmp);
            msg << mPipelineKernel->getName()
                << " contains itself in its pipeline";
            report_fatal_error(msg.str());
        }
        vertex[i] = Relationships.add(K);
    }
    const unsigned p_out = add_vertex(RelationshipNode(mPipelineKernel), Relationships);
    PipelineOutput = p_out;

    // From the pipeline's perspective, a pipeline input node "produces" the inputs of the pipeline and a
    // pipeline output node "consumes" its outputs. Internally this means the inputs and outputs of the
    // pipeline are inverted from its external view but this change simplifies the analysis considerably
    // by permitting the compiler's internal graphs to acyclic.

    addProducerRelationships(PortType::Output, p_in, mPipelineKernel->getInputStreamSetBindings(), Relationships);
    addConsumerRelationships(PortType::Input, p_out, mPipelineKernel->getOutputStreamSetBindings(), Relationships, true);

    for (unsigned i = 0; i < n; ++i) {
        addProducerRelationships(PortType::Output, vertex[i], kernels[i]->getOutputStreamSetBindings(), Relationships);
    }
    for (unsigned i = 0; i < n; ++i) {
        addConsumerRelationships(PortType::Input, vertex[i], kernels[i]->getInputStreamSetBindings(), Relationships, false);
    }

    for (unsigned i = 0; i < n; ++i) {
        addReferenceRelationships(PortType::Input, vertex[i], kernels[i]->getInputStreamSetBindings(), Relationships);
    }
    for (unsigned i = 0; i < n; ++i) {
        addReferenceRelationships(PortType::Output, vertex[i], kernels[i]->getOutputStreamSetBindings(), Relationships);
    }

    addPopCountKernels(b, kernels, vertex, Relationships);
    // addRegionSelectorKernels(b, kernels, vertex, G, internalKernels, internalBindings);

    addProducerRelationships(PortType::Output, p_in, mPipelineKernel->getInputScalarBindings(), Relationships);
    addConsumerRelationships(PortType::Input, p_out, mPipelineKernel->getOutputScalarBindings(), Relationships, true);
    for (unsigned i = 0; i < n; ++i) {
        addProducerRelationships(PortType::Output, vertex[i], kernels[i]->getOutputScalarBindings(), Relationships);
    }

    for (unsigned i = 0; i < n; ++i) {
        addConsumerRelationships(PortType::Input, vertex[i], kernels[i]->getInputScalarBindings(), Relationships, true);
    }

    for (const CallBinding & C : mPipelineKernel->getCallBindings()) {
        addConsumerRelationships(PortType::Input, C, Relationships);
    }

    // Pipeline optimizations
    combineDuplicateKernels(b, kernels, Relationships);
    removeUnusedKernels(p_in, p_out, kernels, Relationships);
<<<<<<< HEAD
=======

    #ifndef EXPERIMENTAL_SCHEDULING
    // Add ordering constraints to ensure the input must be before all kernel invocations
    // and the invocations must come before the output.
    for (const auto v : vertex) {
        add_edge(p_in, v, RelationshipType{PortType::Input, 0, ReasonType::OrderingConstraint}, Relationships);
        add_edge(v, p_out, RelationshipType{PortType::Input, 0, ReasonType::OrderingConstraint}, Relationships);
    }
    #endif
>>>>>>> 92d0ccef

}

/** ------------------------------------------------------------------------------------------------------------- *
 * @brief addRegionSelectorKernels
 ** ------------------------------------------------------------------------------------------------------------- */
void PipelineAnalysis::addRegionSelectorKernels(BuilderRef b, Kernels & kernels, KernelVertexVec & vertex, ProgramGraph & G) {

    enum : unsigned {
        REGION_START = 0
        , REGION_END = 1
        , SELECTOR = 2
    };

    using Condition = std::array<std::pair<StreamSet *, unsigned>, 3>; // {selector, start, end} x {streamset, streamIndex}

    using RSK = RegionSelectionKernel;
    using Demarcators = RSK::Demarcators;
    using Starts = RSK::Starts;
    using Ends = RSK::Ends;
    using Selectors = RSK::Selectors;

    // TODO: when we support sequentially dependent regions, make sure to test that the start/end are
    // of the same type.

    auto hasSelector = [](const Condition & c) {
        return std::get<0>(c[SELECTOR]) != nullptr;
    };

    auto hasIndependentStartEndStreams = [](const Condition & c) {
        return (c[REGION_START] != c[REGION_END]);
    };

    auto missingRegionStartOrEnd = [](const Condition & c) {
        return std::get<0>(c[REGION_START]) == nullptr || std::get<0>(c[REGION_END]) == nullptr;
    };

    BaseDriver & driver = reinterpret_cast<BaseDriver &>(b->getDriver());

    const auto numOfKernels = kernels.size();

    flat_map<Condition, StreamSet *> alreadyCreated;

    for (unsigned i = 0; i < numOfKernels; ++i) {
        Kernel * const kernel = kernels[i];
        Condition cond{};
        bool hasRegions = false;
        const Bindings & inputs = kernel->getInputStreamSetBindings();
        for (unsigned j = 0; j < inputs.size(); ++j) {
            const Binding & input = inputs[j];
            auto setIfAttributeExists = [&](const AttrId attrId, const unsigned index) {
                if (LLVM_UNLIKELY(input.hasAttribute(attrId))) {
                    const ProcessingRate & rate = input.getRate();
                    if (LLVM_UNLIKELY(!rate.isFixed() || rate.getRate() != Rational(1))) {
                        report_fatal_error(kernel->getName() + ": region streams must be FixedRate(1).");
                    }
                    if (LLVM_UNLIKELY(std::get<0>(cond[index]) != nullptr)) {
                        std::string tmp;
                        raw_string_ostream msg(tmp);
                        msg << kernel->getName()
                            << " cannot have multiple region ";
                        switch (attrId) {
                            case AttrId::RegionSelector:
                                msg << "selector"; break;
                            case AttrId::IndependentRegionBegin:
                                msg << "start"; break;
                            case AttrId::IndependentRegionEnd:
                                msg << "end"; break;
                            default: llvm_unreachable("unknown region attribute type");
                        }
                        msg << " attributes";
                        report_fatal_error(msg.str());
                    }
                    const Attribute & region = input.findAttribute(attrId);
                    Relationship * const rel = input.getRelationship();
                    cond[index] = std::make_pair(cast<StreamSet>(rel), region.amount());
                    hasRegions = true;
                }
            };
            setIfAttributeExists(AttrId::RegionSelector, SELECTOR);
            setIfAttributeExists(AttrId::IndependentRegionBegin, REGION_START);
            setIfAttributeExists(AttrId::IndependentRegionEnd, REGION_END);
        }

        if (LLVM_UNLIKELY(hasRegions)) {
            const auto f = alreadyCreated.find(cond);
            StreamSet * regionSpans = nullptr;
            if (LLVM_LIKELY(f == alreadyCreated.end())) {
                if (missingRegionStartOrEnd(cond)) {
                    report_fatal_error(kernel->getName() + " must have both a region start and end");
                }
                RSK * selector = nullptr;
                if (hasSelector(cond)) {
                    regionSpans = driver.CreateStreamSet();
                    if (hasIndependentStartEndStreams(cond)) {
                        selector = new RSK(b, Starts{cond[REGION_START]}, Ends{cond[REGION_END]}, Selectors{cond[SELECTOR]}, regionSpans);
                    } else {
                        selector = new RSK(b, Demarcators{cond[REGION_START]}, Selectors{cond[SELECTOR]}, regionSpans);
                    }
                } else if (hasIndependentStartEndStreams(cond)) {
                    regionSpans = driver.CreateStreamSet();
                    selector = new RSK(b, Starts{cond[REGION_START]}, Ends{cond[REGION_END]}, regionSpans);
                } else { // regions span the entire input space; ignore this one
                    continue;
                }
                // Add the kernel to the pipeline
                kernels.push_back(selector);
                mInternalKernels.emplace_back(selector);
                // Mark the region selectors for this kernel
                alreadyCreated.emplace(cond, regionSpans);
            } else { // we've already created the correct region span
                regionSpans = f->second; assert (regionSpans);
            }
            // insert the implicit relationships
            const auto K = G.addOrFind(kernel);
            vertex.push_back(K);
            Binding * const binding = new Binding("#regionselector", regionSpans);
            mInternalBindings.emplace_back(binding);
            const auto B = G.addOrFind(binding);
            add_edge(B, K, RelationshipType{PortType::Input, -1U, ReasonType::ImplicitRegionSelector}, G);
            const auto R = G.addOrFind(regionSpans);
            add_edge(R, B, RelationshipType{PortType::Input, -1U, ReasonType::ImplicitRegionSelector}, G);
        }
    }
}

/** ------------------------------------------------------------------------------------------------------------- *
 * @brief addPopCountKernels
 ** ------------------------------------------------------------------------------------------------------------- */
void PipelineAnalysis::addPopCountKernels(BuilderRef b, Kernels & kernels, KernelVertexVec & vertex, ProgramGraph & G) {

    struct Edge {
        CountingType    Type;
        StreamSetPort   Port;
        size_t          StrideLength;

        Edge() : Type(Unknown), Port(), StrideLength() { }
        Edge(const CountingType type, const StreamSetPort port, size_t stepFactor) : Type(type), Port(port), StrideLength(stepFactor) { }
    };

    using Graph = adjacency_list<vecS, vecS, directedS, Relationship *, Edge>;
    using Vertex = Graph::vertex_descriptor;
    using Map = flat_map<Relationship *, Vertex>;

    const auto numOfKernels = kernels.size();

    Graph H(numOfKernels);
    Map M;

    for (unsigned i = 0; i < numOfKernels; ++i) {

        const Kernel * const kernel = kernels[i];

        auto addPopCountDependency = [&](const ProgramGraph::vertex_descriptor bindingVertex,
                                         const RelationshipType & port) {

            const RelationshipNode & rn = G[bindingVertex];
            assert (rn.Type == RelationshipNode::IsBinding);
            const Binding & binding = rn.Binding;
            const ProcessingRate & rate = binding.getRate();
            if (LLVM_UNLIKELY(rate.isPopCount() || rate.isNegatedPopCount())) {
                // determine which port this I/O port refers to
                for (const auto e : make_iterator_range(in_edges(bindingVertex, G))) {
                    const RelationshipType & rt = G[e];
                    if (rt.Reason == ReasonType::Reference) {
                        const auto refStreamVertex = source(e, G);
                        const RelationshipNode & rn = G[refStreamVertex];
                        assert (rn.Type == RelationshipNode::IsBinding);
                        const Binding & refBinding = rn.Binding;
                        const ProcessingRate & refRate = refBinding.getRate();
                        Relationship * const refStream = refBinding.getRelationship();
                        const auto f = M.find(refStream);
                        Vertex refVertex = 0;
                        if (LLVM_UNLIKELY(f != M.end())) {
                            refVertex = f->second;
                        } else {
                            if (LLVM_UNLIKELY(refBinding.isDeferred() || !refRate.isFixed())) {
                                SmallVector<char, 0> tmp;
                                raw_svector_ostream msg(tmp);
                                msg << kernel->getName();
                                msg << ": pop count reference ";
                                msg << refBinding.getName();
                                msg << " must refer to a non-deferred Fixed rate stream";
                                report_fatal_error(msg.str());
                            }
                            refVertex = add_vertex(refStream, H);
                            M.emplace(refStream, refVertex);
                        }
                        const Rational strideLength = refRate.getRate() * kernel->getStride();
                        if (LLVM_UNLIKELY(strideLength.denominator() != 1)) {
                            SmallVector<char, 0> tmp;
                            raw_svector_ostream msg(tmp);
                            msg << kernel->getName();
                            msg << ": pop count reference ";
                            msg << refBinding.getName();
                            msg << " cannot have a rational rate";
                            report_fatal_error(msg.str());
                        }
                        const auto type = rate.isPopCount() ? CountingType::Positive : CountingType::Negative;
                        add_edge(refVertex, i, Edge{type, port, strideLength.numerator()}, H);
                        return;
                    }
                }
                llvm_unreachable("could not find reference for popcount rate?");
            }
        };

        const auto j = G.find(kernel);

        for (const auto e : make_iterator_range(in_edges(j, G))) {
            addPopCountDependency(source(e, G), G[e]);
        }
        for (const auto e : make_iterator_range(out_edges(j, G))) {
            addPopCountDependency(target(e, G), G[e]);
        }
    }

    const auto n = num_vertices(H);
    if (LLVM_LIKELY(n == numOfKernels)) {
        return;
    }

    BaseDriver & driver = reinterpret_cast<BaseDriver &>(b->getDriver());

    IntegerType * const sizeTy = b->getSizeTy();

    kernels.resize(n, nullptr);

    for (auto i = numOfKernels; i < n; ++i) {

        size_t strideLength = 0;
        CountingType type = CountingType::Unknown;
        for (const auto e : make_iterator_range(out_edges(i, H))) {
            const Edge & ed = H[e];
            type |= ed.Type;
            if (strideLength == 0) {
                strideLength = ed.StrideLength;
            } else {
                strideLength = boost::gcd(strideLength, ed.StrideLength);
            }
        }
        assert (strideLength != 1);
        assert (type != CountingType::Unknown);

        StreamSet * positive = nullptr;
        if (LLVM_LIKELY(type & CountingType::Positive)) {
            positive = driver.CreateStreamSet(1, sizeTy->getBitWidth());
        }

        StreamSet * negative = nullptr;
        if (LLVM_UNLIKELY(type & CountingType::Negative)) {
            negative = driver.CreateStreamSet(1, sizeTy->getBitWidth());
        }

        StreamSet * const input = cast<StreamSet>(H[i]); assert (input);
        PopCountKernel * popCountKernel = nullptr;
        switch (type) {
            case CountingType::Positive:
                popCountKernel = new PopCountKernel(b, PopCountKernel::POSITIVE, strideLength, input, positive);
                break;
            case CountingType::Negative:
                popCountKernel = new PopCountKernel(b, PopCountKernel::NEGATIVE, strideLength, input, negative);
                break;
            case CountingType::Both:
                popCountKernel = new PopCountKernel(b, PopCountKernel::BOTH, strideLength, input, positive, negative);
                break;
            default: llvm_unreachable("unknown counting type?");
        }
        // Add the popcount kernel to the pipeline
        assert (i < kernels.size());
        kernels[i] = popCountKernel;
        mInternalKernels.emplace_back(popCountKernel);

        const auto k = G.add(popCountKernel);
        vertex.push_back(k);
        addConsumerRelationships(PortType::Input, k, popCountKernel->getInputStreamSetBindings(), G, false);
        addProducerRelationships(PortType::Output, k, popCountKernel->getOutputStreamSetBindings(), G);

        // subsitute the popcount relationships
        for (const auto e : make_iterator_range(out_edges(i, H))) {
            const Edge & ed = H[e];
            const Kernel * const kernel = kernels[target(e, H)];
            const auto consumer = G.find(kernel);
            assert (ed.Type == CountingType::Positive || ed.Type == CountingType::Negative);
            StreamSet * const stream = ed.Type == CountingType::Positive ? positive : negative; assert (stream);
            const auto streamVertex = G.find(stream);

            // append the popcount rate stream to the kernel
            Rational stepRate{ed.StrideLength, strideLength * kernel->getStride()};
            Binding * const popCount = new Binding("#popcount" + std::to_string(ed.Port.Number), stream, FixedRate(stepRate));
            mInternalBindings.emplace_back(popCount);
            const auto popCountBinding = G.add(popCount);

            const unsigned portNum = in_degree(consumer, G);
            add_edge(streamVertex, popCountBinding, RelationshipType{PortType::Input, portNum, ReasonType::ImplicitPopCount}, G);
            add_edge(popCountBinding, consumer, RelationshipType{PortType::Input, portNum, ReasonType::ImplicitPopCount}, G);

            auto rebind_reference = [&](const unsigned binding) {

                RelationshipNode & rn = G[binding];
                assert (rn.Type == RelationshipNode::IsBinding);

                graph_traits<ProgramGraph>::in_edge_iterator ei, ei_end;
                std::tie(ei, ei_end) = in_edges(binding, G);
                assert (std::distance(ei, ei_end) == 2);

                for (;;) {
                    const RelationshipType & type = G[*ei];
                    if (type.Reason == ReasonType::Reference) {
                        remove_edge(*ei, G);
                        break;
                    }
                    ++ei;
                    assert (ei != ei_end);
                }

                // create a new binding with the partial sum rate.
                const Binding & orig = rn.Binding;
                assert (orig.getRate().isPopCount() || orig.getRate().isNegatedPopCount());
                Binding * const replacement = new Binding(orig, PartialSum(popCount->getName()));
                mInternalBindings.emplace_back(replacement);
                rn.Binding = replacement;

                add_edge(popCountBinding, binding, RelationshipType{PortType::Input, portNum, ReasonType::Reference}, G);

            };

            bool notFound = true;
            if (ed.Port.Type == PortType::Input) {
                for (const auto e : make_iterator_range(in_edges(consumer, G))) {
                    const RelationshipType & type = G[e];
                    if (type.Number == ed.Port.Number) {
                        assert (type.Type == PortType::Input);
                        rebind_reference(source(e, G));
                        notFound = false;
                        break;
                    }
                }
            } else { // if (ed.Port.Type == PortType::Output) {
                for (const auto e : make_iterator_range(out_edges(consumer, G))) {
                    const RelationshipType & type = G[e];
                    if (type.Number == ed.Port.Number) {
                        assert (type.Type == PortType::Output);
                        rebind_reference(target(e, G));
                        notFound = false;
                        break;
                    }
                }
            }
            if (LLVM_UNLIKELY(notFound)) {
                report_fatal_error("Internal error: failed to locate PopCount binding.");
            }
        }
    }
}


/** ------------------------------------------------------------------------------------------------------------- *
 * @brief combineDuplicateKernels
 ** ------------------------------------------------------------------------------------------------------------- */
void PipelineAnalysis::combineDuplicateKernels(BuilderRef /* b */, const Kernels & kernels, ProgramGraph & G) /*static*/ {

    using StreamSetVector = std::vector<std::pair<unsigned, StreamSetPort>>;
    using ScalarVector = std::vector<unsigned>;

    struct KernelId {
        const std::string Id;
        const StreamSetVector Streams;
        const ScalarVector Scalars;

        KernelId(const std::string && id, const StreamSetVector & streams, const ScalarVector & scalars)
        : Id(id), Streams(streams), Scalars(scalars) {

        }
        bool operator<(const KernelId & other) const {
            const auto diff = Id.compare(other.Id);
            if (LLVM_LIKELY(diff != 0)) {
                return diff < 0;
            } else {
                return (Scalars < other.Scalars) || (Streams < other.Streams);
            }
        }
    };

    std::vector<unsigned> kernelList;
    for (const Kernel * kernel : kernels) {
        kernelList.push_back(G.addOrFind(kernel));
    }

    std::map<KernelId, unsigned> Ids;

    ScalarVector scalars;
    StreamSetVector inputs;
    ScalarVector outputs;

    for (;;) {
        bool unmodified = true;
        Ids.clear();

        for (const auto i : kernelList) {

            RelationshipNode & bn = G[i];
            if (bn.Type == RelationshipNode::IsKernel) {
                const Kernel * const kernel = bn.Kernel;
                // We cannot reason about a family of kernels nor safely combine two
                // side-effecting kernels.
                if (kernel->externallyInitialized() || kernel->hasAttribute(AttrId::SideEffecting)) {
                    continue;
                }

                const auto n = in_degree(i, G);
                inputs.resize(n);
                scalars.resize(n);
                unsigned numOfStreams = 0;

                for (const auto e : make_iterator_range(in_edges(i, G))) {
                    const RelationshipType & port = G[e];
                    const auto input = source(e, G);
                    const RelationshipNode & node = G[input];
                    if (node.Type == RelationshipNode::IsBinding) {
                        unsigned relationship = 0;
                        StreamSetPort ref{};
                        for (const auto e : make_iterator_range(in_edges(input, G))) {
                            RelationshipType & rt = G[e];
                            if (rt.Reason == ReasonType::Reference) {
                                ref = rt;
                                assert (G[source(e, G)].Type == RelationshipNode::IsBinding);
                            } else {
                                relationship = source(e, G);
                                assert (G[relationship].Type == RelationshipNode::IsRelationship);
                                assert (isa<StreamSet>(G[relationship].Relationship));
                            }
                        }
                        inputs[port.Number] = std::make_pair(relationship, ref);
                        ++numOfStreams;
                    } else if (node.Type == RelationshipNode::IsRelationship) {
                        assert (isa<Scalar>(G[input].Relationship));
                        scalars[port.Number] = input;
                    }
                }

                inputs.resize(numOfStreams);
                scalars.resize(n - numOfStreams);

                KernelId id(kernel->getName(), inputs, scalars);

                const auto f = Ids.emplace(std::move(id), i);
                if (LLVM_UNLIKELY(!f.second)) {
                    // We already have an identical kernel; replace kernel i with kernel j
                    bool error = false;
                    const auto j = f.first->second;
                    const auto m = out_degree(j, G);

                    if (LLVM_UNLIKELY(out_degree(i, G) != m)) {
                        error = true;
                    } else {

                        // Collect all of the output information from kernel j.
                        outputs.resize(m);
                        scalars.resize(m);
                        unsigned numOfStreams = 0;
                        for (const auto e : make_iterator_range(out_edges(j, G))) {

                            const RelationshipType & port = G[e];
                            const auto output = target(e, G);
                            const RelationshipNode & node = G[output];
                            if (node.Type == RelationshipNode::IsBinding) {
                                const auto relationship = child(output, G);
                                assert (G[relationship].Type == RelationshipNode::IsRelationship);
                                assert (isa<StreamSet>(G[relationship].Relationship));
                                outputs[port.Number] = relationship;
                                ++numOfStreams;
                            } else if (node.Type == RelationshipNode::IsRelationship) {
                                assert (isa<Scalar>(G[output].Relationship));
                                scalars[port.Number] = output;
                            }
                        }
                        outputs.resize(numOfStreams);
                        scalars.resize(m - numOfStreams);

                        // Replace the consumers of kernel i's outputs with j's.
                        for (const auto e : make_iterator_range(out_edges(i, G))) {
                            const StreamSetPort & port = G[e];
                            const auto output = target(e, G);
                            const RelationshipNode & node = G[output];
                            unsigned original = 0;
                            if (node.Type == RelationshipNode::IsBinding) {
                                const auto relationship = child(output, G);
                                assert (G[relationship].Type == RelationshipNode::IsRelationship);
                                assert (isa<StreamSet>(G[relationship].Relationship));
                                original = relationship;
                            } else if (node.Type == RelationshipNode::IsRelationship) {
                                assert (isa<Scalar>(G[output].Relationship));
                                original = output;
                            }
                            assert (G[original].Type == RelationshipNode::IsRelationship);

                            unsigned replacement = 0;
                            if (node.Type == RelationshipNode::IsBinding) {
                                assert (port.Number < outputs.size());
                                replacement = outputs[port.Number];
                            } else {
                                assert (port.Number < scalars.size());
                                replacement = scalars[port.Number];
                            }
                            assert (G[replacement].Type == RelationshipNode::IsRelationship);

                            Relationship * const a = G[original].Relationship;
                            Relationship * const b = G[replacement].Relationship;
                            if (LLVM_UNLIKELY(a->getType() != b->getType())) {
                                error = true;
                                break;
                            }

                            for (const auto e : make_iterator_range(out_edges(original, G))) {
                                add_edge(replacement, target(e, G), G[e], G);
                            }
                            clear_out_edges(original, G);
                        }
                        clear_vertex(i, G);
                        RelationshipNode & rn = G[i];
                        rn.Type = RelationshipNode::IsNil;
                        rn.Kernel = nullptr;
                        unmodified = false;
                    }
                    if (LLVM_UNLIKELY(error)) {
                        report_fatal_error(kernel->getName() + " is ambiguous: multiple I/O layouts have the same signature");
                    }
                }
            }
        }
        if (unmodified) {
            break;
        }
    }
}

/** ------------------------------------------------------------------------------------------------------------- *
 * @brief removeUnusedKernels
 ** ------------------------------------------------------------------------------------------------------------- */
inline void PipelineAnalysis::removeUnusedKernels(const unsigned p_in, const unsigned p_out,
                                                  const Kernels & kernels, ProgramGraph & G) /*static*/ {

    flat_set<unsigned> visited;
    std::queue<unsigned> pending;
    pending.push(p_out);
    assert (p_in < p_out);
    visited.insert_unique(p_in);
    visited.insert_unique(p_out);

    // identify all nodes that must be in the final pipeline
    for (const Binding & output : mPipelineKernel->getOutputScalarBindings()) {
        const auto p = G.find(output.getRelationship());
        pending.push(p);
        visited.insert_unique(p);
    }
    const auto & calls = mPipelineKernel->getCallBindings();
    for (const CallBinding & C : calls) {
        const auto c = G.find(&C);
        pending.push(c);
        visited.insert_unique(c);
    }
    for (const Kernel * kernel : kernels) {
        if (LLVM_UNLIKELY(kernel->hasAttribute(AttrId::SideEffecting))) {
            const auto k = G.find(kernel);
            pending.push(k);
            visited.insert_unique(k);
        }
    }

    // determine the inputs for each of the required nodes
    for (;;) {
        const auto v = pending.front(); pending.pop();
        for (const auto e : make_iterator_range(in_edges(v, G))) {
            const auto input = source(e, G);
            if (visited.insert(input).second) {
                pending.push(input);
            }
        }
        if (pending.empty()) {
            break;
        }
    }

    // To cut any non-required kernel from G, we cannot simply
    // remove every unvisited node as we still need to keep the
    // unused outputs of a kernel in G. Instead we make two
    // passes: (1) marks the outputs of all used kernels as
    // live. (2) deletes every dead node.

    for (const auto v : make_iterator_range(vertices(G))) {
        const RelationshipNode & rn = G[v];
        if (rn.Type == RelationshipNode::IsKernel) {
            if (LLVM_LIKELY(visited.count(v) != 0)) {
                for (const auto e : make_iterator_range(out_edges(v, G))) {
                    const auto b = target(e, G);
                    const RelationshipNode & rb = G[b];
                    assert (rb.Type == RelationshipNode::IsBinding || rb.Type == RelationshipNode::IsRelationship);
                    visited.insert(b); // output binding/scalar
                    if (LLVM_LIKELY(rb.Type == RelationshipNode::IsBinding)) {
                        if (LLVM_LIKELY(out_degree(b, G) > 0)) {
                            const auto f = first_out_edge(b, G);
                            assert (G[f].Reason != ReasonType::Reference);
                            visited.insert(target(f, G)); // output stream
                        }
                    }
                }
            }
        }
    }

    for (const auto v : make_iterator_range(vertices(G))) {
        if (LLVM_UNLIKELY(visited.count(v) == 0)) {
            RelationshipNode & rn = G[v];
            clear_vertex(v, G);
            rn.Type = RelationshipNode::IsNil;
            rn.Kernel = nullptr;
        }
    }

}

#ifdef ENABLE_GRAPH_TESTING_FUNCTIONS
/** ------------------------------------------------------------------------------------------------------------- *
 * @brief generateRandomPipelineGraph
 *
 * Generate a random graph of the desired size.
 *
 * NOTE: I/O port rates will only be Fixed([1,4])
 ** ------------------------------------------------------------------------------------------------------------- */
void PipelineAnalysis::generateRandomPipelineGraph(BuilderRef b, const uint64_t seed,
                                                   const unsigned desiredKernels,
                                                   const unsigned desiredStreamSets,
                                                   const unsigned desiredPartitions) {

    using random_engine = std::default_random_engine;

    using TreeGraph = adjacency_list<vecS, vecS, bidirectionalS>;

    using Graph = adjacency_list<hash_setS, vecS, bidirectionalS>;

    struct PivotGroup {
        unsigned FirstKernel = 0;
        unsigned LastKernel = 0;
        unsigned FirstStreamSet = 0;
        unsigned LastStreamSet = 0;
    };

    struct KernelRange {
        unsigned FirstKernel = 0;
        unsigned LastKernel = 0;

        KernelRange() = default;
        KernelRange(unsigned firstKernel, unsigned lastKernel)
        : FirstKernel(firstKernel), LastKernel(lastKernel) { }
    };

    using SPGraph = adjacency_list<vecS, listS, bidirectionalS, PivotGroup, KernelRange>;

    using SPVertex = SPGraph::vertex_descriptor;

    if (LLVM_UNLIKELY(desiredKernels > desiredStreamSets)) {
        llvm::report_fatal_error("Cannot generate a random graph with more kernels than streamsets");
    }
    if (LLVM_UNLIKELY(desiredPartitions > desiredKernels)) {
        llvm::report_fatal_error("Cannot generate a random graph with more partitions than kernels");
    }
    if (LLVM_UNLIKELY(desiredKernels < 2)) {
        llvm::report_fatal_error("Cannot generate a random graph with a single kernel");
    }

    random_engine rng(seed);

    SPGraph S;

    BEGIN_SCOPED_REGION

    // Inspired by "Generating All Series-Parallel Graphs" (2005), to generate a SP-graph, we first create a
    // tree T with N leaves. Each leaf of T is represents an edge in the SP-graph. This permits us to control
    // the basic shape of our program and density of our subgraphs.

    // Construct a graph from leaf to root

    TreeGraph T(desiredPartitions);

    BEGIN_SCOPED_REGION

    auto remainingOnLevel = desiredPartitions;
    auto nodesOnPriorLevel = 0;
    unsigned nextTreeNode = 0;

    for (;;) {
        std::geometric_distribution<unsigned> numOfChildren(0.5);
        const auto m = std::min(numOfChildren(rng) + 1U, remainingOnLevel);
        const auto r = add_vertex(T);
        for (unsigned i = 0; i < m; ++i) {
            assert (nextTreeNode < r);
            add_edge(r, nextTreeNode++, T);
        }
        ++nodesOnPriorLevel;
        assert (remainingOnLevel >= m);
        remainingOnLevel -= m;
        if (remainingOnLevel == 0) {
            if (nodesOnPriorLevel == 1) {
                break;
            }
            remainingOnLevel = nodesOnPriorLevel;
            nodesOnPriorLevel = 0;
        }
    }

    END_SCOPED_REGION

    // Do a few random branch movements to randomize the tree a little

    BEGIN_SCOPED_REGION

    const auto M = num_vertices(T) - 1U;

    for (unsigned i = 0; i < M; ++i) {
        assert (in_degree(i, T) > 0);
        std::geometric_distribution<unsigned> levelsToMove(0.7);
        auto l = levelsToMove(rng);
        if (l > 0) {
            const auto p = parent(i, T);
            // ... but avoid creating a new leaf node
            if (out_degree(p, T) > 1) {
                auto r = p;
                while (l--) {
                    if (in_degree(r, T) == 0) {
                        break;
                    }
                    r = parent(r, T);
                }
                if (LLVM_LIKELY(p != r)) {
                    remove_edge(p, i, T);
                    add_edge(r, i, T);
                }
            }

        }
    }

    END_SCOPED_REGION

    // Now that we have a tree T, recursively iterate through it to construct our SP-Graph S.
    // Leaf nodes represent K_2 subgraphs and internal nodes decide how they're combined.
    // With our root node always starting on level 1, each even-level internal node marks a
    // parallel composition of its children and series for any odd-level nodes.

    SmallVector<SPVertex, 16> unused;

    auto addSPVertex = [&]() {
        if (unused.empty()) {
            return add_vertex(S);
        } else {
            return unused.pop_back_val();
        }
    };

    std::function<void(unsigned, unsigned, SPVertex &, SPVertex &)> makeSeriesParallelGraph =
            [&](const unsigned node, const unsigned depth, SPVertex & s, SPVertex & t) {

        if (out_degree(node, T) == 0) {

            s = addSPVertex();
            t = addSPVertex();
            add_edge(s, t, S);

        } else {

            graph_traits<TreeGraph>::out_edge_iterator ei, ei_end;
            std::tie(ei, ei_end) = out_edges(node, T);

            makeSeriesParallelGraph(target(*ei, T), depth + 1, s, t);

            if ((depth & 1) == 0) { // parallel composition
                while (++ei != ei_end) {
                    SPVertex x, y;
                    makeSeriesParallelGraph(target(*ei, T), depth + 1, x, y);
                    for (const auto e : make_iterator_range(out_edges(x, S))) {
                        add_edge(s, target(e, S), S);
                    }
                    clear_vertex(x, S);
                    unused.push_back(x);
                    for (const auto e : make_iterator_range(in_edges(y, S))) {
                        add_edge(source(e, S), t, S);
                    }
                    clear_vertex(y, S);
                    unused.push_back(y);
                }
            } else { // series composition
                while (++ei != ei_end) {
                    SPVertex x, y;
                    makeSeriesParallelGraph(target(*ei, T), depth + 1, x, y);
                    for (const auto e : make_iterator_range(out_edges(x, S))) {
                        add_edge(t, target(e, S), S);
                    }
                    clear_vertex(x, S);
                    unused.push_back(x);
                    t = y;
                }
            }

        }

    };

    SPVertex root, dummy;
    makeSeriesParallelGraph(num_vertices(T) - 1U, 1U, root, dummy);

    assert (num_edges(S) == desiredPartitions);
    graph_traits<SPGraph>::vertex_iterator vi, vi_end;
    std::tie(vi, vi_end) = vertices(S);
    assert (root == *vi);
    for (++vi; vi != vi_end; ) {
        auto v = *vi++;
        if (in_degree(v, S) == 0) {
            assert (out_degree(v, S) == 0);
            remove_vertex(v, S);
        }
    }

    // Distribute a small number of pivot nodes linking our potential partitions
    // (i.e., the edges of S)

    unsigned numOfPivots = 0;

    std::geometric_distribution<unsigned> numOfPivotDist(0.7);

    const auto n = num_vertices(S);
    assert (n > 0);
    const auto m = num_edges(S);
    assert (m < desiredKernels);

    std::vector<unsigned> groupSizes(n + m);

    auto maxKernels = desiredKernels - m;

    for (;;) {
        for (unsigned i = 0; i < n; ++i) {
            const auto k = numOfPivotDist(rng) + 1U;
            groupSizes[i] = k;
//            PivotGroup & K = S[v];
//            K.FirstKernel = numOfPivots;
            numOfPivots += k;
//            K.LastKernel = numOfPivots;
        }
        if (numOfPivots <= maxKernels) {
            break;
        }
    }

    auto remainingKernels = maxKernels - numOfPivots;
    const auto mean = (double)(remainingKernels) / (double)(m);
    const auto stddev = mean * 0.2;
    std::normal_distribution<double> dist(mean, stddev);

    for (unsigned i = 0; i != m; ++i) {
        const unsigned r = std::round(std::abs(dist(rng)));
        const auto k = std::min<unsigned>(r, remainingKernels);
        groupSizes[n + i] = k + 1U;
        assert (k <= remainingKernels);
        remainingKernels -= k;
    }

    // just evenly distribute any remaining kernels
    while (remainingKernels--) {
        std::uniform_int_distribution<unsigned> dist(0, m - 1);
        groupSizes[dist(rng)]++;
    }

    // To simplify the remaining algorithm, ensure the range of kernels
    // to use in each pivot/group adheres to the topological ordering of S.
    // Later when we add in a few random potentially long-lived streamsets,
    // we can insert them between any pair of kernels u, v s.t. u < v
    // without worrying about whether we're introducing a cycle.

    flat_map<SPVertex, unsigned> unvisited;
    for (const auto u : make_iterator_range(vertices(S))) {
        unvisited.emplace(u, in_degree(u, S));
    }

    unsigned pivotIdx = 0;
    unsigned groupIdx = n;

    auto u = root;

    unsigned currentKernel = 0;

    SmallVector<SPVertex, 16> Q;

    for (;;) {

        PivotGroup & P = S[u];
        P.FirstKernel = currentKernel;
        currentKernel += groupSizes[pivotIdx++];
        P.LastKernel = currentKernel;

        for (const auto e : make_iterator_range(out_edges(u, S))) {

            KernelRange & K = S[e];
            K.FirstKernel = currentKernel;
            currentKernel += groupSizes[groupIdx++];
            K.LastKernel = currentKernel;

            const auto v = target(e, S);
            const auto f = unvisited.find(v);
            assert (f != unvisited.end());
            unsigned & remaining = f->second;
            assert (remaining > 0);
            if (--remaining == 0) {
                Q.push_back(v);
            }

        }

        if (Q.empty()) {
            break;
        }

        u = Q.pop_back_val();
    }

    assert (pivotIdx == n);
    assert (groupIdx == (n + m));
    assert (currentKernel == desiredKernels);

    END_SCOPED_REGION

    const auto N = desiredKernels + desiredStreamSets;

    Graph G(N);

    // Since we want the streamsets of the "pivot" kernels to be shared amonst the groups,
    // we begin by assigning some streamsets to them before building the kernel groups.

    auto remainingStreamSets = desiredStreamSets - desiredKernels;

    const auto expectedAdditionalStreamSetPerKernel =
        ((double)remainingStreamSets * 0.45) / ((double)(desiredKernels));

    auto currentStreamSet = desiredKernels;

    std::vector<unsigned> kernels;

    auto makeKernelStreamSets = [&](
            const unsigned firstKernel, const unsigned lastKernel,
            unsigned & firstStreamSet, unsigned & lastStreamSet) {

        const auto numOfKernelsOnThisLevel = lastKernel - firstKernel;

        #ifndef NDEBUG
        for (auto i = firstKernel; i < lastKernel; ++i) {
            assert (out_degree(i, G) == 0);
        }
        #endif

        // we want every kernel to have at least one streamset output
        // but allow some to have more than one
        const auto mean = ((double)(numOfKernelsOnThisLevel)) * expectedAdditionalStreamSetPerKernel;
        const auto stddev = mean * 0.25;
        std::normal_distribution<double> dist(mean, stddev);
        assert ((N - currentStreamSet) >= numOfKernelsOnThisLevel);
        const auto k = std::min<unsigned>(std::round(std::abs(dist(rng))), remainingStreamSets);
        const auto numOfStreamSets = numOfKernelsOnThisLevel + k;

        firstStreamSet = currentStreamSet;
        currentStreamSet += numOfStreamSets;
        lastStreamSet = currentStreamSet;

        // determine the producers
        assert (kernels.empty());
        kernels.resize(numOfStreamSets);
        std::iota(kernels.begin(), kernels.begin() + numOfKernelsOnThisLevel, firstKernel);
        std::uniform_int_distribution<unsigned> random_producer(firstKernel, lastKernel - 1);
        for (auto i = numOfKernelsOnThisLevel; i < numOfStreamSets; ++i) {
            kernels[i] = random_producer(rng);
        }
        std::shuffle(kernels.begin(), kernels.end(), rng);
        for (unsigned i = 0; i < numOfStreamSets; ++i) {
            const auto producer = kernels[i];
            assert (producer < desiredKernels);
            const auto streamSet = firstStreamSet + i;
            assert (streamSet < N);
            add_edge(producer, streamSet, G);
        }
        kernels.clear();

    };

    for (const auto v : make_iterator_range(vertices(S))) {
        if (LLVM_LIKELY(out_degree(v, S) != 0)) {
            PivotGroup & K = S[v];
            makeKernelStreamSets(K.FirstKernel, K.LastKernel, K.FirstStreamSet, K.LastStreamSet);
        }
    }

    // Each edge represents a kernel group; iterate through them and stitch the
    // random program graph together.

    std::vector<KernelRange> kernelsOnLevel;

    for (const auto e : make_iterator_range(edges(S))) {

        const KernelRange & E = S[e];
        assert (E.FirstKernel < E.LastKernel);
        assert (E.LastKernel <= desiredKernels);

        const auto numOfKernelsWithinCurrentGroup = E.LastKernel - E.FirstKernel;

        assert (kernelsOnLevel.empty());

        // determine which kernels are on what levels

        const auto sqrtDesiredKernels = std::sqrt(numOfKernelsWithinCurrentGroup);
        kernelsOnLevel.reserve((unsigned)std::ceil(sqrtDesiredKernels) + 2);

        const auto mean = (sqrtDesiredKernels - 1.0);
        const auto stddev = mean * 0.25;
        std::normal_distribution<double> dist(mean, stddev);

        auto nextKernel = E.FirstKernel;

        for (;;) {
            const unsigned k = std::round(std::abs(dist(rng)));
            const unsigned startOfNextLevel = nextKernel + k + 1;
            assert (startOfNextLevel > nextKernel);
            if (startOfNextLevel >= E.LastKernel) {
                break;
            }
            kernelsOnLevel.emplace_back(nextKernel, startOfNextLevel);
            nextKernel = startOfNextLevel;
        }
        kernelsOnLevel.emplace_back(nextKernel, E.LastKernel);
        // our very last level will contain the pivot streamsets
        // joining this group to the rest of the graph.
        const PivotGroup & O = S[target(e, S)];
        kernelsOnLevel.emplace_back(O.FirstKernel, O.LastKernel);

        const auto levels = kernelsOnLevel.size() - 1;

        auto addStreamSetConsumers = [&](const unsigned firstStreamSet, const unsigned lastStreamSet, const unsigned nextLevel) {

            assert (firstStreamSet < lastStreamSet);
            assert (firstStreamSet >= desiredKernels);
            assert (lastStreamSet <= N);

            const auto numOfStreamSets = lastStreamSet - firstStreamSet;

            // now add some consumers
            const KernelRange & K = kernelsOnLevel[nextLevel];
            const auto nextLevelStart = K.FirstKernel;
            const auto nextLevelEnd = K.LastKernel;
            assert (nextLevelStart < nextLevelEnd);
            assert (nextLevelEnd <= desiredKernels);

            BEGIN_SCOPED_REGION

            // we want to ensure that every streamset has a consumer and every
            // kernel on the next level is a consumer of at least one of the
            // streamsets produced on this level.

            const auto numOfKernelsOnNextLevel = nextLevelEnd - nextLevelStart;

            const auto m = std::max(numOfKernelsOnNextLevel, numOfStreamSets);
            assert (kernels.empty());
            kernels.resize(m);
            std::iota(kernels.begin(), kernels.begin() + numOfKernelsOnNextLevel, nextLevelStart);
            std::uniform_int_distribution<unsigned> random_consumer(nextLevelStart, nextLevelEnd - 1);
            for (auto i = numOfKernelsOnNextLevel; i < numOfStreamSets; ++i) {
                kernels[i] = random_consumer(rng);
            }
            std::shuffle(kernels.begin(), kernels.end(), rng);
            for (unsigned i = 0; i < m; ++i) {
                const auto streamSet = firstStreamSet + (i % numOfStreamSets);
                assert (streamSet < N);
                const auto consumer = kernels[i];
                assert (consumer < desiredKernels);
                assert (parent(streamSet, G) < consumer);
                add_edge(streamSet, consumer, G);
            }
            kernels.clear();

            END_SCOPED_REGION

            // Now with a low probability, try to add a few more streamset relationships
            // to kernels that are a short distance away.
            for (auto streamSet = firstStreamSet; streamSet < lastStreamSet; ++streamSet) {
                std::geometric_distribution<unsigned> dist(0.75);
                const auto numOfConsumers = dist(rng);
                for (unsigned j = 0; j < numOfConsumers; ++j) {
                    // what level is the consumer on?
                    std::geometric_distribution<unsigned> dist(0.3);
                    const auto k = dist(rng);
                    const auto consumerLevel = std::min<unsigned>(nextLevel + k, levels);

                    const KernelRange & K = kernelsOnLevel[consumerLevel];
                    const auto startOfSelectedLevel = K.FirstKernel;
                    const auto endOfSelectedLevel = K.LastKernel;
                    // select the consumer
                    std::uniform_int_distribution<unsigned> random_consumer(startOfSelectedLevel, endOfSelectedLevel - 1);
                    assert (streamSet < N);
                    const auto consumer = random_consumer(rng);
                    assert (consumer < desiredKernels);
                    assert (parent(streamSet, G) < consumer);
                    add_edge(streamSet, consumer, G);
                }
            }
        };

        const PivotGroup & I = S[source(e, S)];
        addStreamSetConsumers(I.FirstStreamSet, I.LastStreamSet, 0);

        for (unsigned level = 0; level < levels; ++level) {
            const KernelRange & K = kernelsOnLevel[level];
            unsigned firstStreamSet, lastStreamSet;
            makeKernelStreamSets(K.FirstKernel, K.LastKernel, firstStreamSet, lastStreamSet);
            addStreamSetConsumers(firstStreamSet, lastStreamSet, level + 1);
        }


        kernelsOnLevel.clear();

    }

    assert (currentStreamSet >= desiredKernels);

    // evenly distribute the remaining streamsets within the graph
    for (; currentStreamSet < N; ++currentStreamSet) {
        std::uniform_int_distribution<unsigned> random_producer(0, desiredKernels - 2);
        const auto producer = random_producer(rng);
        add_edge(producer, currentStreamSet, G);
        std::poisson_distribution<unsigned> prior(1);
        const auto numOfConsumers = prior(rng) + 1U;
        assert ((producer + 1U) < desiredKernels);
        std::uniform_int_distribution<unsigned> random_consumer(producer + 1, desiredKernels - 1);
        for (unsigned j = 0; j < numOfConsumers; ++j) {
            const auto consumer = random_consumer(rng);
            assert (producer < consumer);
            assert (consumer < desiredKernels);
            add_edge(currentStreamSet, consumer, G);
        }
    }

    // transform G into a relationship graph

    const auto numOfBindings = num_edges(G);

    LastKernel = FirstKernel + desiredKernels - 1U;
    PipelineOutput = LastKernel + 1U;
    FirstStreamSet = PipelineOutput + 1U;
    LastStreamSet = FirstStreamSet + desiredStreamSets - 1U;
    FirstBinding = LastStreamSet + 1U;
    LastBinding = FirstBinding + numOfBindings - 1U;

    ProgramGraph R(LastBinding + 1U);

    R[PipelineInput] = RelationshipNode(mPipelineKernel);
    R[PipelineOutput] = RelationshipNode(mPipelineKernel);

    class DummyKernel final : public Kernel {
    public:
        DummyKernel(BuilderRef b, const bool terminating)
        : Kernel(b, Kernel::TypeId::SegmentOriented, "",
                 Bindings{}, Bindings{}, Bindings{}, Bindings{}, InternalScalars{}) {
            if (terminating) {
                addAttribute(CanTerminateEarly());
            }
        }
    protected:
        void generateKernelMethod(BuilderRef) override {
            assert (!"attempting to compile a dummy kernel?");
        }
    };

    // TODO: this is fragile; fix it if we keep this function after testing.
    auto & driver = reinterpret_cast<BaseDriver &>(b->getDriver());

    for (const auto v : make_iterator_range(vertices(S))) {
        PivotGroup & K = S[v];
        for (auto i = K.FirstKernel; i != K.LastKernel; ++i) {
            Kernel * const dk = new DummyKernel(b, true);
            mInternalKernels.emplace_back(dk);
            assert (R[FirstKernel + i].Type == RelationshipNode::IsNil);
            R[FirstKernel + i] = RelationshipNode(dk);
        }
    }

    for (const auto e : make_iterator_range(edges(S))) {
        KernelRange & K = S[e];
        for (auto i = K.FirstKernel; i != K.LastKernel; ++i) {
            Kernel * const dk = new DummyKernel(b, false);
            mInternalKernels.emplace_back(dk);
            assert (R[FirstKernel + i].Type == RelationshipNode::IsNil);
            R[FirstKernel + i] = RelationshipNode(dk);
        }
    }

    auto nextBindingNode = FirstBinding;

    const auto firstStreamSetInG = desiredKernels;

    for (unsigned i = 0; i != desiredStreamSets; ++i) {
        std::geometric_distribution<unsigned> fieldWidthDist(0.2);
        const auto fieldWidth = (1U << fieldWidthDist(rng));
        std::poisson_distribution<unsigned> streamSetDist(4);
        const auto numOfStreamSets = std::max(streamSetDist(rng), 1U);
        StreamSet * const streamSet = driver.CreateStreamSet(numOfStreamSets, fieldWidth);
        assert (R[FirstStreamSet + i].Type == RelationshipNode::IsNil);
        R[FirstStreamSet + i] = RelationshipNode(streamSet);

        auto createBindingNode = [&]() {
            // std::geometric_distribution<unsigned> rateDist(0.6);
            Binding * const binding = new Binding("f", streamSet, FixedRate(1U)); // rateDist(rng) +
            mInternalBindings.emplace_back(binding);
            const auto bindingNode = nextBindingNode++;
            assert (bindingNode <= LastBinding);
            assert (R[bindingNode].Type == RelationshipNode::IsNil);
            R[bindingNode] = RelationshipNode(binding);
            return bindingNode;
        };

        BEGIN_SCOPED_REGION

        const auto producer = parent(firstStreamSetInG + i, G);
        assert (producer < desiredKernels);
        const auto u = FirstKernel + producer;
        const auto v = createBindingNode();
        const unsigned portNum = out_degree(u, R);
        add_edge(u, v, RelationshipType{PortType::Output, portNum}, R);
        add_edge(v, FirstStreamSet + i, RelationshipType{PortType::Output, portNum}, R);

        END_SCOPED_REGION

        for (const auto output : make_iterator_range(out_edges(firstStreamSetInG + i, G))) {
            const auto consumer = target(output, G);
            assert (consumer < desiredKernels);
            const auto u = createBindingNode();
            const auto v = FirstKernel + consumer;
            const unsigned portNum = in_degree(v, R);
            add_edge(FirstStreamSet + i, u, RelationshipType{PortType::Input, portNum}, R);
            add_edge(u, v, RelationshipType{PortType::Input, portNum}, R);
        }

    }

    assert (nextBindingNode == LastBinding + 1U);

    Relationships = std::move(R);
}
#endif


void PipelineAnalysis::addKernelRelationshipsInReferenceOrdering(const unsigned kernel, const RelationshipGraph & G,
                                                                 std::function<void(PortType, unsigned, unsigned)> insertionFunction) {

    using Graph = adjacency_list<hash_setS, vecS, bidirectionalS, RelationshipGraph::edge_descriptor>;
    using Vertex = graph_traits<Graph>::vertex_descriptor;

    const RelationshipNode & node = G[kernel];
    assert (node.Type == RelationshipNode::IsKernel);
    const Kernel * const kernelObj = node.Kernel; assert (kernelObj);

    unsigned maxInputPort = -1U;
    for (auto e : reverse(make_iterator_range(in_edges(kernel, G)))) {
        const auto binding = source(e, G);
        const RelationshipNode & rn = G[binding];
        if (LLVM_LIKELY(rn.Type == RelationshipNode::IsBinding)) {
            const RelationshipType & port = G[e];
            maxInputPort = port.Number;
            break;
        }
    }
    const auto numOfInputs = maxInputPort + 1U;

    unsigned maxOutputPort = -1U;
    for (auto e : reverse(make_iterator_range(out_edges(kernel, G)))) {
        const auto binding = target(e, G);
        const RelationshipNode & rn = G[binding];
        if (LLVM_LIKELY(rn.Type == RelationshipNode::IsBinding)) {
            const RelationshipType & port = G[e];
            maxOutputPort = port.Number;
            break;
        }
    }
    const auto numOfOutputs = maxOutputPort + 1U;

    // Evaluate the input/output ordering here and ensure that any reference port is stored first.
    const auto numOfPorts = numOfInputs + numOfOutputs;

    if (LLVM_UNLIKELY(numOfPorts == 0)) {
        return;
    }

    Graph E(numOfPorts);

    for (auto e : make_iterator_range(in_edges(kernel, G))) {
        const auto binding = source(e, G);
        const RelationshipNode & rn = G[binding];
        if (LLVM_LIKELY(rn.Type == RelationshipNode::IsBinding)) {
            const RelationshipType & port = G[e];
            assert (port.Number < numOfInputs);
            E[port.Number] = e;
            if (LLVM_UNLIKELY(in_degree(binding, G) != 1)) {
                for (const auto f : make_iterator_range(in_edges(binding, G))) {
                    const RelationshipType & ref = G[f];
                    if (ref.Reason == ReasonType::Reference) {
                        if (LLVM_UNLIKELY(port.Type == PortType::Output)) {
                            SmallVector<char, 256> tmp;
                            raw_svector_ostream out(tmp);
                            out << "Error: input reference for binding " <<
                                   kernelObj->getName() << "." << rn.Binding.get().getName() <<
                                   " refers to an output stream.";
                            report_fatal_error(out.str());
                        }
                        add_edge(ref.Number, port.Number, E);
                        break;
                    }
                }
            }
        }

    }

    for (auto e : make_iterator_range(out_edges(kernel, G))) {
        const auto binding = target(e, G);
        const RelationshipNode & rn = G[binding];
        if (LLVM_LIKELY(rn.Type == RelationshipNode::IsBinding)) {
            const RelationshipType & port = G[e];
            assert (port.Number < numOfOutputs);
            const auto portNum = port.Number + numOfInputs;
            E[portNum] = e;
            if (LLVM_UNLIKELY(in_degree(binding, G) != 1)) {
                for (const auto f : make_iterator_range(in_edges(binding, G))) {
                    const RelationshipType & ref = G[f];
                    if (ref.Reason == ReasonType::Reference) {
                        auto refPort = ref.Number;
                        if (LLVM_UNLIKELY(ref.Type == PortType::Output)) {
                            refPort += numOfInputs;
                        }
                        add_edge(refPort, portNum, E);
                        break;
                    }
                }
            }
        }
    }

    BitVector V(numOfPorts);
    std::queue<Vertex> Q;

    auto add_edge_if_no_induced_cycle = [&](const Vertex s, const Vertex t) {
        // If s-t exists, skip adding this edge
        if (LLVM_UNLIKELY(edge(s, t, E).second || s == t)) {
            return;
        }

        // If G is a DAG and there is a t-s path, adding s-t will induce a cycle.
        if (in_degree(s, E) > 0) {
            // do a BFS to search for a t-s path
            V.reset();
            assert (Q.empty());
            Q.push(t);
            for (;;) {
                const auto u = Q.front();
                Q.pop();
                for (auto e : make_iterator_range(out_edges(u, E))) {
                    const auto v = target(e, E);
                    if (LLVM_UNLIKELY(v == s)) {
                        // we found a t-s path
                        return;
                    }
                    if (LLVM_LIKELY(!V.test(v))) {
                        V.set(v);
                        Q.push(v);
                    }
                }
                if (Q.empty()) {
                    break;
                }
            }
        }
        add_edge(s, t, E);
    };

    for (unsigned j = 1; j < numOfPorts; ++j) {
        add_edge_if_no_induced_cycle(j - 1, j);
    }

    SmallVector<Graph::vertex_descriptor, 16> ordering;
    ordering.reserve(numOfPorts);
    lexical_ordering(E, ordering);
    assert (ordering.size() == numOfPorts);

    for (const auto k : ordering) {
        const auto e = E[k];
        const RelationshipType & port = G[e];
        if (port.Type == PortType::Input) {
            const auto binding = source(e, G);
            const RelationshipNode & rn = G[binding];
            assert(rn.Type == RelationshipNode::IsBinding);
            const auto f = first_in_edge(binding, G);
            assert (G[f].Reason != ReasonType::Reference);
            const auto streamSet = source(f, G);
            assert (G[streamSet].Type == RelationshipNode::IsRelationship);
            assert (isa<StreamSet>(G[streamSet].Relationship));
            insertionFunction(PortType::Input, binding, streamSet);
        } else {
            const auto binding = target(e, G);
            const RelationshipNode & rn = G[binding];
            assert(rn.Type == RelationshipNode::IsBinding);
            const auto f = first_out_edge(binding, G);
            assert (G[f].Reason != ReasonType::Reference);
            const auto streamSet = target(f, G);
            assert (G[streamSet].Type == RelationshipNode::IsRelationship);
            assert (isa<StreamSet>(G[streamSet].Relationship));
            insertionFunction(PortType::Output, binding, streamSet);
        }
    }

}



} // end of namespace

#endif<|MERGE_RESOLUTION|>--- conflicted
+++ resolved
@@ -263,15 +263,15 @@
         assert (partitionId < origPartitionCount);
         const PartitionData & P = partitionGraph[partitionId];
         const auto & R = P.Repetitions;
+        const KernelIdVector & K = P.Kernels;
+        assert (P.Repetitions.size() == K.size());
         if (R.empty()) {
             return 0U;
         }
-        const KernelIdVector & K = P.Kernels;
-        assert (P.Repetitions.size() == K.size());
         const auto k = std::find(K.begin(), K.end(), kernelId);
         assert (k != K.end());
         const auto j = std::distance(K.begin(), k);
-        const auto expected = R[j] * P.ExpectedRepetitions;
+        const auto & expected = R[j];
         assert (expected.numerator() > 0 && expected.denominator() == 1);
         return expected.numerator();
     };
@@ -602,15 +602,9 @@
     // nodes would be placed into the same (ignored) set but this won't be true after scheduling.
     // Similarly, if we disable partitioning, every kernel will be placed into its own partition.
     // Accept whatever the prior loops determines is the new partition count.
-<<<<<<< HEAD
 
     PipelineOutput = newPipelineOutput;
 
-=======
-
-    PipelineOutput = newPipelineOutput;
-
->>>>>>> 92d0ccef
     FirstStreamSet = PipelineOutput + 1U;
     LastStreamSet = PipelineOutput + numOfStreamSets;
     FirstBinding = LastStreamSet + 1U;
@@ -797,18 +791,8 @@
     // Pipeline optimizations
     combineDuplicateKernels(b, kernels, Relationships);
     removeUnusedKernels(p_in, p_out, kernels, Relationships);
-<<<<<<< HEAD
-=======
-
-    #ifndef EXPERIMENTAL_SCHEDULING
-    // Add ordering constraints to ensure the input must be before all kernel invocations
-    // and the invocations must come before the output.
-    for (const auto v : vertex) {
-        add_edge(p_in, v, RelationshipType{PortType::Input, 0, ReasonType::OrderingConstraint}, Relationships);
-        add_edge(v, p_out, RelationshipType{PortType::Input, 0, ReasonType::OrderingConstraint}, Relationships);
-    }
-    #endif
->>>>>>> 92d0ccef
+
+
 
 }
 
