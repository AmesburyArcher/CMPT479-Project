--- conflicted
+++ resolved
@@ -62,11 +62,7 @@
 
         P.identifyOutputNodeIds();
 
-<<<<<<< HEAD
-        P.computeMaximumExpectedDataflow();
-=======
         P.computeMaximumDataflow(false);
->>>>>>> 29e895c5
 
         P.computeMinimumStrideLengthForConsistentDataflow();
 
@@ -304,10 +300,6 @@
     BitVector                       PartitionOnHybridThread;
 
     std::vector<unsigned>           mPartitionJumpIndex;
-<<<<<<< HEAD
-    PartitionJumpTree               mPartitionJumpTree;
-=======
->>>>>>> 29e895c5
 
     ConsumerGraph                   mConsumerGraph;
     PartialSumStepFactorGraph       mPartialSumStepFactorGraph;
