#ifndef PIPELINE_KERNEL_ANALYSIS_HPP
#define PIPELINE_KERNEL_ANALYSIS_HPP

#include "../config.h"
#include "../common/common.hpp"
#include "../common/graphs.h"

#include <algorithm>
#include <queue>
#include <z3.h>
#include <assert.h>

#include <kernel/core/kernel.h>
#include <kernel/core/relationship.h>
#include <kernel/core/streamset.h>
#include <kernel/core/kernel_builder.h>

#include <llvm/Support/Format.h>

// #define PRINT_STAGES

#include <boost/graph/connected_components.hpp>
#include <boost/graph/dominator_tree.hpp>



namespace kernel {

struct PipelineAnalysis : public PipelineCommonGraphFunctions {

public:


    static PipelineAnalysis analyze(BuilderRef b, PipelineKernel * const pipelineKernel) {

        PipelineAnalysis P(pipelineKernel);

        // TODO:: address FIXED PIPELINE COMPILATION SEED

        const auto seed = 2081280305; // std::random_device{}();

        random_engine rng(seed);

//        const auto graphSeed = 2081280305; //rng(); // 2081280305, 2081280305

//        P.generateRandomPipelineGraph(b, graphSeed, 50, 70, 10);

        P.generateInitialPipelineGraph(b);


        // Initially, we gather information about our partition to determine what kernels
        // are within each partition in a topological order
        auto partitionGraph = P.identifyKernelPartitions();
        P.computeMinimumExpectedDataflow(partitionGraph);
        P.schedulePartitionedProgram(partitionGraph, rng);
        // Construct the Stream and Scalar graphs
        P.transcribeRelationshipGraph(partitionGraph);

        P.generateInitialBufferGraph();

        P.identifyKernelsOnHybridThread();

        P.identifyOutputNodeIds();

<<<<<<< HEAD
        P.computeMaximumExpectedDataflow();
=======
        P.computeMaximumDataflow(false);
>>>>>>> 29e895c5

        P.computeMinimumStrideLengthForConsistentDataflow();

        P.identifyInterPartitionSymbolicRates();

        P.markInterPartitionStreamSetsAsGloballyShared();

        P.identifyTerminationChecks();

        P.determinePartitionJumpIndices();

        P.annotateBufferGraphWithAddAttributes();

        // Finish annotating the buffer graph
        P.identifyOwnedBuffers();
        P.identifyLinearBuffers();
        P.identifyZeroExtendedStreamSets();

        P.determineBufferSize(b);
        P.determineBufferLayout(b, rng);

        P.identifyCrossHybridThreadStreamSets();
        P.identifyPortsThatModifySegmentLength();

        P.makeConsumerGraph();

        P.calculatePartialSumStepFactors();

        P.makePartitionJumpTree();
        P.makeTerminationPropagationGraph();

        // Finish the buffer graph
        // P.identifyDirectUpdatesToStateObjects();
        P.addStreamSetsToBufferGraph(b);

        P.gatherInfo();

        if (codegen::DebugOptionIsSet(codegen::PrintPipelineGraph)) {
            P.printBufferGraph(errs());
        }

        return P;
    }

private:

    // constructor

    PipelineAnalysis(PipelineKernel * const pipelineKernel)
    : PipelineCommonGraphFunctions(mStreamGraph, mBufferGraph)
    , mPipelineKernel(pipelineKernel)
    , mNumOfThreads(pipelineKernel->getNumOfThreads())
    , mLengthAssertions(pipelineKernel->getLengthAssertions()) {

    }

    // pipeline analysis functions

    using KernelPartitionIds = flat_map<ProgramGraph::vertex_descriptor, unsigned>;

    void generateInitialPipelineGraph(BuilderRef b);

    #ifdef ENABLE_GRAPH_TESTING_FUNCTIONS
    void generateRandomPipelineGraph(BuilderRef b, const uint64_t seed,
                                     const unsigned desiredKernels, const unsigned desiredStreamSets,
                                     const unsigned desiredPartitions);
    #endif

    using KernelVertexVec = SmallVector<ProgramGraph::Vertex, 64>;

    void addRegionSelectorKernels(BuilderRef b, Kernels & partition, KernelVertexVec & vertex, ProgramGraph & G);

    void addPopCountKernels(BuilderRef b, Kernels & partition, KernelVertexVec & vertex, ProgramGraph & G);

    void combineDuplicateKernels(BuilderRef b, const Kernels & partition, ProgramGraph & G);

    void removeUnusedKernels(const unsigned p_in, const unsigned p_out, const Kernels & partition, ProgramGraph & G);

    void identifyPipelineInputs();

    void transcribeRelationshipGraph(const PartitionGraph & partitionGraph);

    void gatherInfo() {        
        MaxNumOfInputPorts = in_degree(PipelineOutput, mBufferGraph);
        MaxNumOfOutputPorts = out_degree(PipelineInput, mBufferGraph);
        for (auto i = FirstKernel; i <= LastKernel; ++i) {
            MaxNumOfInputPorts = std::max<unsigned>(MaxNumOfInputPorts, in_degree(i, mBufferGraph));
            MaxNumOfOutputPorts = std::max<unsigned>(MaxNumOfOutputPorts, out_degree(i, mBufferGraph));
        }
    }

    static void addKernelRelationshipsInReferenceOrdering(const unsigned kernel, const RelationshipGraph & G,
                                                          std::function<void(PortType, unsigned, unsigned)> insertionFunction);


    // partitioning analysis

    PartitionGraph identifyKernelPartitions();

    void determinePartitionJumpIndices();

    void makePartitionJumpTree();

    // scheduling analysis

    void schedulePartitionedProgram(PartitionGraph & P, random_engine & rng);

    void analyzeDataflowWithinPartitions(PartitionGraph & P, random_engine & rng) const;

    SchedulingGraph makeIntraPartitionSchedulingGraph(const PartitionGraph & P, const unsigned currentPartitionId) const;

    PartitionDependencyGraph makePartitionDependencyGraph(const unsigned numOfKernels, const SchedulingGraph & S) const;

    OrderingDAWG scheduleProgramGraph(const PartitionGraph & P, random_engine & rng) const;

    OrderingDAWG assembleFullSchedule(const PartitionGraph & P, const OrderingDAWG & partial) const;

    std::vector<unsigned> selectScheduleFromDAWG(const OrderingDAWG & schedule) const;

    void addSchedulingConstraints(const std::vector<unsigned> & program);

    static bool isNonSynchronousRate(const Binding & binding);

    // buffer management analysis functions

    void addStreamSetsToBufferGraph(BuilderRef b);
    void generateInitialBufferGraph();

    void determineBufferSize(BuilderRef b);

    void determineBufferLayout(BuilderRef b, random_engine & rng);

    void identifyOwnedBuffers();

    void identifyLinearBuffers();
    void markInterPartitionStreamSetsAsGloballyShared();

    void identifyOutputNodeIds();

    void identifyPortsThatModifySegmentLength();

    // void identifyDirectUpdatesToStateObjects();

    // consumer analysis functions

    void identifyCrossHybridThreadStreamSets();
    void makeConsumerGraph();

    // dataflow analysis functions

    void computeMinimumExpectedDataflow(PartitionGraph & P);

    void recomputeMinimumExpectedDataflow();

    void computeMaximumExpectedDataflow();

    void identifyInterPartitionSymbolicRates();

    void computeMinimumStrideLengthForConsistentDataflow();

    void calculatePartialSumStepFactors();

    // zero extension analysis function

    void identifyZeroExtendedStreamSets();

    // termination analysis functions

    void identifyTerminationChecks();
    void makeTerminationPropagationGraph();

    // add(k) analysis functions

    void annotateBufferGraphWithAddAttributes();

    // IO analysis functions

    void identifyKernelsOnHybridThread();

    // Input truncation analysis functions

    void makeInputTruncationGraph();




public:

    // Debug functions
    void printBufferGraph(raw_ostream & out) const;
    static void printRelationshipGraph(const RelationshipGraph & G, raw_ostream & out, const StringRef name = "G");

private:

    PipelineKernel * const          mPipelineKernel;
    const unsigned					mNumOfThreads;
    const LengthAssertions &        mLengthAssertions;
    ProgramGraph                    Relationships;
    KernelPartitionIds              PartitionIds;

public:

    static const unsigned           PipelineInput = 0U;
    static const unsigned           FirstKernel = 1U;
    unsigned                        LastKernel = 0;
    unsigned                        PipelineOutput = 0;
    unsigned                        FirstStreamSet = 0;
    unsigned                        LastStreamSet = 0;
    unsigned                        FirstBinding = 0;
    unsigned                        LastBinding = 0;
    unsigned                        FirstCall = 0;
    unsigned                        LastCall = 0;
    unsigned                        FirstScalar = 0;
    unsigned                        LastScalar = 0;
    unsigned                        PartitionCount = 0;
    bool                            HasZeroExtendedStream = false;

    size_t                          RequiredThreadLocalStreamSetMemory = 0;

    unsigned                        MaxNumOfInputPorts = 0;
    unsigned                        MaxNumOfOutputPorts = 0;

    RelationshipGraph               mStreamGraph;
    RelationshipGraph               mScalarGraph;

    KernelIdVector                  KernelPartitionId;

    std::vector<unsigned>           MinimumNumOfStrides;
    std::vector<unsigned>           MaximumNumOfStrides;
    std::vector<unsigned>           StrideStepLength;

    BufferGraph                     mBufferGraph;

    BitVector                       KernelOnHybridThread;
    BitVector                       PartitionOnHybridThread;

    std::vector<unsigned>           mPartitionJumpIndex;
<<<<<<< HEAD
    PartitionJumpTree               mPartitionJumpTree;
=======
>>>>>>> 29e895c5

    ConsumerGraph                   mConsumerGraph;
    PartialSumStepFactorGraph       mPartialSumStepFactorGraph;

    TerminationChecks               mTerminationCheck;

    TerminationPropagationGraph     mTerminationPropagationGraph;

    OwningVector<Kernel>            mInternalKernels;
    OwningVector<Binding>           mInternalBindings;
    OwningVector<StreamSetBuffer>   mInternalBuffers;
};

}

#include "pipeline_graph_printers.hpp"
#include "evolutionary_algorithm.hpp"
#include "relationship_analysis.hpp"
#include "buffer_analysis.hpp"
#include "buffer_size_analysis.hpp"
#include "consumer_analysis.hpp"
#include "dataflow_analysis.hpp"
#include "partitioning_analysis.hpp"
#include "scheduling_analysis.hpp"
#include "termination_analysis.hpp"
#include "zero_extend_analysis.hpp"
#include "add_analysis.hpp"

#endif<|MERGE_RESOLUTION|>--- conflicted
+++ resolved
@@ -62,11 +62,7 @@
 
         P.identifyOutputNodeIds();
 
-<<<<<<< HEAD
-        P.computeMaximumExpectedDataflow();
-=======
         P.computeMaximumDataflow(false);
->>>>>>> 29e895c5
 
         P.computeMinimumStrideLengthForConsistentDataflow();
 
@@ -95,7 +91,6 @@
 
         P.calculatePartialSumStepFactors();
 
-        P.makePartitionJumpTree();
         P.makeTerminationPropagationGraph();
 
         // Finish the buffer graph
@@ -119,7 +114,10 @@
     : PipelineCommonGraphFunctions(mStreamGraph, mBufferGraph)
     , mPipelineKernel(pipelineKernel)
     , mNumOfThreads(pipelineKernel->getNumOfThreads())
-    , mLengthAssertions(pipelineKernel->getLengthAssertions()) {
+    , mLengthAssertions(pipelineKernel->getLengthAssertions())
+    , mTraceProcessedProducedItemCounts(codegen::DebugOptionIsSet(codegen::TraceCounts))
+    , mTraceDynamicBuffers(codegen::DebugOptionIsSet(codegen::TraceDynamicBuffers))
+    , mTraceIndividualConsumedItemCounts(mTraceProcessedProducedItemCounts || mTraceDynamicBuffers) {
 
     }
 
@@ -221,7 +219,7 @@
 
     void recomputeMinimumExpectedDataflow();
 
-    void computeMaximumExpectedDataflow();
+    void computeMaximumDataflow(const bool expected);
 
     void identifyInterPartitionSymbolicRates();
 
@@ -268,6 +266,10 @@
     KernelPartitionIds              PartitionIds;
 
 public:
+
+    const bool                      mTraceProcessedProducedItemCounts;
+    const bool                      mTraceDynamicBuffers;
+    const bool                      mTraceIndividualConsumedItemCounts;
 
     static const unsigned           PipelineInput = 0U;
     static const unsigned           FirstKernel = 1U;
@@ -295,6 +297,7 @@
     KernelIdVector                  KernelPartitionId;
 
     std::vector<unsigned>           MinimumNumOfStrides;
+    std::vector<unsigned>           ExpectedNumOfStrides;
     std::vector<unsigned>           MaximumNumOfStrides;
     std::vector<unsigned>           StrideStepLength;
 
@@ -304,10 +307,6 @@
     BitVector                       PartitionOnHybridThread;
 
     std::vector<unsigned>           mPartitionJumpIndex;
-<<<<<<< HEAD
-    PartitionJumpTree               mPartitionJumpTree;
-=======
->>>>>>> 29e895c5
 
     ConsumerGraph                   mConsumerGraph;
     PartialSumStepFactorGraph       mPartialSumStepFactorGraph;
