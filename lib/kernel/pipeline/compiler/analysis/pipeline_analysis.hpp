--- conflicted
+++ resolved
@@ -8,10 +8,6 @@
 #include <algorithm>
 #include <queue>
 #include <z3.h>
-<<<<<<< HEAD
-=======
-// #include <util/maxsat.hpp>
->>>>>>> 92d0ccef
 #include <assert.h>
 
 #include <kernel/core/kernel.h>
@@ -21,11 +17,6 @@
 
 #include <llvm/Support/Format.h>
 
-<<<<<<< HEAD
-=======
-#define EXPERIMENTAL_SCHEDULING
-
->>>>>>> 92d0ccef
 // #define PRINT_STAGES
 
 #include <boost/graph/connected_components.hpp>
@@ -56,11 +47,7 @@
 
         P.generateInitialPipelineGraph(b);
 
-<<<<<<< HEAD
-=======
-      //  P.printRelationshipGraph(P.Relationships, errs(), "R");
-
->>>>>>> 92d0ccef
+
         // Initially, we gather information about our partition to determine what kernels
         // are within each partition in a topological order
         #ifdef PRINT_STAGES
@@ -76,20 +63,16 @@
         #endif
 
         P.computeMinimumExpectedDataflow(partitionGraph);
-<<<<<<< HEAD
 
         #ifdef PRINT_STAGES
         errs() << "schedulePartitionedProgram\n";
         #endif
 
-=======
-
-        #ifdef PRINT_STAGES
-        errs() << "schedulePartitionedProgram\n";
-        #endif
-
->>>>>>> 92d0ccef
-        P.schedulePartitionedProgram(partitionGraph, rng, 1.0, 1);
+        P.schedulePartitionedProgram(partitionGraph, rng);
+
+        #ifdef PRINT_STAGES
+        errs() << "transcribeRelationshipGraph\n";
+        #endif
 
         // Construct the Stream and Scalar graphs
         P.transcribeRelationshipGraph(partitionGraph);
@@ -111,42 +94,45 @@
 
         P.computeMaximumExpectedDataflow();
 
+        #ifdef PRINT_STAGES
+        errs() << "computeMinimumStrideLengthForConsistentDataflow\n";
+        #endif
+
         P.computeMinimumStrideLengthForConsistentDataflow();
 
         #ifdef PRINT_STAGES
         errs() << "computeInterPartitionSymbolicRates\n";
         #endif
 
-
         P.identifyInterPartitionSymbolicRates();
 
         #ifdef PRINT_STAGES
-        errs() << "determineBufferSize\n";
-        #endif
-
-<<<<<<< HEAD
-=======
-        P.determineBufferSize(b);
-
-
-
-//        errs() << "determineBufferLayout\n";
-
-        P.determineBufferLayout(b, rng);
-
->>>>>>> 92d0ccef
-//        errs() << "identifyBufferLocality\n";
+        errs() << "markInterPartitionStreamSetsAsGloballyShared\n";
+        #endif
 
         P.markInterPartitionStreamSetsAsGloballyShared(); // linkedPartitions
 
-//        P.makePartitionIOGraph();
-
-//        errs() << "identifyTerminationChecks\n";
+        #ifdef PRINT_STAGES
+        errs() << "identifyTerminationChecks\n";
+        #endif
 
         P.identifyTerminationChecks();
+
+        #ifdef PRINT_STAGES
+        errs() << "determinePartitionJumpIndices\n";
+        #endif
+
         P.determinePartitionJumpIndices();
 
+        #ifdef PRINT_STAGES
+        errs() << "annotateBufferGraphWithAddAttributes\n";
+        #endif
+
         P.annotateBufferGraphWithAddAttributes();
+
+        #ifdef PRINT_STAGES
+        errs() << "identifyInterPartitionSymbolicRates\n";
+        #endif
 
         P.identifyInterPartitionSymbolicRates();
 
@@ -156,22 +142,34 @@
 //        P.identifyLocalPortIds();
         P.identifyPortsThatModifySegmentLength();
         P.identifyZeroExtendedStreamSets();
-<<<<<<< HEAD
+
+        #ifdef PRINT_STAGES
+        errs() << "determineBufferSize\n";
+        #endif
 
         P.determineBufferSize(b);
+
+        #ifdef PRINT_STAGES
+        errs() << "determineBufferLayout\n";
+        #endif
+
         P.determineBufferLayout(b, rng);
-=======
-//        P.identifyLocalPortIds();
-
->>>>>>> 92d0ccef
+
+        #ifdef PRINT_STAGES
+        errs() << "makeConsumerGraph\n";
+        #endif
 
         // Make the remaining graphs
         P.makeConsumerGraph();
 
-
-
-
+        #ifdef PRINT_STAGES
+        errs() << "makePartitionJumpTree\n";
+        #endif
         P.makePartitionJumpTree();
+
+        #ifdef PRINT_STAGES
+        errs() << "makeTerminationPropagationGraph\n";
+        #endif
         P.makeTerminationPropagationGraph();
 
         // Finish the buffer graph
@@ -180,15 +178,9 @@
 
         P.gatherInfo();
 
-<<<<<<< HEAD
         if (codegen::DebugOptionIsSet(codegen::PrintPipelineGraph)) {
             P.printBufferGraph(errs());
         }
-=======
-        #ifdef PRINT_BUFFER_GRAPH
-        P.printBufferGraph(errs());
-        #endif
->>>>>>> 92d0ccef
 
         return P;
     }
@@ -242,7 +234,6 @@
 
     static void addKernelRelationshipsInReferenceOrdering(const unsigned kernel, const RelationshipGraph & G,
                                                           std::function<void(PortType, unsigned, unsigned)> insertionFunction);
-<<<<<<< HEAD
 
     // partitioning analysis
 
@@ -253,16 +244,8 @@
     void makePartitionJumpTree();
 
     // scheduling analysis
-=======
-
-    // partitioning analysis
-
-    PartitionGraph identifyKernelPartitions();
-
-    void makePartitionIOGraph();
->>>>>>> 92d0ccef
-
-    void schedulePartitionedProgram(PartitionGraph & P, random_engine & rng, const double maxCutRoundsFactor, const unsigned maxCutPasses);
+
+    void schedulePartitionedProgram(PartitionGraph & P, random_engine & rng);
 
     void analyzeDataflowWithinPartitions(PartitionGraph & P, random_engine & rng) const;
 
@@ -270,35 +253,13 @@
 
     PartitionDependencyGraph makePartitionDependencyGraph(const unsigned numOfKernels, const SchedulingGraph & S) const;
 
-    PartitionDataflowGraph analyzeDataflowBetweenPartitions(PartitionGraph & P) const;
-
-    PartitionOrdering makeInterPartitionSchedulingGraph(PartitionGraph & P, const PartitionDataflowGraph & D) const;
-
-    OrderingDAWG scheduleProgramGraph(const PartitionGraph & P, const PartitionOrdering & O, const PartitionDataflowGraph & D, random_engine & rng) const;
-
-    std::vector<unsigned> selectScheduleFromDAWG(const KernelIdVector & kernels, const OrderingDAWG & schedule);
-
-    void addSchedulingConstraints(const PartitionGraph & P, const std::vector<unsigned> & program);
-
-    // scheduling analysis
-
-    void schedulePartitionedProgram(PartitionGraph & P, random_engine & rng, const double maxCutRoundsFactor, const unsigned maxCutPasses);
-
-    void analyzeDataflowWithinPartitions(PartitionGraph & P, random_engine & rng) const;
-
-    SchedulingGraph makeIntraPartitionSchedulingGraph(const PartitionGraph & P, const unsigned currentPartitionId) const;
-
-    PartitionDependencyGraph makePartitionDependencyGraph(const unsigned numOfKernels, const SchedulingGraph & S) const;
-
-    PartitionDataflowGraph analyzeDataflowBetweenPartitions(PartitionGraph & P) const;
-
-    PartitionOrdering makeInterPartitionSchedulingGraph(PartitionGraph & P, const PartitionDataflowGraph & D) const;
-
-    OrderingDAWG scheduleProgramGraph(const PartitionGraph & P, const PartitionOrdering & O, const PartitionDataflowGraph & D, random_engine & rng) const;
-
-    std::vector<unsigned> selectScheduleFromDAWG(const KernelIdVector & kernels, const OrderingDAWG & schedule);
-
-    void addSchedulingConstraints(const PartitionGraph & P, const std::vector<unsigned> & program);
+    OrderingDAWG scheduleProgramGraph(const PartitionGraph & P, random_engine & rng) const;
+
+    OrderingDAWG assembleFullSchedule(const PartitionGraph & P, const OrderingDAWG & partial) const;
+
+    std::vector<unsigned> selectScheduleFromDAWG(const OrderingDAWG & schedule) const;
+
+    void addSchedulingConstraints(const std::vector<unsigned> & program);
 
     // buffer management analysis functions
 
@@ -309,22 +270,16 @@
 
     void determineBufferLayout(BuilderRef b, random_engine & rng);
 
-<<<<<<< HEAD
     void identifyOwnedBuffers();
 
-=======
->>>>>>> 92d0ccef
     void identifyLinearBuffers();
     void markInterPartitionStreamSetsAsGloballyShared();
     void identifyLocalPortIds();
 
     void identifyOutputNodeIds();
 
-<<<<<<< HEAD
     void identifyPortsThatModifySegmentLength();
 
-=======
->>>>>>> 92d0ccef
     // void identifyDirectUpdatesToStateObjects();
 
     // consumer analysis functions
@@ -378,8 +333,8 @@
 
 public:
 
-    static constexpr unsigned       PipelineInput = 0U;
-    static constexpr unsigned       FirstKernel = 1U;
+    static const unsigned           PipelineInput = 0U;
+    static const unsigned           FirstKernel = 1U;
     unsigned                        LastKernel = 0;
     unsigned                        PipelineOutput = 0;
     unsigned                        FirstStreamSet = 0;
@@ -409,10 +364,7 @@
 
     std::vector<unsigned>           MinimumNumOfStrides;
     std::vector<unsigned>           MaximumNumOfStrides;
-<<<<<<< HEAD
     std::vector<unsigned>           StrideStepLength;
-=======
->>>>>>> 92d0ccef
 
     BufferGraph                     mBufferGraph;
 
