#ifndef PIPELINE_GRAPH_PRINTER_HPP
#define PIPELINE_GRAPH_PRINTER_HPP

#include "pipeline_analysis.hpp"
#include <boost/algorithm/string/replace.hpp>
#include <boost/graph/strong_components.hpp>

// #define USE_SIMPLE_BUFFER_GRAPH

namespace kernel {

/** ------------------------------------------------------------------------------------------------------------- *
 * @brief printGraph
 ** ------------------------------------------------------------------------------------------------------------- */
template <typename Graph>
void printGraph(const Graph & G, raw_ostream & out, const StringRef name = "G") {

    out << "digraph \"" << name << "\" {\n";
    for (auto v : make_iterator_range(vertices(G))) {
        out << "v" << v << " [label=\"" << v << "\"];\n";
    }
    for (auto e : make_iterator_range(edges(G))) {
        const auto s = source(e, G);
        const auto t = target(e, G);
        out << "v" << s << " -> v" << t << ";\n";
    }

    out << "}\n\n";
    out.flush();
}


/** ------------------------------------------------------------------------------------------------------------- *
 * @brief printRelationshipGraph
 ** ------------------------------------------------------------------------------------------------------------- */
void PipelineAnalysis::printRelationshipGraph(const RelationshipGraph & G, raw_ostream & out, const StringRef name) {


    auto write = [](const Rational & v, llvm::raw_ostream & out)  {
        if (LLVM_LIKELY(v.denominator() == 1)) {
            out << v.numerator();
        } else {
            out << '(' << v.numerator() << '/' << v.denominator() << ')';
        }
    };

    std::vector<unsigned> component(num_vertices(G));
    strong_components(G, component.data());

    out << "digraph " << name << " {\n";
    for (const auto v : make_iterator_range(vertices(G))) {
        out << "v" << v << " [label=\"" << v << ' ';
        const RelationshipNode & rn = G[v];
        switch (rn.Type) {
            case RelationshipNode::IsNil:
                out << "<nil>";
                break;
            case RelationshipNode::IsKernel:
                out << "Kernel:";
                if (rn.Kernel) {
                    out << rn.Kernel->getName();
                }
                break;
            case RelationshipNode::IsBinding: {
                    const Binding & binding = rn.Binding;
                    out << "Binding:";
                    using KindId = ProcessingRate::KindId;
                    const ProcessingRate & rate = binding.getRate();
                    switch (rate.getKind()) {
                        case KindId::Fixed:
                            out << 'F';
                            write(rate.getLowerBound(), out);
                            break;
                        case KindId::Greedy:
                            out << 'G';
                            write(rate.getLowerBound(), out);
                            break;
                        case KindId::Bounded:
                            out << 'B';
                            write(rate.getLowerBound(), out);
                            out << '-';
                            write(rate.getUpperBound(), out);
                            break;
                        case KindId::Unknown:
                            out << 'U';
                            write(rate.getLowerBound(), out);
                            break;
                        case KindId::PopCount:
                            out << "Pop";
                            break;
                        case KindId::NegatedPopCount:
                            out << "Neg";
                            break;
                        case KindId::Relative:
                            out << 'R';
                            break;
                        case KindId::PartialSum:
                            out << 'P';
                            break;
                        case KindId::__Count: llvm_unreachable("");
                    }
                }
                break;
            case RelationshipNode::IsCallee:
                assert (&rn.Callee);
                out << "Callee:" << rn.Callee.get().Name;
                break;
            case RelationshipNode::IsRelationship:
                assert (rn.Relationship);
                if (isa<StreamSet>(rn.Relationship)) {
                    out << "StreamSet: ";
                } else if (isa<ScalarConstant>(rn.Relationship)) {
                    out << "Constant: ";
                } else if (isa<Scalar>(rn.Relationship)) {
                    out << "Scalar: ";
                } else {
                    out << "<Unknown Relationship>: ";
                }
                rn.Relationship->getType()->print(errs());

//                out << " ";
//                out.write_hex(reinterpret_cast<uintptr_t>(rn.Relationship));
        }
        out << "\"];\n";
        out.flush();
    }

    for (const auto e : make_iterator_range(edges(G))) {
        const auto s = source(e, G);
        const auto t = target(e, G);
        out << "v" << s << " -> v" << t << " ";
        char joiner = '[';
        const RelationshipType & rt = G[e];
        if (rt.Reason != ReasonType::OrderingConstraint) {
            out  << joiner << "label=\"";
            joiner = ',';
            switch (rt.Type) {
                case PortType::Input:
                    out << 'I';
                    break;
                case PortType::Output:
                    out << 'O';
                    break;
            }
            out << ':' << rt.Number;
            switch (rt.Reason) {
                case ReasonType::Explicit:
                    break;
                case ReasonType::ImplicitPopCount:
                    out << " (popcount)";
                    break;
                case ReasonType::ImplicitRegionSelector:
                    out << " (region)";
                    break;
                case ReasonType::Reference:
                    out << " (ref)";
                    break;
                default:
                    llvm_unreachable("invalid or unhandled reason type!");
                    break;
            }
            out << "\"";
        }

        if (LLVM_UNLIKELY(component[s] == component[t])) {
            out << joiner << "penwidth=3";
            joiner = ',';
        }

        switch (rt.Reason) {
            case ReasonType::None:
            case ReasonType::Explicit:
                break;
            case ReasonType::ImplicitPopCount:
            case ReasonType::ImplicitRegionSelector:
                out << joiner << "color=blue";
                break;
            case ReasonType::Reference:
                out << joiner << "color=gray";
                break;
            case ReasonType::OrderingConstraint:
                out << joiner << "color=red";
                break;
        }
        out << "];\n";
        out.flush();
    }
    out << "}\n\n";
    out.flush();
}

/** ------------------------------------------------------------------------------------------------------------- *
 * @brief printBufferGraph
 ** ------------------------------------------------------------------------------------------------------------- */
void PipelineAnalysis::printBufferGraph(raw_ostream & out) const {

    using BufferId = StreamSetBuffer::BufferKind;

    auto print_rational = [&out](const Rational & r) -> raw_ostream & {
        if (r.denominator() > 1) {
            const auto n = r.numerator() / r.denominator();
            const auto p = r.numerator() % r.denominator();
            out << n << '+' << p << '/' << r.denominator();
        } else {
            out << r.numerator();
        }
        return out;
    };

    auto rate_range = [&out, print_rational](const Rational & a, const Rational & b) -> raw_ostream & {
        print_rational(a);
        out << ",";
        print_rational(b);
        return out;
    };

    auto printStreamSet = [&](const unsigned streamSet) {
        out << "v" << streamSet << " [shape=record,";
        const BufferNode & bn = mBufferGraph[streamSet];
        switch (bn.Locality) {
            case BufferLocality::GloballyShared:
            case BufferLocality::PartitionLocal:
                out << "style=bold,";
            default:
                break;
        }

        switch (bn.Locality) {
            case BufferLocality::ThreadLocal:
            case BufferLocality::PartitionLocal:
                out << "color=blue,";
            default:
                break;
        }

        const StreamSetBuffer * const buffer = bn.Buffer;

        out << "label=\"" << streamSet;
        out << " |{";


        if (bn.isExternal()) {
            out << 'X';
        }
        if (buffer == nullptr) {
            out << '?';
        } else {
            switch (buffer->getBufferKind()) {
                case BufferId::StaticBuffer:
                    out << 'S'; break;
                case BufferId::DynamicBuffer:
                    out << 'D'; break;
                case BufferId::ExternalBuffer:
                    out << 'E'; break;
                default: llvm_unreachable("unknown streamset type");
            }
        }
        if (bn.isUnowned()) {
            out << 'U';
        }
        if (bn.isExternal()) {
            out << 'P';
        }
        if (bn.IsLinear) {
            out << 'L';
        }
        if (bn.isShared()) {
            out << '*';
        }

        if (buffer) {
            Type * ty = buffer->getBaseType();
            out << ':'
                << ty->getArrayNumElements() << 'x';
            ty = ty->getArrayElementType();
            ty = cast<IDISA::FixedVectorType>(ty)->getElementType();
            out << ty->getIntegerBitWidth();
        }

        #ifndef USE_SIMPLE_BUFFER_GRAPH
        if (bn.Locality == BufferLocality::ThreadLocal) {
            out << " [0x";
            out.write_hex(bn.BufferStart);
            out << "]";
        }
        #endif
        out << "|{";

        if (buffer && buffer->getBufferKind() != BufferId::ExternalBuffer) {
            switch (buffer->getBufferKind()) {
                case BufferId::StaticBuffer:
                    out << cast<StaticBuffer>(buffer)->getCapacity();
                    break;
                case BufferId::DynamicBuffer:
                    out << cast<DynamicBuffer>(buffer)->getInitialCapacity();
                    break;
                default: llvm_unreachable("unknown buffer type");
            }
        }

        #ifndef USE_SIMPLE_BUFFER_GRAPH
        if (bn.CopyBack) {
            out << "|CB:" << bn.CopyBack;
        }
        if (bn.CopyForwards) {
            out << "|CF:" << bn.CopyForwards;
        }
        if (bn.LookBehind) {
            out << "|LB:" << bn.LookBehind;
        }
        if (bn.MaxAdd) {
            out << "|+" << bn.MaxAdd;
        }
        if (bn.CrossesHybridThreadBarrier) {
            out << "|Hybrid";
        }
        #endif

        out << "}}\"];\n";

    };

    auto currentPartition = PartitionCount;
    bool closePartition = false;

    std::vector<unsigned> firstKernelOfPartition(PartitionCount);

    auto checkClosePartitionLabel = [&]() {
        if (closePartition) {
            out << "}\n";
            closePartition = false;
        }
    };

    bool firstKernelInPartition = true;

    auto checkOpenPartitionLabel = [&](const unsigned kernel, const bool ignorePartition) {
        const auto partitionId = KernelPartitionId[kernel];
        if (partitionId != currentPartition || ignorePartition) {
            checkClosePartitionLabel();
            firstKernelInPartition = true;
            if (LLVM_LIKELY(!ignorePartition)) {
                out << "subgraph cluster" << partitionId << " {\n"
                       "label=\"Partition #" << partitionId  << "\";"
                       "fontcolor=\"red\";"
                       "style=\"rounded,dashed,bold\";";
                if (PartitionOnHybridThread.test(partitionId)) {
                    out << "color=\"blue\";";
                } else {
                    out << "color=\"red\";";
                }
                out <<  "\n";
                closePartition = true;
                currentPartition = partitionId;
                firstKernelOfPartition[partitionId] = kernel;
            }
        }        
    };

    auto printKernel = [&](const unsigned kernel, const StringRef name, const bool ignorePartition) {
        checkOpenPartitionLabel(kernel, ignorePartition);

        if (ignorePartition && degree(kernel, mBufferGraph) == 0) {
            return;
        }

        const Kernel * const kernelObj = getKernel(kernel);

        assert (kernelObj);

        const auto explicitFinalPartialStride = kernelObj->requiresExplicitPartialFinalStride();
        const auto nonLinear = mayHaveNonLinearIO(kernel);

        const auto borders = nonLinear ? '2' : '1';
        out << "v" << kernel << " [label=\"[" <<
                kernel << "] " << name << "\\n";
        #ifndef USE_SIMPLE_BUFFER_GRAPH
        if (MinimumNumOfStrides.size() > 0) {
            out << " Expected: [";
            if (MaximumNumOfStrides.size() > 0) {
                print_rational(MinimumNumOfStrides[kernel]) << ',';
                print_rational(MaximumNumOfStrides[kernel]);
            } else {
                print_rational(MinimumNumOfStrides[kernel]) << ",?";
            }
            out << "]";
            if (StrideStepLength.size() > 0) {
                out << " (x" << StrideStepLength[kernel] << ")";
            }
            out << "\\n";
        }
        #endif
        if (kernelObj->canSetTerminateSignal()) {
            out << "<CanTerminateEarly>\\n";
        }
#if 0
        if (firstKernelInPartition) {
            if (mTerminationCheck[currentPartition]) {
                out << " T:";
                if (mTerminationCheck[currentPartition] & TerminationCheckFlag::Soft) {
                    out << 'S';
                }
                if (mTerminationCheck[currentPartition] & TerminationCheckFlag::Hard) {
                    out << 'H';
                }
            }
        }
#endif
        out << "\" shape=rect,style=rounded,peripheries=" << borders;
        #ifndef USE_SIMPLE_BUFFER_GRAPH
        if (explicitFinalPartialStride) {
            out << ",color=\"blue\"";
        }
        #endif
        out << "];\n";

        for (const auto e : make_iterator_range(out_edges(kernel, mBufferGraph))) {
            const auto streamSet = target(e, mBufferGraph);
            printStreamSet(streamSet);
        }

        firstKernelInPartition = false;
    };

    out << "digraph \"" << StringRef(mPipelineKernel->getName()) << "\" {\n"
           "rankdir=tb;"
           "nodesep=0.5;"
           "ranksep=0.5;"
           "newrank=true;"
           // "compound=true;"
           "\n";

    printKernel(PipelineInput, "P_{in}", true);
    firstKernelOfPartition[0] = PipelineInput;
    for (unsigned i = FirstKernel; i <= LastKernel; ++i) {
        const Kernel * const kernel = getKernel(i); assert (kernel);
        auto name = kernel->getName();
        boost::replace_all(name, "\"", "\\\"");
        printKernel(i, name, false);
    }
    printKernel(PipelineOutput, "P_{out}", true);
    firstKernelOfPartition[PartitionCount - 1] = PipelineOutput;

    for (auto e : make_iterator_range(edges(mBufferGraph))) {
        const auto s = source(e, mBufferGraph);
        const auto t = target(e, mBufferGraph);

        const BufferPort & port = mBufferGraph[e];

        bool isLocal = true;
        // is this edge from a buffer to a kernel?
        if (s >= FirstStreamSet) {
            const auto p = parent(s, mBufferGraph);
            const auto pId = KernelPartitionId[p];
            const auto tId = KernelPartitionId[t];
            // does this use of the buffer cross a partition boundary?
            isLocal = (pId == tId);
        }

        out << "v" << s << " -> v" << t <<
               " [";
        out << "label=\"#" << port.Port.Number << ": ";
        const Binding & binding = port.Binding;
        const ProcessingRate & rate = binding.getRate();
        switch (rate.getKind()) {
            case RateId::Fixed:
                out << "F(";
                print_rational(port.Minimum);
                out << ")";
                break;
            case RateId::Bounded:
                out << "B(";
                rate_range(port.Minimum, port.Maximum);
                out << ")";
                break;
            case RateId::Greedy:
                out << "G(";
                print_rational(rate.getLowerBound());
                out << ",*)";
                break;
            case RateId::PartialSum:
                out << "P(";
                print_rational(rate.getUpperBound());
                out << ")";
                break;
            default: llvm_unreachable("unknown or unhandled rate type in buffer graph");
        }
        // out << " {G" << pd.GlobalPortId << ",L" << pd.LocalPortId << '}';

        #ifndef USE_SIMPLE_BUFFER_GRAPH

        out << " {" << port.SymbolicRateId << '}';

        if (port.IsPrincipal) {
            out << " [P]";
        }
        if (port.IsShared) {
            out << " [S]";
        }
        if (port.TransitiveAdd) {
            out << " +" << port.TransitiveAdd;
        }
        if (binding.hasAttribute(AttrId::ZeroExtended)) {
            if (port.IsZeroExtended) {
                out << " [Z]";
            } else {
                out << " [z&#x336;]";
            }
        }
        #endif
        if (port.LookBehind) {
            out << " [LB:" << port.LookBehind << ']';
        }
        if (port.LookAhead) {
            out << " [LA:" << port.LookAhead << ']';
        }
        if (port.Delay) {
            out << " [Delay:" << port.Delay << ']';
        }
        std::string name = binding.getName();
        boost::replace_all(name, "\"", "\\\"");
        out << "\\n" << name << "\"";
        if (isLocal) {
            out << " style=dashed";
        } else if (port.CanModifySegmentLength) {
            out << " style=bold";
        }
        out << "];\n";
    }

<<<<<<< HEAD
    for (const auto e : make_iterator_range(edges(mPartitionJumpTree))) {
        const auto a = source(e, mPartitionJumpTree);
        const auto b = target(e, mPartitionJumpTree);
=======
    #ifndef USE_SIMPLE_BUFFER_GRAPH
    for (unsigned i = 0; i < PartitionCount; ++i) {
        const auto a = i;
        const auto b = mPartitionJumpIndex[i];
>>>>>>> 29e895c5
        if (b > (a + 1)) {
            const auto s = firstKernelOfPartition[a];
            const auto t = firstKernelOfPartition[b];
            out << "v" << s << " -> v" << t <<
                   " ["
                      "style=\"dashed,bold\","
                      "color=\"purple\""
                   "];\n";
        }
    }

<<<<<<< HEAD
=======
    for (const auto e : make_iterator_range(edges(mConsumerGraph))) {

        const auto a = source(e, mConsumerGraph);
        const auto b = target(e, mConsumerGraph);
        const ConsumerEdge & c = mConsumerGraph[e];

        if (c.Flags & ConsumerEdge::WriteConsumedCount) {
            out << "v" << a << " -> v" << b <<
                   " [style=dotted,color=\"blue\",dir=none];\n";
        }


    }
    #endif

>>>>>>> 29e895c5
    out << "}\n\n";
    out.flush();
}

}

#endif // PIPELINE_GRAPH_PRINTER_HPP<|MERGE_RESOLUTION|>--- conflicted
+++ resolved
@@ -528,16 +528,10 @@
         out << "];\n";
     }
 
-<<<<<<< HEAD
-    for (const auto e : make_iterator_range(edges(mPartitionJumpTree))) {
-        const auto a = source(e, mPartitionJumpTree);
-        const auto b = target(e, mPartitionJumpTree);
-=======
     #ifndef USE_SIMPLE_BUFFER_GRAPH
     for (unsigned i = 0; i < PartitionCount; ++i) {
         const auto a = i;
         const auto b = mPartitionJumpIndex[i];
->>>>>>> 29e895c5
         if (b > (a + 1)) {
             const auto s = firstKernelOfPartition[a];
             const auto t = firstKernelOfPartition[b];
@@ -549,8 +543,6 @@
         }
     }
 
-<<<<<<< HEAD
-=======
     for (const auto e : make_iterator_range(edges(mConsumerGraph))) {
 
         const auto a = source(e, mConsumerGraph);
@@ -566,7 +558,6 @@
     }
     #endif
 
->>>>>>> 29e895c5
     out << "}\n\n";
     out.flush();
 }
