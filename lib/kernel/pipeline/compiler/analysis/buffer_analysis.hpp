--- conflicted
+++ resolved
@@ -299,7 +299,22 @@
 
     }
 
-
+//    for (auto kernel = PipelineInput; kernel <= PipelineOutput; ++kernel) {
+
+//        const RelationshipNode & node = mStreamGraph[kernel];
+//        const Kernel * const kernelObj = node.Kernel; assert (kernelObj);
+//        if (isa<PopCountKernel>(kernelObj)) {
+//            for (const auto output : make_iterator_range(out_edges(kernel, mBufferGraph))) {
+//                const auto streamSet = target(output, mBufferGraph);
+//                BufferNode & bn = mBufferGraph[streamSet];
+//                if (bn.Locality == BufferLocality::ThreadLocal) {
+//                    bn.Locality = BufferLocality::GloballyShared;
+//                }
+//            }
+//        }
+
+
+//    }
 
 }
 
@@ -683,6 +698,27 @@
 
         const auto producer = source(producerOutput, mBufferGraph);
 
+//        const RelationshipNode & node = mStreamGraph[producer];
+//        const Kernel * const kernelObj = node.Kernel;
+//        const auto isPopCountStreamSet = isa<PopCountKernel>(kernelObj);
+
+        //    for (auto kernel = PipelineInput; kernel <= PipelineOutput; ++kernel) {
+
+        //        const RelationshipNode & node = mStreamGraph[kernel];
+        //        const Kernel * const kernelObj = node.Kernel; assert (kernelObj);
+        //        if (isa<PopCountKernel>(kernelObj)) {
+        //            for (const auto output : make_iterator_range(out_edges(kernel, mBufferGraph))) {
+        //                const auto streamSet = target(output, mBufferGraph);
+        //                BufferNode & bn = mBufferGraph[streamSet];
+        //                if (bn.Locality == BufferLocality::ThreadLocal) {
+        //                    bn.Locality = BufferLocality::GloballyShared;
+        //                }
+        //            }
+        //        }
+
+
+        //    }
+
         #ifndef NDEBUG
         const auto & processingRate = producerRate.Binding.get().getRate();
         assert (!processingRate.isGreedy() || producerRate.Minimum <= producerRate.Maximum);
@@ -690,7 +726,9 @@
         #endif
 
         auto bMin = floor(producerRate.Minimum * MinimumNumOfStrides[producer]);
-        auto bMax = ceiling(producerRate.Maximum * MaximumNumOfStrides[producer]);
+        // const auto & maxStrides = bn.isNonThreadLocal() ? ExpectedNumOfStrides : MaximumNumOfStrides;
+        const auto & maxStrides = MaximumNumOfStrides;
+        auto bMax = ceiling(producerRate.Maximum * maxStrides[producer]);
 
         for (const auto e : make_iterator_range(out_edges(streamSet, mBufferGraph))) {
 
@@ -705,7 +743,7 @@
             #endif
 
             const auto cMin = floor(consumerRate.Minimum * MinimumNumOfStrides[consumer]);
-            const auto cMax = ceiling(consumerRate.Maximum * MaximumNumOfStrides[consumer]);
+            const auto cMax = ceiling(consumerRate.Maximum * maxStrides[consumer]);
 
             assert (cMax >= cMin);
 
@@ -769,13 +807,14 @@
 
         const auto reqSize1 = round_up_to((bMax * 2) - bMin, blockWidth) / blockWidth;
         const auto reqSize2 = 2 * (overflowSize + underflowSize);
-        auto requiredSize = std::max(reqSize1, reqSize2);
-
-        assert (requiredSize > 0);
+        auto reqSize3 = std::max(reqSize1, reqSize2);
+//        if (maxLookAhead || maxDelay) {
+//            reqSize3 *= 2;
+//        }
 
         bn.OverflowCapacity = std::max(bn.OverflowCapacity, overflowSize);
         bn.UnderflowCapacity = std::max(bn.UnderflowCapacity, underflowSize);
-        bn.RequiredCapacity = requiredSize;
+        bn.RequiredCapacity = reqSize3;
 
     }
 
@@ -816,23 +855,14 @@
                 // TODO: we can make some buffers static despite crossing a partition but only if we can guarantee
                 // an upper bound to the buffer size for all potential inputs. Build a dataflow analysis to
                 // determine this.
-<<<<<<< HEAD
-                const auto bufferSize = bn.RequiredCapacity * mNumOfThreads;
-=======
                 auto mult = mNumOfThreads + (disableThreadLocalMemory ? 1U : 0U);
                 auto bufferSize = bn.RequiredCapacity * mult;
->>>>>>> 29e895c5
                 assert (bufferSize > 0);
                 buffer = new DynamicBuffer(streamSet, b, output.getType(), bufferSize, bn.OverflowCapacity, bn.UnderflowCapacity, bn.IsLinear, 0U);
             } else {
                 auto bufferSize = bn.RequiredCapacity;
-<<<<<<< HEAD
-                if (bn.Locality == BufferLocality::PartitionLocal) {
-                    bufferSize *= mNumOfThreads;
-=======
                 if (bn.Locality == BufferLocality::PartitionLocal || bn.CrossesHybridThreadBarrier) {
                     bufferSize *= (mNumOfThreads + (disableThreadLocalMemory ? 1U : 0U));
->>>>>>> 29e895c5
                 }
                 buffer = new StaticBuffer(streamSet, b, output.getType(), bufferSize, bn.OverflowCapacity, bn.UnderflowCapacity, bn.IsLinear, 0U);
             }
