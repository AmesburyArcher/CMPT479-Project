#ifndef PARTITION_PROCESSING_LOGIC_HPP
#define PARTITION_PROCESSING_LOGIC_HPP

#include "pipeline_compiler.hpp"

namespace kernel {

/** ------------------------------------------------------------------------------------------------------------- *
 * @brief makePartitionEntryPoints
 ** ------------------------------------------------------------------------------------------------------------- */
inline void PipelineCompiler::makePartitionEntryPoints(BuilderRef b) {    


    // the zeroth partition may be a fake one if this pipeline has I/O
    for (auto i : ActivePartitions) {
        mPartitionEntryPoint[i] = b->CreateBasicBlock("Partition" + std::to_string(i), mPipelineEnd);
    }    
    mPartitionEntryPoint[PartitionCount] = mPipelineEnd;

    const auto ip = b->saveIP();
    IntegerType * const boolTy = b->getInt1Ty();
    IntegerType * const sizeTy = b->getInt64Ty();
    const auto m = ActivePartitions.size();
    assert (m > 1);
    assert (ActivePartitions[m - 1] == PartitionCount - 1);
    for (unsigned k = 1; k < m; ++k) {
        const auto i = ActiveKernels[k];
        b->SetInsertPoint(mPartitionEntryPoint[i]);
        assert (mPartitionEntryPoint[i]->getFirstNonPHI() == nullptr);
        const auto prefix = std::to_string(i);
        mPartitionPipelineProgressPhi[i] = b->CreatePHI(boolTy, PartitionCount, prefix + ".pipelineProgress");
        mExhaustedPipelineInputAtPartitionEntry[i] = b->CreatePHI(boolTy, PartitionCount, prefix + ".exhaustedInput");
        if (LLVM_UNLIKELY(EnableCycleCounter)) {
<<<<<<< HEAD
            mPartitionStartTimePhi[i] = b->CreatePHI(sizeTy, PartitionCount, prefix + ".startTimeCycleCounter");
        }
=======
            mPartitionStartTimePhi[partId] = b->CreatePHI(sizeTy, PartitionCount, prefix + ".startTimeCycleCounter");
        }
    }

    // Create any PHI nodes we need to propogate the current produced/consumed item counts
    // of the kernels we jump over as well as the termination signals for any kernel we may
    // need to check if its closed or not.

    for (auto streamSet = FirstStreamSet; streamSet <= LastStreamSet; ++streamSet) {
        const BufferNode & bn = mBufferGraph[streamSet];
        if (bn.isNonThreadLocal()) {

            const auto output = in_edge(streamSet, mBufferGraph);
            const auto producer = source(output, mBufferGraph);

            if (LLVM_UNLIKELY(KernelOnHybridThread.test(producer) != mCompilingHybridThread)) {
                continue;
            }

            const BufferPort & outputPort = mBufferGraph[output];
            const auto prefix = makeBufferName(producer, outputPort.Port);

            const auto k = streamSet - FirstStreamSet;

            auto lastReader = producer;
            if (producer != PipelineInput) {
                for (const auto input : make_iterator_range(out_edges(streamSet, mBufferGraph))) {
                    const auto consumer = target(input, mBufferGraph);
                    lastReader = std::max(lastReader, consumer);
                }
                const auto readsPartId = KernelPartitionId[lastReader];
                const auto prodPrefix = prefix + "_produced@partition";
                const auto prodPartId = KernelPartitionId[producer];
                for (auto partitionId = prodPartId + 1; partitionId <= readsPartId; ++partitionId) {
                    if (PartitionOnHybridThread.test(partitionId) == mCompilingHybridThread) {
                        b->SetInsertPoint(mPartitionEntryPoint[partitionId]);
                        PHINode * const phi = b->CreatePHI(sizeTy, PartitionCount, prodPrefix + std::to_string(partitionId));
                        mPartitionProducedItemCountPhi[partitionId][k] = phi;
                    }
                }
            }

            auto firstConsumerOrProducer = producer;
            auto lastConsumer = lastReader;
            if (LLVM_UNLIKELY(producer == PipelineInput)) {
                // For the purpose of reporting the consumed item count, the pipeline output
                // is always a "consumer" of the pipeline input.
                firstConsumerOrProducer = PipelineOutput;
                for (const auto input : make_iterator_range(out_edges(streamSet, mBufferGraph))) {
                    const auto consumer = target(input, mConsumerGraph);
                    firstConsumerOrProducer = std::min(firstConsumerOrProducer, consumer);
                }
                lastConsumer = PipelineOutput;
            } else {
                for (const auto input : make_iterator_range(out_edges(streamSet, mConsumerGraph))) {
                    const auto consumer = target(input, mConsumerGraph);
                    lastConsumer = std::max(lastConsumer, consumer);
                }
            }

            const auto prodPartId = KernelPartitionId[firstConsumerOrProducer];
            const auto consPartId = KernelPartitionId[lastConsumer];

            const auto consPrefix = prefix + "_consumed@partition";

            for (auto partitionId = prodPartId + 1; partitionId <= consPartId; ++partitionId) {
                if (PartitionOnHybridThread.test(partitionId) == mCompilingHybridThread) {
                    b->SetInsertPoint(mPartitionEntryPoint[partitionId]);
                    PHINode * const phi = b->CreatePHI(sizeTy, PartitionCount, consPrefix + std::to_string(partitionId));
                    mPartitionConsumedItemCountPhi[partitionId][k] = phi;
                }
            }
        }
    }


    // any termination signal needs to be phi-ed out if it can be read by a descendent
    // or guards the loop condition at the end of the pipeline loop.

    assert (KernelPartitionId[PipelineInput] == 0);
    assert (KernelPartitionId[PipelineOutput] == PartitionCount - 1);

    BitVector toCheck(PartitionCount, 0);

    for (unsigned termId : ActivePartitions) {
        if (mTerminationCheck[termId]) {
            toCheck.set(termId);
        }
    }

    auto partitionId = KernelPartitionId[PipelineOutput];

    for (auto kernel = PipelineOutput; kernel >= FirstKernel; ) {

        const auto lastKernel = kernel;
        for (;;--kernel) {
            if (KernelPartitionId[kernel] != partitionId) {
                break;
            }
            assert (kernel >= FirstKernel);
        }
        assert (partitionId >= 0);

        if (PartitionOnHybridThread.test(partitionId) == mCompilingHybridThread) {

            const auto firstKernel = kernel + 1U;
            assert (KernelPartitionId[firstKernel] == partitionId);
            assert (KernelPartitionId[lastKernel] == partitionId);
            for (auto k = firstKernel; k <= lastKernel; ++k) {
                for (const auto input : make_iterator_range(in_edges(k, mBufferGraph))) {
                    const auto streamSet = source(input, mBufferGraph);
                    const auto producer = parent(streamSet, mBufferGraph);
                    const auto prodPartId = KernelPartitionId[producer];
                    if (PartitionOnHybridThread.test(prodPartId) == mCompilingHybridThread) {
                        toCheck.set(prodPartId);
                    }
                }
            }

            auto entryPoint = mPartitionEntryPoint[partitionId];

            const auto prefix = "terminationSignalForPartition" + std::to_string(partitionId) + "@";

            auto termId = toCheck.find_first_in(FirstKernel, partitionId);
            while (termId != -1) {
                PHINode * const phi = PHINode::Create(sizeTy, 2, prefix + std::to_string(termId), entryPoint);
                mPartitionTerminationSignalPhi[partitionId][termId] = phi;
                termId = toCheck.find_first_in(termId + 1, partitionId);
            }

        }
        partitionId = KernelPartitionId[kernel];
>>>>>>> 29e895c5
    }
    initializePipelineInputConsumedPhiNodes(b);
    b->restoreIP(ip);


}

/** ------------------------------------------------------------------------------------------------------------- *
 * @brief branchToInitialPartition
 ** ------------------------------------------------------------------------------------------------------------- */
void PipelineCompiler::branchToInitialPartition(BuilderRef b) {
    ActivePartitionIndex = 0;
    const auto firstKernel = ActiveKernels[0];
    const auto firstPartition = KernelPartitionId[firstKernel];
    BasicBlock * const entry = mPartitionEntryPoint[firstPartition];
    b->CreateBr(entry);

    b->SetInsertPoint(entry);
    mCurrentPartitionId = -1U;
    setActiveKernel(b, firstKernel, true);
    #ifdef ENABLE_PAPI
    readPAPIMeasurement(b, firstKernel, PAPIReadInitialMeasurementArray);
    #endif
    mKernelStartTime = startCycleCounter(b);
    if (mNumOfThreads > 1) {
        acquireSynchronizationLock(b, firstKernel);
        acquireHybridThreadSynchronizationLock(b);
        updateCycleCounter(b, FirstKernel, mKernelStartTime, CycleCounter::KERNEL_SYNCHRONIZATION);
        #ifdef ENABLE_PAPI
        accumPAPIMeasurementWithoutReset(b, PAPIReadInitialMeasurementArray, FirstKernel, PAPIKernelCounter::PAPI_KERNEL_SYNCHRONIZATION);
        #endif
    }

}

/** ------------------------------------------------------------------------------------------------------------- *
 * @brief getPartitionExitPoint
 ** ------------------------------------------------------------------------------------------------------------- */
BasicBlock * PipelineCompiler::getPartitionExitPoint(BuilderRef /* b */) {
    assert (mKernelId >= FirstKernel && mKernelId <= PipelineOutput);
    const auto nextPartitionId = ActivePartitions[ActivePartitionIndex + 1];
    return mPartitionEntryPoint[nextPartitionId];
}

/** ------------------------------------------------------------------------------------------------------------- *
 * @brief checkForPartitionEntry
 ** ------------------------------------------------------------------------------------------------------------- */
inline void PipelineCompiler::checkForPartitionEntry(BuilderRef b) {
    assert (mKernelId >= FirstKernel && mKernelId <= LastKernel);
    mIsPartitionRoot = false;
    const auto partitionId = KernelPartitionId[mKernelId];
    if (partitionId != mCurrentPartitionId) {
        mCurrentPartitionId = partitionId;
        assert (partitionId == ActivePartitions[ActivePartitionIndex]);
        mIsPartitionRoot = true;
        identifyPartitionKernelRange();
        determinePartitionStrideRateScalingFactor();
        #ifdef PRINT_DEBUG_MESSAGES
        debugPrint(b, "  *** entering partition %" PRIu64, b->getSize(mCurrentPartitionId));
        #endif
    }
    assert (KernelPartitionId[mKernelId - 1U] <= mCurrentPartitionId);
    assert ((KernelPartitionId[mKernelId - 1U] + 1U) >= mCurrentPartitionId);
}

/** ------------------------------------------------------------------------------------------------------------- *
 * @brief identifyPartitionKernelRange
 ** ------------------------------------------------------------------------------------------------------------- */
void PipelineCompiler::identifyPartitionKernelRange() {
    FirstKernelInPartition = mKernelId;
    for (auto i = mKernelId + 1U; i <= PipelineOutput; ++i) {
        if (KernelPartitionId[i] != mCurrentPartitionId) {
            LastKernelInPartition = i - 1U;
            break;
        }
    }
}

/** ------------------------------------------------------------------------------------------------------------- *
 * @brief determinePartitionStrideRateScalingFactor
 ** ------------------------------------------------------------------------------------------------------------- */
void PipelineCompiler::determinePartitionStrideRateScalingFactor() {
    auto l = StrideStepLength[FirstKernelInPartition];
    auto g = StrideStepLength[FirstKernelInPartition];
    for (auto i = FirstKernelInPartition + 1U; i <= LastKernelInPartition; ++i) {
        l = boost::lcm(l, StrideStepLength[i]);
        g = boost::gcd(g, StrideStepLength[i]);
    }
    // If a kernel within this partition has a min/max stride value that is greater
    // than the min/max stride of the partition root then when the root kernel
    // executes its final block, its partial stride may actually require the other
    // kernel executes N full strides and a final block. To accomidate this
    // possibility, the partition root scales the num of partition strides
    // full+partial strides by to the following ratio:
    mPartitionStrideRateScalingFactor = Rational{l,g};
}

/** ------------------------------------------------------------------------------------------------------------- *
 * @brief loadLastGoodVirtualBaseAddressesOfUnownedBuffersInCurrentPartition
 ** ------------------------------------------------------------------------------------------------------------- */
void PipelineCompiler::loadLastGoodVirtualBaseAddressesOfUnownedBuffersInPartition(BuilderRef b) const {
    for (auto i = mKernelId; i <= LastKernel; ++i) {
        if (KernelPartitionId[i] != mCurrentPartitionId) {
            break;
        }
        loadLastGoodVirtualBaseAddressesOfUnownedBuffers(b, i);
    }
}

/** ------------------------------------------------------------------------------------------------------------- *
 * @brief loadLastGoodVirtualBaseAddressesOfUnownedBuffersInCurrentPartition
 ** ------------------------------------------------------------------------------------------------------------- */
void PipelineCompiler::phiOutPartitionItemCounts(BuilderRef b, const unsigned kernel,
                                                 const unsigned targetPartitionId,
                                                 const bool fromKernelEntryBlock) {

    BasicBlock * const exitPoint = b->GetInsertBlock();

    struct PhiData {
        unsigned    StreamSet;
        Value *     ItemCount;
        PhiData(unsigned streamSet, Value * itemCount) : StreamSet(streamSet), ItemCount(itemCount) { }
    };

    using PhiDataSet = SmallVector<PhiData, 16>;

    PhiDataSet producedSet;
    PhiDataSet consumedSet;

    for (const auto e : make_iterator_range(out_edges(kernel, mBufferGraph))) {
        const auto streamSet = target(e, mBufferGraph);

        // When jumping out of a partition to some subsequent one, we may have to
        // phi-out some of the produced item counts. We 3 cases to consider:

        // (1) if we've executed the kernel, we use the fully produced item count.
        // (2) if producer is the current kernel, we use the already produced phi node.
        // (3) if we have yet to execute (and will be jumping over) the kernel, load
        // the prior produced count.


        const BufferPort & br = mBufferGraph[e];
        // Select/compute/load the appropriate produced item count
        Value * produced = nullptr;


        if (kernel < mKernelId) {
            produced = mLocallyAvailableItems[streamSet];
        } else if (kernel == mKernelId) {

            if (fromKernelEntryBlock) {
                if (LLVM_UNLIKELY(br.IsDeferred)) {
                    produced = mInitiallyProducedDeferredItemCount[streamSet];
                } else {
                    produced = mInitiallyProducedItemCount[streamSet];
                }
            } else {
                produced = mProducedAtJumpPhi[br.Port];
            }

#if 0
            if (LLVM_UNLIKELY(br.IsDeferred)) {
                produced = mInitiallyProducedDeferredItemCount[streamSet];
            } else {
                produced = mInitiallyProducedItemCount[streamSet];
            }

            assert (produced);

            if (!fromKernelEntryBlock) {

                Value * const initiallyProduced = produced;

                if (mMayLoopToEntry) {
                    if (LLVM_UNLIKELY(br.IsDeferred)) {
                        produced = mAlreadyProducedDeferredPhi[br.Port];
                    } else {
                        produced = mProducedAtJumpPhi[br.Port]; // mAlreadyProducedPhi[br.Port];
                    }
                }

                const auto nextPartitionId = mCurrentPartitionId + 1U;
                const auto jumpId = PartitionJumpTargetId[mCurrentPartitionId];

<<<<<<< HEAD
                assert (nextPartitionId <= jumpId);

                if (LLVM_UNLIKELY(nextPartitionId == jumpId)) {

                    const auto ip = b->saveIP();
                    b->SetInsertPoint(entryPoint, entryPoint->begin());
                    PHINode * const phi = b->CreatePHI(b->getSizeTy(), 3);
                    assert ((mKernelInitiallyTerminatedExit == nullptr) ^ (mKernelInitiallyTerminated != nullptr));
                    if (mKernelInsufficientInput) {
                        phi->addIncoming(produced, mKernelInsufficientInput);
                    }
                    if (mKernelInitiallyTerminatedExit) {
                        phi->addIncoming(initiallyProduced, mKernelInitiallyTerminatedExit);
                    }

                    produced = phi;
                    b->restoreIP(ip);
                }
            }
#endif

        } else { // if (kernel > mKernelId) {
            const auto prefix = makeBufferName(kernel, br.Port);
            if (LLVM_UNLIKELY(br.IsDeferred)) {
                produced = b->getScalarField(prefix + DEFERRED_ITEM_COUNT_SUFFIX);
            } else {
                produced = b->getScalarField(prefix + ITEM_COUNT_SUFFIX);
            }
        }

        assert (isFromCurrentFunction(b, produced, false));

        #ifdef PRINT_DEBUG_MESSAGES
        SmallVector<char, 256> tmp;
        raw_svector_ostream out(tmp);
        out << makeKernelName(mKernelId) << " -> " <<
               makeBufferName(kernel, br.Port) << "_avail = %" PRIu64;
        debugPrint(b, out.str(), produced);
        #endif

        producedSet.emplace_back(streamSet, produced);

        bool prepareConsumedPhi = false;
        for (const auto f : make_iterator_range(out_edges(streamSet, mConsumerGraph))) {
            const auto consumer = target(f, mConsumerGraph);
            const auto p = KernelPartitionId[consumer];
            if (p >= targetPartitionId) {
                prepareConsumedPhi = true;
                break;
            }
        }

        if (prepareConsumedPhi) {
            Value * consumed = nullptr;
            if (kernel >= mKernelId || mCompilingHybridThread) {
                consumed = readConsumedItemCount(b, streamSet);
            } else {
                consumed = mInitialConsumedItemCount[streamSet];
            }            
=======
            Value * const consumed = readConsumedItemCount(b, streamSet);
>>>>>>> 29e895c5
            assert (isFromCurrentFunction(b, consumed, false));

            #ifdef PRINT_DEBUG_MESSAGES
            SmallVector<char, 256> tmp;
            raw_svector_ostream out(tmp);
            out << makeKernelName(mKernelId) << " -> " <<
                   makeBufferName(kernel, br.Port) << "_consumed = %" PRIu64;
            debugPrint(b, out.str(), consumed);
            #endif

            consumedSet.emplace_back(streamSet, consumed);
        }
    }

    auto phiOut = [&](const PhiDataSet & set, PartitionPhiNodeTable & tbl, const StringRef prefix) {

        for (const PhiData & item : set) {
            assert (isFromCurrentFunction(b, item.ItemCount, false));
            PHINode *& phi = tbl[targetPartitionId][item.StreamSet - FirstStreamSet];
            if (phi == nullptr) {
                BasicBlock * const entryPoint = mPartitionEntryPoint[targetPartitionId];
                assert (entryPoint);
                assert (entryPoint->getFirstNonPHI() == nullptr);
                const auto expected = in_degree(targetPartitionId, mPartitionJumpTree) + 2;

                SmallVector<char, 256> tmp;
                raw_svector_ostream nm(tmp);
                nm << prefix << "_" << item.StreamSet << "@" << targetPartitionId << "." << debugNum;

                phi = PHINode::Create(b->getSizeTy(), expected, nm.str(), entryPoint);
            }
            assert (isFromCurrentFunction(b, phi, false));
            phi->addIncoming(item.ItemCount, exitPoint);
        }

    };

    phiOut(producedSet, mPartitionProducedItemCountPhi, "partitionProduced");
    phiOut(consumedSet, mPartitionConsumedItemCountPhi, "partitionConsumed");
}

/** ------------------------------------------------------------------------------------------------------------- *
 * @brief phiOutPartitionStatusFlags
 ** ------------------------------------------------------------------------------------------------------------- */
void PipelineCompiler::phiOutPartitionStatusFlags(BuilderRef b, const unsigned targetPartitionId,
                                                  const bool /* fromKernelEntry */) {

    assert (PartitionOnHybridThread.test(targetPartitionId) == mCompilingHybridThread || targetPartitionId == KernelPartitionId[PipelineOutput]);

    BasicBlock * const exitPoint = b->GetInsertBlock();

    auto findOrAddPhi = [&](PartitionPhiNodeTable & tbl, const unsigned partitionId, const StringRef prefix) -> PHINode * {
        PHINode *& phi = tbl[targetPartitionId][partitionId];
        assert (targetPartitionId != partitionId);
        if (phi == nullptr) {
            BasicBlock * const entryPoint = mPartitionEntryPoint[targetPartitionId];
            assert (entryPoint->getFirstNonPHI() == nullptr);
            const auto expected = in_degree(targetPartitionId, mPartitionJumpTree) + 2;

            SmallVector<char, 256> tmp;
            raw_svector_ostream nm(tmp);
            nm << prefix << "_" << partitionId << "@" << targetPartitionId << "." << debugNum;

            phi = PHINode::Create(b->getSizeTy(), expected, nm.str(), entryPoint);

            assert (tbl[targetPartitionId][partitionId] == phi);
        }
        assert (isFromCurrentFunction(b, phi));
        return phi;
    };

    const auto firstPartition = KernelPartitionId[FirstKernel];

    for (auto partitionId = firstPartition; partitionId != targetPartitionId; ++partitionId) {
        if (PartitionOnHybridThread.test(partitionId) == mCompilingHybridThread || partitionId == KernelPartitionId[PipelineOutput]) {
            PHINode * const termPhi = findOrAddPhi(mPartitionTerminationSignalPhi, partitionId, "partitionTerminationSignalPhi");
            Value * term = nullptr;
            if (partitionId < mCurrentPartitionId) {
                term = mPartitionTerminationSignal[partitionId]; assert (term);
            } else {
                term = readTerminationSignal(b, partitionId); assert (term);
            }
            assert (isFromCurrentFunction(b, term));
            termPhi->addIncoming(term, exitPoint);
        }
    }

    PHINode * const progressPhi = mPartitionPipelineProgressPhi[targetPartitionId];
    assert (progressPhi);
    assert (isFromCurrentFunction(b, progressPhi, false));
    Value * const progress = mPipelineProgress; // fromKernelEntry ? mPipelineProgress : mAlreadyProgressedPhi;
    assert (isFromCurrentFunction(b, progress, false));
    progressPhi->addIncoming(progress, exitPoint);

}

/** ------------------------------------------------------------------------------------------------------------- *
 * @brief releaseAllSynchronizationLocksUntil
 ** ------------------------------------------------------------------------------------------------------------- */
Value * PipelineCompiler::acquireAndReleaseAllSynchronizationLocksUntil(BuilderRef b, const unsigned partitionId) {
    // Find the first kernel in the partition we're jumping to and acquire the LSN then release
    // all of the kernels we skipped over. However, to safely jump to a partition, we need to
    // know how many items were processed by any consumers of the kernels up to the target
    // kernel; otherwise we run the risk of mangling the buffer state. For safety, wait until we
    // can acquire the last consumer's lock but only release the locks that we end up skipping.



    unsigned firstKernelInTargetPartition = 0;

    const auto n = LastStreamSet - FirstStreamSet;
    assert (PartitionOnHybridThread.test(partitionId) == mCompilingHybridThread);
    const auto m = ActiveKernels.size();
    auto k = ActiveKernelIndex;
    for (; k < m; ++k) {
        const auto kernel = ActiveKernels[k];
        if (KernelPartitionId[kernel] == partitionId) {
            firstKernelInTargetPartition = kernel;
            assert (KernelOnHybridThread.test(kernel) == mCompilingHybridThread);
            break;
        }
        assert (KernelPartitionId[kernel] < partitionId);
    }
    assert (firstKernelInTargetPartition <= PipelineOutput);
    assert (firstKernelInTargetPartition > mKernelId);


    // TODO: experiment with a mutex lock here.
    #ifdef ENABLE_PAPI
    readPAPIMeasurement(b, mKernelId, PAPIReadBeforeMeasurementArray);
    #endif
    Value * const startTime = startCycleCounter(b);
    if (LLVM_LIKELY(!mCompilingHybridThread)) {

        auto firstAfterHybridThread = PipelineOutput;
        if (KernelOnHybridThread.any()) {
            const auto lastOnHybridThread = KernelOnHybridThread.find_last_in(FirstKernel, PipelineOutput);
            assert (lastOnHybridThread < PipelineOutput);
            firstAfterHybridThread = lastOnHybridThread + 1;
        }

        auto lastConsumer = firstKernelInTargetPartition;
        for (unsigned i = 0; i <= n; ++i) {
            if (mPartitionConsumedItemCountPhi[partitionId][i]) {
                for (const auto e : make_iterator_range(out_edges(FirstStreamSet + i, mConsumerGraph))) {
                    const auto consumer = target(e, mConsumerGraph);
                    if (RequiresSynchronization.test(consumer)) {
                       auto c = consumer;
                       if (KernelOnHybridThread.test(consumer)) {
                            c = std::max<unsigned>(consumer, firstAfterHybridThread);
                       }
                       lastConsumer = std::max<unsigned>(lastConsumer, c);
                    }
                }
            }
        }

        if (lastConsumer == PipelineOutput) {
            lastConsumer = KernelOnHybridThread.find_last_unset_in(FirstKernel, PipelineOutput);
            assert (lastConsumer < PipelineOutput);
        }

        assert (lastConsumer < PipelineOutput);
        assert (!KernelOnHybridThread.test(lastConsumer));

        acquireSynchronizationLock(b, lastConsumer);
    }

    unsigned releasedPartitionId = 0;
    for (auto kernel = mKernelId; kernel < firstKernelInTargetPartition; ++kernel) {
        if (releasedPartitionId != KernelPartitionId[kernel]) {
            releasedPartitionId = KernelPartitionId[kernel];
            recordStridesPerSegment(b, kernel, b->getSize(0));
        }
        assert (KernelPartitionId[kernel] < partitionId);
        if (KernelOnHybridThread.test(kernel) == mCompilingHybridThread) {
            releaseSynchronizationLock(b, kernel);
        }
    }

    updateCycleCounter(b, mKernelId, startTime, CycleCounter::PARTITION_JUMP_SYNCHRONIZATION);
    #ifdef ENABLE_PAPI
    accumPAPIMeasurementWithoutReset(b, PAPIReadBeforeMeasurementArray, mKernelId, PAPI_PARTITION_JUMP_SYNCHRONIZATION);
    #endif
    return startTime;
}

/** ------------------------------------------------------------------------------------------------------------- *
 * @brief writeInitiallyTerminatedPartitionExit
 ** ------------------------------------------------------------------------------------------------------------- */
void PipelineCompiler::writeInitiallyTerminatedPartitionExit(BuilderRef b) {

    b->SetInsertPoint(mKernelInitiallyTerminated);

    loadLastGoodVirtualBaseAddressesOfUnownedBuffersInPartition(b);

    if (mIsPartitionRoot) {

        const auto nextPartitionId = ActivePartitions[ActivePartitionIndex + 1U];

        assert (mCurrentPartitionId < nextPartitionId);
        assert (PartitionOnHybridThread.test(nextPartitionId) == mCompilingHybridThread || nextPartitionId == KernelPartitionId[PipelineOutput]);
        const auto jumpId = PartitionJumpTargetId[mCurrentPartitionId];

        assert (nextPartitionId <= jumpId);       
        assert (PartitionOnHybridThread.test(jumpId) == mCompilingHybridThread || nextPartitionId == KernelPartitionId[PipelineOutput]);

        if (LLVM_LIKELY(nextPartitionId != jumpId)) {

            Value * const startTime = acquireAndReleaseAllSynchronizationLocksUntil(b, nextPartitionId);
            mKernelInitiallyTerminatedExit = b->GetInsertBlock();

            if (LLVM_UNLIKELY(EnableCycleCounter)) {
                mPartitionStartTimePhi[nextPartitionId]->addIncoming(startTime, mKernelInitiallyTerminatedExit);
            }

            PHINode * const exhaustedInputPhi = mExhaustedPipelineInputAtPartitionEntry[nextPartitionId];
            exhaustedInputPhi->addIncoming(mExhaustedInput, mKernelInitiallyTerminatedExit);

            for (auto kernel = PipelineInput; kernel <= mKernelId; ++kernel) {
                phiOutPartitionItemCounts(b, kernel, nextPartitionId, true);
            }
            for (auto kernel = mKernelId + 1U; kernel <= LastKernel; ++kernel) {
                if (KernelPartitionId[kernel] != mCurrentPartitionId) {
                    break;
                }
                phiOutPartitionItemCounts(b, kernel, nextPartitionId, true);
            }
            phiOutPartitionStatusFlags(b, nextPartitionId, true);

            updateCycleCounter(b, mKernelId, mKernelStartTime, CycleCounter::TOTAL_TIME);
            #ifdef ENABLE_PAPI
            accumPAPIMeasurementWithoutReset(b, PAPIReadInitialMeasurementArray, mKernelId, PAPIKernelCounter::PAPI_KERNEL_TOTAL);
            #endif

            b->CreateBr(mNextPartitionEntryPoint);
        } else {
            mKernelInitiallyTerminatedExit = b->GetInsertBlock();
<<<<<<< HEAD
            if (mExhaustedInputAtJumpPhi) {
                mExhaustedInputAtJumpPhi->addIncoming(mExhaustedInput, mKernelInitiallyTerminatedExit);
            }
            if (mKernelJumpToNextUsefulPartition != mKernelInitiallyTerminated) {
                for (const auto e : make_iterator_range(out_edges(mKernelId, mBufferGraph))) {
                    const auto streamSet = target(e, mBufferGraph);

                    const auto & br = mBufferGraph[e];
                    Value * produced = nullptr;
                    if (LLVM_UNLIKELY(br.IsDeferred)) {
                        produced = mInitiallyProducedDeferredItemCount[streamSet];
                    } else {
                        produced = mInitiallyProducedItemCount[streamSet];
                    }
                    const auto port = br.Port;
                    assert (isFromCurrentFunction(b, produced, false));

                    assert (isFromCurrentFunction(b, mInitiallyProducedItemCount[streamSet], false));
                    mProducedAtJumpPhi[port]->addIncoming(produced, mKernelInitiallyTerminatedExit);
=======
            assert (mKernelJumpToNextUsefulPartition != mKernelInitiallyTerminated);
            assert (mExhaustedInputAtJumpPhi);
            mExhaustedInputAtJumpPhi->addIncoming(mExhaustedInput, mKernelInitiallyTerminatedExit);
            for (const auto e : make_iterator_range(out_edges(mKernelId, mBufferGraph))) {
                const auto streamSet = target(e, mBufferGraph);

                const auto & br = mBufferGraph[e];
                Value * produced = nullptr;
                if (LLVM_UNLIKELY(br.IsDeferred)) {
                    produced = mInitiallyProducedDeferredItemCount[streamSet];
                } else {
                    produced = mInitiallyProducedItemCount[streamSet];
>>>>>>> 29e895c5
                }
                const auto port = br.Port;
                assert (isFromCurrentFunction(b, produced, false));
                mProducedAtJumpPhi[port]->addIncoming(produced, mKernelInitiallyTerminatedExit);
            }
            b->CreateBr(mKernelJumpToNextUsefulPartition);
        }

    } else { // if (!mIsPartitionRoot) {

        mKernelInitiallyTerminatedExit = b->GetInsertBlock();
        updateKernelExitPhisAfterInitiallyTerminated(b);
        b->CreateBr(mKernelExit);
    }

}


/** ------------------------------------------------------------------------------------------------------------- *
 * @brief writeOnInitialTerminationJumpToNextPartitionToCheck
 ** ------------------------------------------------------------------------------------------------------------- */
void PipelineCompiler::writeJumpToNextPartition(BuilderRef b) {

    b->SetInsertPoint(mKernelJumpToNextUsefulPartition);
    const auto nextPartitionId = PartitionJumpTargetId[mCurrentPartitionId];
    assert (PartitionOnHybridThread.test(nextPartitionId) == mCompilingHybridThread || nextPartitionId == KernelPartitionId[PipelineOutput]);
    assert(std::find(ActivePartitions.begin(), ActivePartitions.end(), nextPartitionId) != ActivePartitions.end());    
    assert (mCurrentPartitionId < nextPartitionId);

    Value * const startTime = acquireAndReleaseAllSynchronizationLocksUntil(b, nextPartitionId);
    BasicBlock * const exitBlock = b->GetInsertBlock();
    if (LLVM_UNLIKELY(EnableCycleCounter)) {
        mPartitionStartTimePhi[nextPartitionId]->addIncoming(startTime, exitBlock);
    }

    PHINode * const exhaustedInputPhi = mExhaustedPipelineInputAtPartitionEntry[nextPartitionId];
    if (exhaustedInputPhi) {
        assert (isFromCurrentFunction(b, exhaustedInputPhi, false));
        Value * const exhausted = mIsBounded ? mExhaustedInputAtJumpPhi : mExhaustedInput;
        assert (isFromCurrentFunction(b, exhausted, false));
        exhaustedInputPhi->addIncoming(exhausted, exitBlock); assert (exhausted);
    }
    for (auto kernel = PipelineInput; kernel <= mKernelId; ++kernel) {
<<<<<<< HEAD
        phiOutPartitionItemCounts(b, kernel, nextPartitionId, false, mKernelJumpToNextUsefulPartition, 5);
=======
        phiOutPartitionItemCounts(b, kernel, jumpPartitionId, false);
>>>>>>> 29e895c5
    }
    // NOTE: break condition differs from "writeInitiallyTerminatedPartitionExit"
    for (auto kernel = mKernelId + 1U; kernel <= LastKernel; ++kernel) {
        const auto partId = KernelPartitionId[kernel];
        const auto jumpId = PartitionJumpTargetId[partId];
        if (jumpId <= nextPartitionId) {
            phiOutPartitionItemCounts(b, kernel, nextPartitionId, false, mKernelJumpToNextUsefulPartition, 6);
        }
<<<<<<< HEAD
    }
    phiOutPartitionStatusFlags(b, nextPartitionId, false, mKernelJumpToNextUsefulPartition, 7);
=======
        phiOutPartitionItemCounts(b, kernel, jumpPartitionId, false);
    }
    phiOutPartitionStatusFlags(b, jumpPartitionId, false);
>>>>>>> 29e895c5

    #ifdef PRINT_DEBUG_MESSAGES
    debugPrint(b, "** " + makeKernelName(mKernelId) + ".jumping = %" PRIu64, mSegNo);
    #endif

    updateCycleCounter(b, mKernelId, mKernelStartTime, CycleCounter::TOTAL_TIME);
    #ifdef ENABLE_PAPI
    accumPAPIMeasurementWithoutReset(b, PAPIReadInitialMeasurementArray, mKernelId, PAPIKernelCounter::PAPI_KERNEL_TOTAL);
    #endif

    b->CreateBr(mPartitionEntryPoint[nextPartitionId]);
}

/** ------------------------------------------------------------------------------------------------------------- *
 * @brief checkForPartitionExit
 ** ------------------------------------------------------------------------------------------------------------- */
inline void PipelineCompiler::checkForPartitionExit(BuilderRef b) {

    assert (mKernelId >= FirstKernel && mKernelId <= LastKernel);

    releaseSynchronizationLock(b, mKernelId);

    const auto nextKernel = ActiveKernels[ActiveKernelIndex + 1U];
    if (LLVM_LIKELY(nextKernel < PipelineOutput)) {
        #ifdef ENABLE_PAPI
        readPAPIMeasurement(b, nextKernel, PAPIReadInitialMeasurementArray);
        #endif
        mKernelStartTime = startCycleCounter(b);
        acquireSynchronizationLock(b, nextKernel);
        updateCycleCounter(b, nextKernel, mKernelStartTime, CycleCounter::KERNEL_SYNCHRONIZATION);
        #ifdef ENABLE_PAPI
        accumPAPIMeasurementWithoutReset(b, PAPIReadInitialMeasurementArray, nextKernel, PAPIKernelCounter::PAPI_KERNEL_SYNCHRONIZATION);
        #endif
    }

    const auto nextPartitionId = KernelPartitionId[nextKernel];
    assert (std::find(ActivePartitions.begin(), ActivePartitions.end(), nextPartitionId) != ActivePartitions.end());
    assert (nextKernel != PipelineOutput || (nextPartitionId != mCurrentPartitionId));

    if (nextPartitionId != mCurrentPartitionId) {
        assert (mCurrentPartitionId < nextPartitionId);
        assert (nextPartitionId <= PartitionCount);
        BasicBlock * const exitBlock = b->GetInsertBlock();
        #ifdef PRINT_DEBUG_MESSAGES
        debugPrint(b, "  *** exiting partition %" PRIu64, b->getSize(mCurrentPartitionId));
        #endif
        b->CreateBr(mNextPartitionEntryPoint);

        b->SetInsertPoint(mNextPartitionEntryPoint);
        PHINode * const progressPhi = mPartitionPipelineProgressPhi[nextPartitionId];
        progressPhi->addIncoming(mPipelineProgress, exitBlock);
        mPipelineProgress = progressPhi;
        // Since there may be multiple paths into this kernel, phi out the start time
        // for each path.
        if (LLVM_UNLIKELY(EnableCycleCounter)) {
            mPartitionStartTimePhi[nextPartitionId]->addIncoming(mKernelStartTime, exitBlock);
            mKernelStartTime = mPartitionStartTimePhi[nextPartitionId];
        }

        PHINode * const exhaustedInputPhi = mExhaustedPipelineInputAtPartitionEntry[nextPartitionId];
        if (exhaustedInputPhi) {
            exhaustedInputPhi->addIncoming(mExhaustedInput, exitBlock);
            mExhaustedInput = exhaustedInputPhi;
        }

        const auto n = LastStreamSet - FirstStreamSet + 1U;

        for (unsigned i = 0; i != n; ++i) {
            PHINode * const phi = mPartitionProducedItemCountPhi[nextPartitionId][i];
            if (phi) {
                assert (isFromCurrentFunction(b, phi, false));
                const auto streamSet = FirstStreamSet + i;
                assert (isFromCurrentFunction(b, mLocallyAvailableItems[streamSet], false));
                phi->addIncoming(mLocallyAvailableItems[streamSet], exitBlock);
                mLocallyAvailableItems[streamSet] = phi;
            }
        }

        for (unsigned i = 0; i != n; ++i) {
            PHINode * const phi = mPartitionConsumedItemCountPhi[nextPartitionId][i];
            if (phi) {
                assert (isFromCurrentFunction(b, phi, false));
                const auto streamSet = FirstStreamSet + i;
                const ConsumerNode & cn = mConsumerGraph[streamSet];
                assert (isFromCurrentFunction(b, cn.Consumed, false));
                phi->addIncoming(cn.Consumed, exitBlock);
                cn.Consumed = phi;
                assert (cn.PhiNode == nullptr);
                // The consumed phi node propagates the *initial* consumed item count for
                // each item to reflect the fact we've skipped some kernel. However, since
                // we might skip the actual producer, we need to constantly update the
                // initial item count value to construct a legal program. Despite this
                // the initial consumed item count should be considered as fixed value
                // per pipeline iteration.
                mInitialConsumedItemCount[streamSet] = phi;
            }
        }

        for (unsigned j = 0; j <= ActivePartitionIndex; ++j) {
            const auto i = ActivePartitions[j];
            PHINode * const termPhi = mPartitionTerminationSignalPhi[nextPartitionId][i];
            if (termPhi) {
                assert (isFromCurrentFunction(b, termPhi, false));
                assert (isFromCurrentFunction(b, mPartitionTerminationSignal[i], false));
                termPhi->addIncoming(mPartitionTerminationSignal[i], exitBlock);
                mPartitionTerminationSignal[i] = termPhi;
            }
        }
       ++ActivePartitionIndex;
    }
}

}

#endif<|MERGE_RESOLUTION|>--- conflicted
+++ resolved
@@ -31,11 +31,7 @@
         mPartitionPipelineProgressPhi[i] = b->CreatePHI(boolTy, PartitionCount, prefix + ".pipelineProgress");
         mExhaustedPipelineInputAtPartitionEntry[i] = b->CreatePHI(boolTy, PartitionCount, prefix + ".exhaustedInput");
         if (LLVM_UNLIKELY(EnableCycleCounter)) {
-<<<<<<< HEAD
             mPartitionStartTimePhi[i] = b->CreatePHI(sizeTy, PartitionCount, prefix + ".startTimeCycleCounter");
-        }
-=======
-            mPartitionStartTimePhi[partId] = b->CreatePHI(sizeTy, PartitionCount, prefix + ".startTimeCycleCounter");
         }
     }
 
@@ -167,8 +163,8 @@
 
         }
         partitionId = KernelPartitionId[kernel];
->>>>>>> 29e895c5
-    }
+    }
+
     initializePipelineInputConsumedPhiNodes(b);
     b->restoreIP(ip);
 
@@ -352,69 +348,9 @@
                 const auto nextPartitionId = mCurrentPartitionId + 1U;
                 const auto jumpId = PartitionJumpTargetId[mCurrentPartitionId];
 
-<<<<<<< HEAD
                 assert (nextPartitionId <= jumpId);
 
-                if (LLVM_UNLIKELY(nextPartitionId == jumpId)) {
-
-                    const auto ip = b->saveIP();
-                    b->SetInsertPoint(entryPoint, entryPoint->begin());
-                    PHINode * const phi = b->CreatePHI(b->getSizeTy(), 3);
-                    assert ((mKernelInitiallyTerminatedExit == nullptr) ^ (mKernelInitiallyTerminated != nullptr));
-                    if (mKernelInsufficientInput) {
-                        phi->addIncoming(produced, mKernelInsufficientInput);
-                    }
-                    if (mKernelInitiallyTerminatedExit) {
-                        phi->addIncoming(initiallyProduced, mKernelInitiallyTerminatedExit);
-                    }
-
-                    produced = phi;
-                    b->restoreIP(ip);
-                }
-            }
-#endif
-
-        } else { // if (kernel > mKernelId) {
-            const auto prefix = makeBufferName(kernel, br.Port);
-            if (LLVM_UNLIKELY(br.IsDeferred)) {
-                produced = b->getScalarField(prefix + DEFERRED_ITEM_COUNT_SUFFIX);
-            } else {
-                produced = b->getScalarField(prefix + ITEM_COUNT_SUFFIX);
-            }
-        }
-
-        assert (isFromCurrentFunction(b, produced, false));
-
-        #ifdef PRINT_DEBUG_MESSAGES
-        SmallVector<char, 256> tmp;
-        raw_svector_ostream out(tmp);
-        out << makeKernelName(mKernelId) << " -> " <<
-               makeBufferName(kernel, br.Port) << "_avail = %" PRIu64;
-        debugPrint(b, out.str(), produced);
-        #endif
-
-        producedSet.emplace_back(streamSet, produced);
-
-        bool prepareConsumedPhi = false;
-        for (const auto f : make_iterator_range(out_edges(streamSet, mConsumerGraph))) {
-            const auto consumer = target(f, mConsumerGraph);
-            const auto p = KernelPartitionId[consumer];
-            if (p >= targetPartitionId) {
-                prepareConsumedPhi = true;
-                break;
-            }
-        }
-
-        if (prepareConsumedPhi) {
-            Value * consumed = nullptr;
-            if (kernel >= mKernelId || mCompilingHybridThread) {
-                consumed = readConsumedItemCount(b, streamSet);
-            } else {
-                consumed = mInitialConsumedItemCount[streamSet];
-            }            
-=======
             Value * const consumed = readConsumedItemCount(b, streamSet);
->>>>>>> 29e895c5
             assert (isFromCurrentFunction(b, consumed, false));
 
             #ifdef PRINT_DEBUG_MESSAGES
@@ -653,27 +589,6 @@
             b->CreateBr(mNextPartitionEntryPoint);
         } else {
             mKernelInitiallyTerminatedExit = b->GetInsertBlock();
-<<<<<<< HEAD
-            if (mExhaustedInputAtJumpPhi) {
-                mExhaustedInputAtJumpPhi->addIncoming(mExhaustedInput, mKernelInitiallyTerminatedExit);
-            }
-            if (mKernelJumpToNextUsefulPartition != mKernelInitiallyTerminated) {
-                for (const auto e : make_iterator_range(out_edges(mKernelId, mBufferGraph))) {
-                    const auto streamSet = target(e, mBufferGraph);
-
-                    const auto & br = mBufferGraph[e];
-                    Value * produced = nullptr;
-                    if (LLVM_UNLIKELY(br.IsDeferred)) {
-                        produced = mInitiallyProducedDeferredItemCount[streamSet];
-                    } else {
-                        produced = mInitiallyProducedItemCount[streamSet];
-                    }
-                    const auto port = br.Port;
-                    assert (isFromCurrentFunction(b, produced, false));
-
-                    assert (isFromCurrentFunction(b, mInitiallyProducedItemCount[streamSet], false));
-                    mProducedAtJumpPhi[port]->addIncoming(produced, mKernelInitiallyTerminatedExit);
-=======
             assert (mKernelJumpToNextUsefulPartition != mKernelInitiallyTerminated);
             assert (mExhaustedInputAtJumpPhi);
             mExhaustedInputAtJumpPhi->addIncoming(mExhaustedInput, mKernelInitiallyTerminatedExit);
@@ -686,7 +601,6 @@
                     produced = mInitiallyProducedDeferredItemCount[streamSet];
                 } else {
                     produced = mInitiallyProducedItemCount[streamSet];
->>>>>>> 29e895c5
                 }
                 const auto port = br.Port;
                 assert (isFromCurrentFunction(b, produced, false));
@@ -730,11 +644,7 @@
         exhaustedInputPhi->addIncoming(exhausted, exitBlock); assert (exhausted);
     }
     for (auto kernel = PipelineInput; kernel <= mKernelId; ++kernel) {
-<<<<<<< HEAD
-        phiOutPartitionItemCounts(b, kernel, nextPartitionId, false, mKernelJumpToNextUsefulPartition, 5);
-=======
         phiOutPartitionItemCounts(b, kernel, jumpPartitionId, false);
->>>>>>> 29e895c5
     }
     // NOTE: break condition differs from "writeInitiallyTerminatedPartitionExit"
     for (auto kernel = mKernelId + 1U; kernel <= LastKernel; ++kernel) {
@@ -743,14 +653,9 @@
         if (jumpId <= nextPartitionId) {
             phiOutPartitionItemCounts(b, kernel, nextPartitionId, false, mKernelJumpToNextUsefulPartition, 6);
         }
-<<<<<<< HEAD
-    }
-    phiOutPartitionStatusFlags(b, nextPartitionId, false, mKernelJumpToNextUsefulPartition, 7);
-=======
         phiOutPartitionItemCounts(b, kernel, jumpPartitionId, false);
     }
     phiOutPartitionStatusFlags(b, jumpPartitionId, false);
->>>>>>> 29e895c5
 
     #ifdef PRINT_DEBUG_MESSAGES
     debugPrint(b, "** " + makeKernelName(mKernelId) + ".jumping = %" PRIu64, mSegNo);
