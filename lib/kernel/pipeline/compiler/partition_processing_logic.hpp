#ifndef PARTITION_PROCESSING_LOGIC_HPP
#define PARTITION_PROCESSING_LOGIC_HPP

#include "pipeline_compiler.hpp"

namespace kernel {

/** ------------------------------------------------------------------------------------------------------------- *
 * @brief makePartitionEntryPoints
 ** ------------------------------------------------------------------------------------------------------------- */
inline void PipelineCompiler::makePartitionEntryPoints(BuilderRef b) {    


    // the zeroth partition may be a fake one if this pipeline has I/O
    for (auto i : ActivePartitions) {
        mPartitionEntryPoint[i] = b->CreateBasicBlock("Partition" + std::to_string(i), mPipelineEnd);
    }    
    mPartitionEntryPoint[PartitionCount] = mPipelineEnd;

    const auto ip = b->saveIP();
    IntegerType * const boolTy = b->getInt1Ty();
    IntegerType * const sizeTy = b->getInt64Ty();
    const auto m = ActivePartitions.size();
    assert (m > 1);
    assert (ActivePartitions[m - 1] == PartitionCount - 1);
    for (unsigned k = 1; k < m; ++k) {
        const auto i = ActiveKernels[k];
        b->SetInsertPoint(mPartitionEntryPoint[i]);
        assert (mPartitionEntryPoint[i]->getFirstNonPHI() == nullptr);
        const auto prefix = std::to_string(i);
        mPartitionPipelineProgressPhi[i] = b->CreatePHI(boolTy, PartitionCount, prefix + ".pipelineProgress");
        mExhaustedPipelineInputAtPartitionEntry[i] = b->CreatePHI(boolTy, PartitionCount, prefix + ".exhaustedInput");
        if (LLVM_UNLIKELY(EnableCycleCounter)) {
<<<<<<< HEAD
            mPartitionStartTimePhi[i] = b->CreatePHI(sizeTy, PartitionCount, prefix + ".startTimeCycleCounter");
        }
=======
            mPartitionStartTimePhi[partId] = b->CreatePHI(sizeTy, PartitionCount, prefix + ".startTimeCycleCounter");
        }
    }

    // Create any PHI nodes we need to propogate the current produced/consumed item counts
    // of the kernels we jump over as well as the termination signals for any kernel we may
    // need to check if its closed or not.

    for (auto streamSet = FirstStreamSet; streamSet <= LastStreamSet; ++streamSet) {
        const BufferNode & bn = mBufferGraph[streamSet];
        if (bn.isNonThreadLocal()) {

            const auto output = in_edge(streamSet, mBufferGraph);
            const auto producer = source(output, mBufferGraph);

            if (LLVM_UNLIKELY(KernelOnHybridThread.test(producer) != mCompilingHybridThread)) {
                continue;
            }

            const BufferPort & outputPort = mBufferGraph[output];
            const auto prefix = makeBufferName(producer, outputPort.Port);

            const auto k = streamSet - FirstStreamSet;

            auto lastReader = producer;
            if (producer != PipelineInput) {
                for (const auto input : make_iterator_range(out_edges(streamSet, mBufferGraph))) {
                    const auto consumer = target(input, mBufferGraph);
                    lastReader = std::max(lastReader, consumer);
                }
                const auto readsPartId = KernelPartitionId[lastReader];
                const auto prodPrefix = prefix + "_produced@partition";
                const auto prodPartId = KernelPartitionId[producer];
                for (auto partitionId = prodPartId + 1; partitionId <= readsPartId; ++partitionId) {
                    if (PartitionOnHybridThread.test(partitionId) == mCompilingHybridThread) {
                        b->SetInsertPoint(mPartitionEntryPoint[partitionId]);
                        PHINode * const phi = b->CreatePHI(sizeTy, PartitionCount, prodPrefix + std::to_string(partitionId));
                        mPartitionProducedItemCountPhi[partitionId][k] = phi;
                    }
                }
            }

            auto firstConsumerOrProducer = producer;
            auto lastConsumer = lastReader;
            if (LLVM_UNLIKELY(producer == PipelineInput)) {
                // For the purpose of reporting the consumed item count, the pipeline output
                // is always a "consumer" of the pipeline input.
                firstConsumerOrProducer = PipelineOutput;
                for (const auto input : make_iterator_range(out_edges(streamSet, mBufferGraph))) {
                    const auto consumer = target(input, mConsumerGraph);
                    firstConsumerOrProducer = std::min(firstConsumerOrProducer, consumer);
                }
                lastConsumer = PipelineOutput;
            } else {
                for (const auto input : make_iterator_range(out_edges(streamSet, mConsumerGraph))) {
                    const auto consumer = target(input, mConsumerGraph);
                    lastConsumer = std::max(lastConsumer, consumer);
                }
            }

            const auto prodPartId = KernelPartitionId[firstConsumerOrProducer];
            const auto consPartId = KernelPartitionId[lastConsumer];

            const auto consPrefix = prefix + "_consumed@partition";

            for (auto partitionId = prodPartId + 1; partitionId <= consPartId; ++partitionId) {
                if (PartitionOnHybridThread.test(partitionId) == mCompilingHybridThread) {
                    b->SetInsertPoint(mPartitionEntryPoint[partitionId]);
                    PHINode * const phi = b->CreatePHI(sizeTy, PartitionCount, consPrefix + std::to_string(partitionId));
                    mPartitionConsumedItemCountPhi[partitionId][k] = phi;
                }
            }
        }
    }


    // any termination signal needs to be phi-ed out if it can be read by a descendent
    // or guards the loop condition at the end of the pipeline loop.

    assert (KernelPartitionId[PipelineInput] == 0);
    assert (KernelPartitionId[PipelineOutput] == PartitionCount - 1);

    BitVector toCheck(PartitionCount, 0);

    for (unsigned termId : ActivePartitions) {
        if (mTerminationCheck[termId]) {
            toCheck.set(termId);
        }
    }

    auto partitionId = KernelPartitionId[PipelineOutput];

    for (auto kernel = PipelineOutput; kernel >= FirstKernel; ) {

        const auto lastKernel = kernel;
        for (;;--kernel) {
            if (KernelPartitionId[kernel] != partitionId) {
                break;
            }
            assert (kernel >= FirstKernel);
        }
        assert (partitionId >= 0);

        if (PartitionOnHybridThread.test(partitionId) == mCompilingHybridThread) {

            const auto firstKernel = kernel + 1U;
            assert (KernelPartitionId[firstKernel] == partitionId);
            assert (KernelPartitionId[lastKernel] == partitionId);
            for (auto k = firstKernel; k <= lastKernel; ++k) {
                for (const auto input : make_iterator_range(in_edges(k, mBufferGraph))) {
                    const auto streamSet = source(input, mBufferGraph);
                    const auto producer = parent(streamSet, mBufferGraph);
                    const auto prodPartId = KernelPartitionId[producer];
                    if (PartitionOnHybridThread.test(prodPartId) == mCompilingHybridThread) {
                        toCheck.set(prodPartId);
                    }
                }
            }

            auto entryPoint = mPartitionEntryPoint[partitionId];

            const auto prefix = "terminationSignalForPartition" + std::to_string(partitionId) + "@";

            auto termId = toCheck.find_first_in(FirstKernel, partitionId);
            while (termId != -1) {
                PHINode * const phi = PHINode::Create(sizeTy, 2, prefix + std::to_string(termId), entryPoint);
                mPartitionTerminationSignalPhi[partitionId][termId] = phi;
                termId = toCheck.find_first_in(termId + 1, partitionId);
            }

        }
        partitionId = KernelPartitionId[kernel];
>>>>>>> 29e895c5
    }
    initializePipelineInputConsumedPhiNodes(b);
    b->restoreIP(ip);


}

/** ------------------------------------------------------------------------------------------------------------- *
 * @brief branchToInitialPartition
 ** ------------------------------------------------------------------------------------------------------------- */
void PipelineCompiler::branchToInitialPartition(BuilderRef b) {
    ActivePartitionIndex = 0;
    const auto firstKernel = ActiveKernels[0];
    const auto firstPartition = KernelPartitionId[firstKernel];
    BasicBlock * const entry = mPartitionEntryPoint[firstPartition];
    b->CreateBr(entry);

    b->SetInsertPoint(entry);
    mCurrentPartitionId = -1U;
    setActiveKernel(b, firstKernel, true);
    #ifdef ENABLE_PAPI
    readPAPIMeasurement(b, firstKernel, PAPIReadInitialMeasurementArray);
    #endif
    mKernelStartTime = startCycleCounter(b);
    if (mNumOfThreads > 1) {
        acquireSynchronizationLock(b, firstKernel);
        acquireHybridThreadSynchronizationLock(b);
        updateCycleCounter(b, FirstKernel, mKernelStartTime, CycleCounter::KERNEL_SYNCHRONIZATION);
        #ifdef ENABLE_PAPI
        accumPAPIMeasurementWithoutReset(b, PAPIReadInitialMeasurementArray, FirstKernel, PAPIKernelCounter::PAPI_KERNEL_SYNCHRONIZATION);
        #endif
    }

}

/** ------------------------------------------------------------------------------------------------------------- *
 * @brief getPartitionExitPoint
 ** ------------------------------------------------------------------------------------------------------------- */
BasicBlock * PipelineCompiler::getPartitionExitPoint(BuilderRef /* b */) {
    assert (mKernelId >= FirstKernel && mKernelId <= PipelineOutput);
    const auto nextPartitionId = ActivePartitions[ActivePartitionIndex + 1];
    return mPartitionEntryPoint[nextPartitionId];
}

/** ------------------------------------------------------------------------------------------------------------- *
 * @brief checkForPartitionEntry
 ** ------------------------------------------------------------------------------------------------------------- */
inline void PipelineCompiler::checkForPartitionEntry(BuilderRef b) {
    assert (mKernelId >= FirstKernel && mKernelId <= LastKernel);
    mIsPartitionRoot = false;
    const auto partitionId = KernelPartitionId[mKernelId];
    if (partitionId != mCurrentPartitionId) {
        mCurrentPartitionId = partitionId;
        assert (partitionId == ActivePartitions[ActivePartitionIndex]);
        mIsPartitionRoot = true;
        identifyPartitionKernelRange();
        determinePartitionStrideRateScalingFactor();
        #ifdef PRINT_DEBUG_MESSAGES
        debugPrint(b, "  *** entering partition %" PRIu64, b->getSize(mCurrentPartitionId));
        #endif
    }
    assert (KernelPartitionId[mKernelId - 1U] <= mCurrentPartitionId);
    assert ((KernelPartitionId[mKernelId - 1U] + 1U) >= mCurrentPartitionId);
}

/** ------------------------------------------------------------------------------------------------------------- *
 * @brief identifyPartitionKernelRange
 ** ------------------------------------------------------------------------------------------------------------- */
void PipelineCompiler::identifyPartitionKernelRange() {
    FirstKernelInPartition = mKernelId;
    for (auto i = mKernelId + 1U; i <= PipelineOutput; ++i) {
        if (KernelPartitionId[i] != mCurrentPartitionId) {
            LastKernelInPartition = i - 1U;
            break;
        }
    }
}

/** ------------------------------------------------------------------------------------------------------------- *
 * @brief determinePartitionStrideRateScalingFactor
 ** ------------------------------------------------------------------------------------------------------------- */
void PipelineCompiler::determinePartitionStrideRateScalingFactor() {
    auto l = StrideStepLength[FirstKernelInPartition];
    auto g = StrideStepLength[FirstKernelInPartition];
    for (auto i = FirstKernelInPartition + 1U; i <= LastKernelInPartition; ++i) {
        l = boost::lcm(l, StrideStepLength[i]);
        g = boost::gcd(g, StrideStepLength[i]);
    }
    // If a kernel within this partition has a min/max stride value that is greater
    // than the min/max stride of the partition root then when the root kernel
    // executes its final block, its partial stride may actually require the other
    // kernel executes N full strides and a final block. To accomidate this
    // possibility, the partition root scales the num of partition strides
    // full+partial strides by to the following ratio:
    mPartitionStrideRateScalingFactor = Rational{l,g};
}

/** ------------------------------------------------------------------------------------------------------------- *
 * @brief loadLastGoodVirtualBaseAddressesOfUnownedBuffersInCurrentPartition
 ** ------------------------------------------------------------------------------------------------------------- */
void PipelineCompiler::loadLastGoodVirtualBaseAddressesOfUnownedBuffersInPartition(BuilderRef b) const {
    for (auto i = mKernelId; i <= LastKernel; ++i) {
        if (KernelPartitionId[i] != mCurrentPartitionId) {
            break;
        }
        loadLastGoodVirtualBaseAddressesOfUnownedBuffers(b, i);
    }
}

/** ------------------------------------------------------------------------------------------------------------- *
 * @brief loadLastGoodVirtualBaseAddressesOfUnownedBuffersInCurrentPartition
 ** ------------------------------------------------------------------------------------------------------------- */
void PipelineCompiler::phiOutPartitionItemCounts(BuilderRef b, const unsigned kernel,
                                                 const unsigned targetPartitionId,
                                                 const bool fromKernelEntryBlock) {

    BasicBlock * const exitPoint = b->GetInsertBlock();

    struct PhiData {
        unsigned    StreamSet;
        Value *     ItemCount;
        PhiData(unsigned streamSet, Value * itemCount) : StreamSet(streamSet), ItemCount(itemCount) { }
    };

    using PhiDataSet = SmallVector<PhiData, 16>;

    PhiDataSet producedSet;
    PhiDataSet consumedSet;

    for (const auto e : make_iterator_range(out_edges(kernel, mBufferGraph))) {
        const auto streamSet = target(e, mBufferGraph);

        // When jumping out of a partition to some subsequent one, we may have to
        // phi-out some of the produced item counts. We 3 cases to consider:

        // (1) if we've executed the kernel, we use the fully produced item count.
        // (2) if producer is the current kernel, we use the already produced phi node.
        // (3) if we have yet to execute (and will be jumping over) the kernel, load
        // the prior produced count.


        const BufferPort & br = mBufferGraph[e];
        // Select/compute/load the appropriate produced item count
        Value * produced = nullptr;


        if (kernel < mKernelId) {
            produced = mLocallyAvailableItems[streamSet];
        } else if (kernel == mKernelId) {

            if (fromKernelEntryBlock) {
                if (LLVM_UNLIKELY(br.IsDeferred)) {
                    produced = mInitiallyProducedDeferredItemCount[streamSet];
                } else {
                    produced = mInitiallyProducedItemCount[streamSet];
                }
            } else {
                produced = mProducedAtJumpPhi[br.Port];
            }

#if 0
            if (LLVM_UNLIKELY(br.IsDeferred)) {
                produced = mInitiallyProducedDeferredItemCount[streamSet];
            } else {
                produced = mInitiallyProducedItemCount[streamSet];
            }

            assert (produced);

            if (!fromKernelEntryBlock) {

                Value * const initiallyProduced = produced;

                if (mMayLoopToEntry) {
                    if (LLVM_UNLIKELY(br.IsDeferred)) {
                        produced = mAlreadyProducedDeferredPhi[br.Port];
                    } else {
                        produced = mProducedAtJumpPhi[br.Port]; // mAlreadyProducedPhi[br.Port];
                    }
                }

                const auto nextPartitionId = mCurrentPartitionId + 1U;
                const auto jumpId = PartitionJumpTargetId[mCurrentPartitionId];

<<<<<<< HEAD
                assert (nextPartitionId <= jumpId);

                if (LLVM_UNLIKELY(nextPartitionId == jumpId)) {

                    const auto ip = b->saveIP();
                    b->SetInsertPoint(entryPoint, entryPoint->begin());
                    PHINode * const phi = b->CreatePHI(b->getSizeTy(), 3);
                    assert ((mKernelInitiallyTerminatedExit == nullptr) ^ (mKernelInitiallyTerminated != nullptr));
                    if (mKernelInsufficientInput) {
                        phi->addIncoming(produced, mKernelInsufficientInput);
                    }
                    if (mKernelInitiallyTerminatedExit) {
                        phi->addIncoming(initiallyProduced, mKernelInitiallyTerminatedExit);
                    }

                    produced = phi;
                    b->restoreIP(ip);
                }
            }
#endif

        } else { // if (kernel > mKernelId) {
            const auto prefix = makeBufferName(kernel, br.Port);
            if (LLVM_UNLIKELY(br.IsDeferred)) {
                produced = b->getScalarField(prefix + DEFERRED_ITEM_COUNT_SUFFIX);
            } else {
                produced = b->getScalarField(prefix + ITEM_COUNT_SUFFIX);
            }
        }

        assert (isFromCurrentFunction(b, produced, false));

        #ifdef PRINT_DEBUG_MESSAGES
        SmallVector<char, 256> tmp;
        raw_svector_ostream out(tmp);
        out << makeKernelName(mKernelId) << " -> " <<
               makeBufferName(kernel, br.Port) << "_avail = %" PRIu64;
        debugPrint(b, out.str(), produced);
        #endif

        producedSet.emplace_back(streamSet, produced);

        bool prepareConsumedPhi = false;
        for (const auto f : make_iterator_range(out_edges(streamSet, mConsumerGraph))) {
            const auto consumer = target(f, mConsumerGraph);
            const auto p = KernelPartitionId[consumer];
            if (p >= targetPartitionId) {
                prepareConsumedPhi = true;
                break;
            }
        }

        if (prepareConsumedPhi) {
            Value * consumed = nullptr;
            if (kernel >= mKernelId || mCompilingHybridThread) {
                consumed = readConsumedItemCount(b, streamSet);
            } else {
                consumed = mInitialConsumedItemCount[streamSet];
            }            
=======
            Value * const consumed = readConsumedItemCount(b, streamSet);
>>>>>>> 29e895c5
            assert (isFromCurrentFunction(b, consumed, false));

            #ifdef PRINT_DEBUG_MESSAGES
            SmallVector<char, 256> tmp;
            raw_svector_ostream out(tmp);
            out << makeKernelName(mKernelId) << " -> " <<
                   makeBufferName(kernel, br.Port) << "_consumed = %" PRIu64;
            debugPrint(b, out.str(), consumed);
            #endif

            consumedSet.emplace_back(streamSet, consumed);
        }
    }

    auto phiOut = [&](const PhiDataSet & set, PartitionPhiNodeTable & tbl, const StringRef prefix) {

        for (const PhiData & item : set) {
            assert (isFromCurrentFunction(b, item.ItemCount, false));
            PHINode *& phi = tbl[targetPartitionId][item.StreamSet - FirstStreamSet];
            if (phi == nullptr) {
                BasicBlock * const entryPoint = mPartitionEntryPoint[targetPartitionId];
                assert (entryPoint);
                assert (entryPoint->getFirstNonPHI() == nullptr);
                const auto expected = in_degree(targetPartitionId, mPartitionJumpTree) + 2;

                SmallVector<char, 256> tmp;
                raw_svector_ostream nm(tmp);
                nm << prefix << "_" << item.StreamSet << "@" << targetPartitionId << "." << debugNum;

                phi = PHINode::Create(b->getSizeTy(), expected, nm.str(), entryPoint);
            }
            assert (isFromCurrentFunction(b, phi, false));
            phi->addIncoming(item.ItemCount, exitPoint);
        }

    };

    phiOut(producedSet, mPartitionProducedItemCountPhi, "partitionProduced");
    phiOut(consumedSet, mPartitionConsumedItemCountPhi, "partitionConsumed");
}

/** ------------------------------------------------------------------------------------------------------------- *
 * @brief phiOutPartitionStatusFlags
 ** ------------------------------------------------------------------------------------------------------------- */
void PipelineCompiler::phiOutPartitionStatusFlags(BuilderRef b, const unsigned targetPartitionId,
                                                  const bool /* fromKernelEntry */) {

    assert (PartitionOnHybridThread.test(targetPartitionId) == mCompilingHybridThread || targetPartitionId == KernelPartitionId[PipelineOutput]);

    BasicBlock * const exitPoint = b->GetInsertBlock();

    auto findOrAddPhi = [&](PartitionPhiNodeTable & tbl, const unsigned partitionId, const StringRef prefix) -> PHINode * {
        PHINode *& phi = tbl[targetPartitionId][partitionId];
        assert (targetPartitionId != partitionId);
        if (phi == nullptr) {
            BasicBlock * const entryPoint = mPartitionEntryPoint[targetPartitionId];
            assert (entryPoint->getFirstNonPHI() == nullptr);
            const auto expected = in_degree(targetPartitionId, mPartitionJumpTree) + 2;

            SmallVector<char, 256> tmp;
            raw_svector_ostream nm(tmp);
            nm << prefix << "_" << partitionId << "@" << targetPartitionId << "." << debugNum;

            phi = PHINode::Create(b->getSizeTy(), expected, nm.str(), entryPoint);

            assert (tbl[targetPartitionId][partitionId] == phi);
        }
        assert (isFromCurrentFunction(b, phi));
        return phi;
    };

    const auto firstPartition = KernelPartitionId[FirstKernel];

    for (auto partitionId = firstPartition; partitionId != targetPartitionId; ++partitionId) {
        if (PartitionOnHybridThread.test(partitionId) == mCompilingHybridThread || partitionId == KernelPartitionId[PipelineOutput]) {
            PHINode * const termPhi = findOrAddPhi(mPartitionTerminationSignalPhi, partitionId, "partitionTerminationSignalPhi");
            Value * term = nullptr;
            if (partitionId < mCurrentPartitionId) {
                term = mPartitionTerminationSignal[partitionId]; assert (term);
            } else {
                term = readTerminationSignal(b, partitionId); assert (term);
            }
            assert (isFromCurrentFunction(b, term));
            termPhi->addIncoming(term, exitPoint);
        }
    }

    PHINode * const progressPhi = mPartitionPipelineProgressPhi[targetPartitionId];
    assert (progressPhi);
    assert (isFromCurrentFunction(b, progressPhi, false));
    Value * const progress = mPipelineProgress; // fromKernelEntry ? mPipelineProgress : mAlreadyProgressedPhi;
    assert (isFromCurrentFunction(b, progress, false));
    progressPhi->addIncoming(progress, exitPoint);

}

/** ------------------------------------------------------------------------------------------------------------- *
 * @brief releaseAllSynchronizationLocksUntil
 ** ------------------------------------------------------------------------------------------------------------- */
Value * PipelineCompiler::acquireAndReleaseAllSynchronizationLocksUntil(BuilderRef b, const unsigned partitionId) {
    // Find the first kernel in the partition we're jumping to and acquire the LSN then release
    // all of the kernels we skipped over. However, to safely jump to a partition, we need to
    // know how many items were processed by any consumers of the kernels up to the target
    // kernel; otherwise we run the risk of mangling the buffer state. For safety, wait until we
    // can acquire the last consumer's lock but only release the locks that we end up skipping.



    unsigned firstKernelInTargetPartition = 0;

    const auto n = LastStreamSet - FirstStreamSet;
    assert (PartitionOnHybridThread.test(partitionId) == mCompilingHybridThread);
    const auto m = ActiveKernels.size();
    auto k = ActiveKernelIndex;
    for (; k < m; ++k) {
        const auto kernel = ActiveKernels[k];
        if (KernelPartitionId[kernel] == partitionId) {
            firstKernelInTargetPartition = kernel;
            assert (KernelOnHybridThread.test(kernel) == mCompilingHybridThread);
            break;
        }
        assert (KernelPartitionId[kernel] < partitionId);
    }
    assert (firstKernelInTargetPartition <= PipelineOutput);
    assert (firstKernelInTargetPartition > mKernelId);


    // TODO: experiment with a mutex lock here.
    #ifdef ENABLE_PAPI
    readPAPIMeasurement(b, mKernelId, PAPIReadBeforeMeasurementArray);
    #endif
    Value * const startTime = startCycleCounter(b);
    if (LLVM_LIKELY(!mCompilingHybridThread)) {

        auto firstAfterHybridThread = PipelineOutput;
        if (KernelOnHybridThread.any()) {
            const auto lastOnHybridThread = KernelOnHybridThread.find_last_in(FirstKernel, PipelineOutput);
            assert (lastOnHybridThread < PipelineOutput);
            firstAfterHybridThread = lastOnHybridThread + 1;
        }

        auto lastConsumer = firstKernelInTargetPartition;
        for (unsigned i = 0; i <= n; ++i) {
            if (mPartitionConsumedItemCountPhi[partitionId][i]) {
                for (const auto e : make_iterator_range(out_edges(FirstStreamSet + i, mConsumerGraph))) {
                    const auto consumer = target(e, mConsumerGraph);
                    if (RequiresSynchronization.test(consumer)) {
                       auto c = consumer;
                       if (KernelOnHybridThread.test(consumer)) {
                            c = std::max<unsigned>(consumer, firstAfterHybridThread);
                       }
                       lastConsumer = std::max<unsigned>(lastConsumer, c);
                    }
                }
            }
        }

        if (lastConsumer == PipelineOutput) {
            lastConsumer = KernelOnHybridThread.find_last_unset_in(FirstKernel, PipelineOutput);
            assert (lastConsumer < PipelineOutput);
        }

        assert (lastConsumer < PipelineOutput);
        assert (!KernelOnHybridThread.test(lastConsumer));

        acquireSynchronizationLock(b, lastConsumer);
    }

    unsigned releasedPartitionId = 0;
    for (auto kernel = mKernelId; kernel < firstKernelInTargetPartition; ++kernel) {
        if (releasedPartitionId != KernelPartitionId[kernel]) {
            releasedPartitionId = KernelPartitionId[kernel];
            recordStridesPerSegment(b, kernel, b->getSize(0));
        }
        assert (KernelPartitionId[kernel] < partitionId);
        if (KernelOnHybridThread.test(kernel) == mCompilingHybridThread) {
            releaseSynchronizationLock(b, kernel);
        }
    }

    updateCycleCounter(b, mKernelId, startTime, CycleCounter::PARTITION_JUMP_SYNCHRONIZATION);
    #ifdef ENABLE_PAPI
    accumPAPIMeasurementWithoutReset(b, PAPIReadBeforeMeasurementArray, mKernelId, PAPI_PARTITION_JUMP_SYNCHRONIZATION);
    #endif
    return startTime;
}

/** ------------------------------------------------------------------------------------------------------------- *
 * @brief writeInitiallyTerminatedPartitionExit
 ** ------------------------------------------------------------------------------------------------------------- */
void PipelineCompiler::writeInitiallyTerminatedPartitionExit(BuilderRef b) {

    b->SetInsertPoint(mKernelInitiallyTerminated);

    loadLastGoodVirtualBaseAddressesOfUnownedBuffersInPartition(b);

    if (mIsPartitionRoot) {

        const auto nextPartitionId = ActivePartitions[ActivePartitionIndex + 1U];

        assert (mCurrentPartitionId < nextPartitionId);
        assert (PartitionOnHybridThread.test(nextPartitionId) == mCompilingHybridThread || nextPartitionId == KernelPartitionId[PipelineOutput]);
        const auto jumpId = PartitionJumpTargetId[mCurrentPartitionId];

        assert (nextPartitionId <= jumpId);       
        assert (PartitionOnHybridThread.test(jumpId) == mCompilingHybridThread || nextPartitionId == KernelPartitionId[PipelineOutput]);

        if (LLVM_LIKELY(nextPartitionId != jumpId)) {

            Value * const startTime = acquireAndReleaseAllSynchronizationLocksUntil(b, nextPartitionId);
            mKernelInitiallyTerminatedExit = b->GetInsertBlock();

            if (LLVM_UNLIKELY(EnableCycleCounter)) {
                mPartitionStartTimePhi[nextPartitionId]->addIncoming(startTime, mKernelInitiallyTerminatedExit);
            }

            PHINode * const exhaustedInputPhi = mExhaustedPipelineInputAtPartitionEntry[nextPartitionId];
            exhaustedInputPhi->addIncoming(mExhaustedInput, mKernelInitiallyTerminatedExit);

            for (auto kernel = PipelineInput; kernel <= mKernelId; ++kernel) {
                phiOutPartitionItemCounts(b, kernel, nextPartitionId, true);
            }
            for (auto kernel = mKernelId + 1U; kernel <= LastKernel; ++kernel) {
                if (KernelPartitionId[kernel] != mCurrentPartitionId) {
                    break;
                }
                phiOutPartitionItemCounts(b, kernel, nextPartitionId, true);
            }
            phiOutPartitionStatusFlags(b, nextPartitionId, true);

            updateCycleCounter(b, mKernelId, mKernelStartTime, CycleCounter::TOTAL_TIME);
            #ifdef ENABLE_PAPI
            accumPAPIMeasurementWithoutReset(b, PAPIReadInitialMeasurementArray, mKernelId, PAPIKernelCounter::PAPI_KERNEL_TOTAL);
            #endif

            b->CreateBr(mNextPartitionEntryPoint);
        } else {
            mKernelInitiallyTerminatedExit = b->GetInsertBlock();
<<<<<<< HEAD
            if (mExhaustedInputAtJumpPhi) {
                mExhaustedInputAtJumpPhi->addIncoming(mExhaustedInput, mKernelInitiallyTerminatedExit);
            }
            if (mKernelJumpToNextUsefulPartition != mKernelInitiallyTerminated) {
                for (const auto e : make_iterator_range(out_edges(mKernelId, mBufferGraph))) {
                    const auto streamSet = target(e, mBufferGraph);

                    const auto & br = mBufferGraph[e];
                    Value * produced = nullptr;
                    if (LLVM_UNLIKELY(br.IsDeferred)) {
                        produced = mInitiallyProducedDeferredItemCount[streamSet];
                    } else {
                        produced = mInitiallyProducedItemCount[streamSet];
                    }
                    const auto port = br.Port;
                    assert (isFromCurrentFunction(b, produced, false));

                    assert (isFromCurrentFunction(b, mInitiallyProducedItemCount[streamSet], false));
                    mProducedAtJumpPhi[port]->addIncoming(produced, mKernelInitiallyTerminatedExit);
=======
            assert (mKernelJumpToNextUsefulPartition != mKernelInitiallyTerminated);
            assert (mExhaustedInputAtJumpPhi);
            mExhaustedInputAtJumpPhi->addIncoming(mExhaustedInput, mKernelInitiallyTerminatedExit);
            for (const auto e : make_iterator_range(out_edges(mKernelId, mBufferGraph))) {
                const auto streamSet = target(e, mBufferGraph);

                const auto & br = mBufferGraph[e];
                Value * produced = nullptr;
                if (LLVM_UNLIKELY(br.IsDeferred)) {
                    produced = mInitiallyProducedDeferredItemCount[streamSet];
                } else {
                    produced = mInitiallyProducedItemCount[streamSet];
>>>>>>> 29e895c5
                }
                const auto port = br.Port;
                assert (isFromCurrentFunction(b, produced, false));
                mProducedAtJumpPhi[port]->addIncoming(produced, mKernelInitiallyTerminatedExit);
            }
            b->CreateBr(mKernelJumpToNextUsefulPartition);
        }

    } else { // if (!mIsPartitionRoot) {

        mKernelInitiallyTerminatedExit = b->GetInsertBlock();
        updateKernelExitPhisAfterInitiallyTerminated(b);
        b->CreateBr(mKernelExit);
    }

}


/** ------------------------------------------------------------------------------------------------------------- *
 * @brief writeOnInitialTerminationJumpToNextPartitionToCheck
 ** ------------------------------------------------------------------------------------------------------------- */
void PipelineCompiler::writeJumpToNextPartition(BuilderRef b) {

    b->SetInsertPoint(mKernelJumpToNextUsefulPartition);
    const auto nextPartitionId = PartitionJumpTargetId[mCurrentPartitionId];
    assert (PartitionOnHybridThread.test(nextPartitionId) == mCompilingHybridThread || nextPartitionId == KernelPartitionId[PipelineOutput]);
    assert(std::find(ActivePartitions.begin(), ActivePartitions.end(), nextPartitionId) != ActivePartitions.end());    
    assert (mCurrentPartitionId < nextPartitionId);

    Value * const startTime = acquireAndReleaseAllSynchronizationLocksUntil(b, nextPartitionId);
    BasicBlock * const exitBlock = b->GetInsertBlock();
    if (LLVM_UNLIKELY(EnableCycleCounter)) {
        mPartitionStartTimePhi[nextPartitionId]->addIncoming(startTime, exitBlock);
    }

    PHINode * const exhaustedInputPhi = mExhaustedPipelineInputAtPartitionEntry[nextPartitionId];
    if (exhaustedInputPhi) {
        assert (isFromCurrentFunction(b, exhaustedInputPhi, false));
        Value * const exhausted = mIsBounded ? mExhaustedInputAtJumpPhi : mExhaustedInput;
        assert (isFromCurrentFunction(b, exhausted, false));
        exhaustedInputPhi->addIncoming(exhausted, exitBlock); assert (exhausted);
    }
    for (auto kernel = PipelineInput; kernel <= mKernelId; ++kernel) {
<<<<<<< HEAD
        phiOutPartitionItemCounts(b, kernel, nextPartitionId, false, mKernelJumpToNextUsefulPartition, 5);
=======
        phiOutPartitionItemCounts(b, kernel, jumpPartitionId, false);
>>>>>>> 29e895c5
    }
    // NOTE: break condition differs from "writeInitiallyTerminatedPartitionExit"
    for (auto kernel = mKernelId + 1U; kernel <= LastKernel; ++kernel) {
        const auto partId = KernelPartitionId[kernel];
        const auto jumpId = PartitionJumpTargetId[partId];
        if (jumpId <= nextPartitionId) {
            phiOutPartitionItemCounts(b, kernel, nextPartitionId, false, mKernelJumpToNextUsefulPartition, 6);
        }
<<<<<<< HEAD
    }
    phiOutPartitionStatusFlags(b, nextPartitionId, false, mKernelJumpToNextUsefulPartition, 7);
=======
        phiOutPartitionItemCounts(b, kernel, jumpPartitionId, false);
    }
    phiOutPartitionStatusFlags(b, jumpPartitionId, false);
>>>>>>> 29e895c5

    #ifdef PRINT_DEBUG_MESSAGES
    debugPrint(b, "** " + makeKernelName(mKernelId) + ".jumping = %" PRIu64, mSegNo);
    #endif

    updateCycleCounter(b, mKernelId, mKernelStartTime, CycleCounter::TOTAL_TIME);
    #ifdef ENABLE_PAPI
    accumPAPIMeasurementWithoutReset(b, PAPIReadInitialMeasurementArray, mKernelId, PAPIKernelCounter::PAPI_KERNEL_TOTAL);
    #endif

    b->CreateBr(mPartitionEntryPoint[nextPartitionId]);
}

/** ------------------------------------------------------------------------------------------------------------- *
 * @brief checkForPartitionExit
 ** ------------------------------------------------------------------------------------------------------------- */
inline void PipelineCompiler::checkForPartitionExit(BuilderRef b) {

    assert (mKernelId >= FirstKernel && mKernelId <= LastKernel);

    releaseSynchronizationLock(b, mKernelId);

    const auto nextKernel = ActiveKernels[ActiveKernelIndex + 1U];
    if (LLVM_LIKELY(nextKernel < PipelineOutput)) {
        #ifdef ENABLE_PAPI
        readPAPIMeasurement(b, nextKernel, PAPIReadInitialMeasurementArray);
        #endif
        mKernelStartTime = startCycleCounter(b);
        acquireSynchronizationLock(b, nextKernel);
        updateCycleCounter(b, nextKernel, mKernelStartTime, CycleCounter::KERNEL_SYNCHRONIZATION);
        #ifdef ENABLE_PAPI
        accumPAPIMeasurementWithoutReset(b, PAPIReadInitialMeasurementArray, nextKernel, PAPIKernelCounter::PAPI_KERNEL_SYNCHRONIZATION);
        #endif
    }

    const auto nextPartitionId = KernelPartitionId[nextKernel];
    assert (std::find(ActivePartitions.begin(), ActivePartitions.end(), nextPartitionId) != ActivePartitions.end());
    assert (nextKernel != PipelineOutput || (nextPartitionId != mCurrentPartitionId));

    if (nextPartitionId != mCurrentPartitionId) {
        assert (mCurrentPartitionId < nextPartitionId);
        assert (nextPartitionId <= PartitionCount);
        BasicBlock * const exitBlock = b->GetInsertBlock();
        #ifdef PRINT_DEBUG_MESSAGES
        debugPrint(b, "  *** exiting partition %" PRIu64, b->getSize(mCurrentPartitionId));
        #endif
        b->CreateBr(mNextPartitionEntryPoint);

        b->SetInsertPoint(mNextPartitionEntryPoint);
        PHINode * const progressPhi = mPartitionPipelineProgressPhi[nextPartitionId];
        progressPhi->addIncoming(mPipelineProgress, exitBlock);
        mPipelineProgress = progressPhi;
        // Since there may be multiple paths into this kernel, phi out the start time
        // for each path.
        if (LLVM_UNLIKELY(EnableCycleCounter)) {
            mPartitionStartTimePhi[nextPartitionId]->addIncoming(mKernelStartTime, exitBlock);
            mKernelStartTime = mPartitionStartTimePhi[nextPartitionId];
        }

        PHINode * const exhaustedInputPhi = mExhaustedPipelineInputAtPartitionEntry[nextPartitionId];
        if (exhaustedInputPhi) {
            exhaustedInputPhi->addIncoming(mExhaustedInput, exitBlock);
            mExhaustedInput = exhaustedInputPhi;
        }

        const auto n = LastStreamSet - FirstStreamSet + 1U;

        for (unsigned i = 0; i != n; ++i) {
            PHINode * const phi = mPartitionProducedItemCountPhi[nextPartitionId][i];
            if (phi) {
                assert (isFromCurrentFunction(b, phi, false));
                const auto streamSet = FirstStreamSet + i;
                assert (isFromCurrentFunction(b, mLocallyAvailableItems[streamSet], false));
                phi->addIncoming(mLocallyAvailableItems[streamSet], exitBlock);
                mLocallyAvailableItems[streamSet] = phi;
            }
        }

        for (unsigned i = 0; i != n; ++i) {
            PHINode * const phi = mPartitionConsumedItemCountPhi[nextPartitionId][i];
            if (phi) {
                assert (isFromCurrentFunction(b, phi, false));
                const auto streamSet = FirstStreamSet + i;
                const ConsumerNode & cn = mConsumerGraph[streamSet];
                assert (isFromCurrentFunction(b, cn.Consumed, false));
                phi->addIncoming(cn.Consumed, exitBlock);
                cn.Consumed = phi;
                assert (cn.PhiNode == nullptr);
                // The consumed phi node propagates the *initial* consumed item count for
                // each item to reflect the fact we've skipped some kernel. However, since
                // we might skip the actual producer, we need to constantly update the
                // initial item count value to construct a legal program. Despite this
                // the initial consumed item count should be considered as fixed value
                // per pipeline iteration.
                mInitialConsumedItemCount[streamSet] = phi;
            }
        }

        for (unsigned j = 0; j <= ActivePartitionIndex; ++j) {
            const auto i = ActivePartitions[j];
            PHINode * const termPhi = mPartitionTerminationSignalPhi[nextPartitionId][i];
            if (termPhi) {
                assert (isFromCurrentFunction(b, termPhi, false));
                assert (isFromCurrentFunction(b, mPartitionTerminationSignal[i], false));
                termPhi->addIncoming(mPartitionTerminationSignal[i], exitBlock);
                mPartitionTerminationSignal[i] = termPhi;
            }
        }
       ++ActivePartitionIndex;
    }
}

}

#endif<|MERGE_RESOLUTION|>--- conflicted
+++ resolved
@@ -23,18 +23,14 @@
     const auto m = ActivePartitions.size();
     assert (m > 1);
     assert (ActivePartitions[m - 1] == PartitionCount - 1);
+
     for (unsigned k = 1; k < m; ++k) {
-        const auto i = ActiveKernels[k];
-        b->SetInsertPoint(mPartitionEntryPoint[i]);
-        assert (mPartitionEntryPoint[i]->getFirstNonPHI() == nullptr);
-        const auto prefix = std::to_string(i);
-        mPartitionPipelineProgressPhi[i] = b->CreatePHI(boolTy, PartitionCount, prefix + ".pipelineProgress");
-        mExhaustedPipelineInputAtPartitionEntry[i] = b->CreatePHI(boolTy, PartitionCount, prefix + ".exhaustedInput");
+        const auto partId = ActivePartitions[k];
+        b->SetInsertPoint(mPartitionEntryPoint[partId]);
+        const auto prefix = std::to_string(partId);
+        mPartitionPipelineProgressPhi[partId] = b->CreatePHI(boolTy, PartitionCount, prefix + ".pipelineProgress");
+        mExhaustedPipelineInputAtPartitionEntry[partId] = b->CreatePHI(boolTy, PartitionCount, prefix + ".exhaustedInput");
         if (LLVM_UNLIKELY(EnableCycleCounter)) {
-<<<<<<< HEAD
-            mPartitionStartTimePhi[i] = b->CreatePHI(sizeTy, PartitionCount, prefix + ".startTimeCycleCounter");
-        }
-=======
             mPartitionStartTimePhi[partId] = b->CreatePHI(sizeTy, PartitionCount, prefix + ".startTimeCycleCounter");
         }
     }
@@ -167,8 +163,8 @@
 
         }
         partitionId = KernelPartitionId[kernel];
->>>>>>> 29e895c5
-    }
+    }
+
     initializePipelineInputConsumedPhiNodes(b);
     b->restoreIP(ip);
 
@@ -286,17 +282,6 @@
 
     BasicBlock * const exitPoint = b->GetInsertBlock();
 
-    struct PhiData {
-        unsigned    StreamSet;
-        Value *     ItemCount;
-        PhiData(unsigned streamSet, Value * itemCount) : StreamSet(streamSet), ItemCount(itemCount) { }
-    };
-
-    using PhiDataSet = SmallVector<PhiData, 16>;
-
-    PhiDataSet producedSet;
-    PhiDataSet consumedSet;
-
     for (const auto e : make_iterator_range(out_edges(kernel, mBufferGraph))) {
         const auto streamSet = target(e, mBufferGraph);
 
@@ -309,112 +294,52 @@
         // the prior produced count.
 
 
+        const auto k = streamSet - FirstStreamSet;
+
         const BufferPort & br = mBufferGraph[e];
-        // Select/compute/load the appropriate produced item count
-        Value * produced = nullptr;
-
-
-        if (kernel < mKernelId) {
-            produced = mLocallyAvailableItems[streamSet];
-        } else if (kernel == mKernelId) {
-
-            if (fromKernelEntryBlock) {
+        // Select/load the appropriate produced item count
+        PHINode * const prodPhi = mPartitionProducedItemCountPhi[targetPartitionId][k];
+        if (prodPhi) {
+            Value * produced = nullptr;
+            if (kernel < mKernelId) {
+                produced = mLocallyAvailableItems[streamSet];
+            } else if (kernel == mKernelId) {
+                if (fromKernelEntryBlock) {
+                    if (LLVM_UNLIKELY(br.IsDeferred)) {
+                        produced = mInitiallyProducedDeferredItemCount[streamSet];
+                    } else {
+                        produced = mInitiallyProducedItemCount[streamSet];
+                    }
+                } else {
+                    produced = mProducedAtJumpPhi[br.Port];
+                }
+            } else { // if (kernel > mKernelId) {
+                const auto prefix = makeBufferName(kernel, br.Port);
                 if (LLVM_UNLIKELY(br.IsDeferred)) {
-                    produced = mInitiallyProducedDeferredItemCount[streamSet];
+                    produced = b->getScalarField(prefix + DEFERRED_ITEM_COUNT_SUFFIX);
                 } else {
-                    produced = mInitiallyProducedItemCount[streamSet];
-                }
-            } else {
-                produced = mProducedAtJumpPhi[br.Port];
-            }
-
-#if 0
-            if (LLVM_UNLIKELY(br.IsDeferred)) {
-                produced = mInitiallyProducedDeferredItemCount[streamSet];
-            } else {
-                produced = mInitiallyProducedItemCount[streamSet];
-            }
-
-            assert (produced);
-
-            if (!fromKernelEntryBlock) {
-
-                Value * const initiallyProduced = produced;
-
-                if (mMayLoopToEntry) {
-                    if (LLVM_UNLIKELY(br.IsDeferred)) {
-                        produced = mAlreadyProducedDeferredPhi[br.Port];
-                    } else {
-                        produced = mProducedAtJumpPhi[br.Port]; // mAlreadyProducedPhi[br.Port];
-                    }
-                }
-
-                const auto nextPartitionId = mCurrentPartitionId + 1U;
-                const auto jumpId = PartitionJumpTargetId[mCurrentPartitionId];
-
-<<<<<<< HEAD
-                assert (nextPartitionId <= jumpId);
-
-                if (LLVM_UNLIKELY(nextPartitionId == jumpId)) {
-
-                    const auto ip = b->saveIP();
-                    b->SetInsertPoint(entryPoint, entryPoint->begin());
-                    PHINode * const phi = b->CreatePHI(b->getSizeTy(), 3);
-                    assert ((mKernelInitiallyTerminatedExit == nullptr) ^ (mKernelInitiallyTerminated != nullptr));
-                    if (mKernelInsufficientInput) {
-                        phi->addIncoming(produced, mKernelInsufficientInput);
-                    }
-                    if (mKernelInitiallyTerminatedExit) {
-                        phi->addIncoming(initiallyProduced, mKernelInitiallyTerminatedExit);
-                    }
-
-                    produced = phi;
-                    b->restoreIP(ip);
-                }
-            }
-#endif
-
-        } else { // if (kernel > mKernelId) {
-            const auto prefix = makeBufferName(kernel, br.Port);
-            if (LLVM_UNLIKELY(br.IsDeferred)) {
-                produced = b->getScalarField(prefix + DEFERRED_ITEM_COUNT_SUFFIX);
-            } else {
-                produced = b->getScalarField(prefix + ITEM_COUNT_SUFFIX);
-            }
-        }
-
-        assert (isFromCurrentFunction(b, produced, false));
-
-        #ifdef PRINT_DEBUG_MESSAGES
-        SmallVector<char, 256> tmp;
-        raw_svector_ostream out(tmp);
-        out << makeKernelName(mKernelId) << " -> " <<
-               makeBufferName(kernel, br.Port) << "_avail = %" PRIu64;
-        debugPrint(b, out.str(), produced);
-        #endif
-
-        producedSet.emplace_back(streamSet, produced);
-
-        bool prepareConsumedPhi = false;
-        for (const auto f : make_iterator_range(out_edges(streamSet, mConsumerGraph))) {
-            const auto consumer = target(f, mConsumerGraph);
-            const auto p = KernelPartitionId[consumer];
-            if (p >= targetPartitionId) {
-                prepareConsumedPhi = true;
-                break;
-            }
-        }
-
-        if (prepareConsumedPhi) {
-            Value * consumed = nullptr;
-            if (kernel >= mKernelId || mCompilingHybridThread) {
-                consumed = readConsumedItemCount(b, streamSet);
-            } else {
-                consumed = mInitialConsumedItemCount[streamSet];
-            }            
-=======
+                    produced = b->getScalarField(prefix + ITEM_COUNT_SUFFIX);
+                }
+            }
+
+            assert (isFromCurrentFunction(b, produced, false));
+
+            #ifdef PRINT_DEBUG_MESSAGES
+            SmallVector<char, 256> tmp;
+            raw_svector_ostream out(tmp);
+            out << makeKernelName(mKernelId) << " -> " <<
+                   makeBufferName(kernel, br.Port) << "_avail = %" PRIu64;
+            debugPrint(b, out.str(), produced);
+            #endif
+
+            prodPhi->addIncoming(produced, exitPoint);
+        }
+
+        PHINode * const consPhi = mPartitionConsumedItemCountPhi[targetPartitionId][k];
+
+        if (consPhi) {
+
             Value * const consumed = readConsumedItemCount(b, streamSet);
->>>>>>> 29e895c5
             assert (isFromCurrentFunction(b, consumed, false));
 
             #ifdef PRINT_DEBUG_MESSAGES
@@ -425,35 +350,10 @@
             debugPrint(b, out.str(), consumed);
             #endif
 
-            consumedSet.emplace_back(streamSet, consumed);
-        }
-    }
-
-    auto phiOut = [&](const PhiDataSet & set, PartitionPhiNodeTable & tbl, const StringRef prefix) {
-
-        for (const PhiData & item : set) {
-            assert (isFromCurrentFunction(b, item.ItemCount, false));
-            PHINode *& phi = tbl[targetPartitionId][item.StreamSet - FirstStreamSet];
-            if (phi == nullptr) {
-                BasicBlock * const entryPoint = mPartitionEntryPoint[targetPartitionId];
-                assert (entryPoint);
-                assert (entryPoint->getFirstNonPHI() == nullptr);
-                const auto expected = in_degree(targetPartitionId, mPartitionJumpTree) + 2;
-
-                SmallVector<char, 256> tmp;
-                raw_svector_ostream nm(tmp);
-                nm << prefix << "_" << item.StreamSet << "@" << targetPartitionId << "." << debugNum;
-
-                phi = PHINode::Create(b->getSizeTy(), expected, nm.str(), entryPoint);
-            }
-            assert (isFromCurrentFunction(b, phi, false));
-            phi->addIncoming(item.ItemCount, exitPoint);
-        }
-
-    };
-
-    phiOut(producedSet, mPartitionProducedItemCountPhi, "partitionProduced");
-    phiOut(consumedSet, mPartitionConsumedItemCountPhi, "partitionConsumed");
+            consPhi->addIncoming(consumed, exitPoint);
+        }
+    }
+
 }
 
 /** ------------------------------------------------------------------------------------------------------------- *
@@ -462,35 +362,15 @@
 void PipelineCompiler::phiOutPartitionStatusFlags(BuilderRef b, const unsigned targetPartitionId,
                                                   const bool /* fromKernelEntry */) {
 
-    assert (PartitionOnHybridThread.test(targetPartitionId) == mCompilingHybridThread || targetPartitionId == KernelPartitionId[PipelineOutput]);
+    assert (PartitionOnHybridThread.test(targetPartitionId) == mCompilingHybridThread);
 
     BasicBlock * const exitPoint = b->GetInsertBlock();
 
-    auto findOrAddPhi = [&](PartitionPhiNodeTable & tbl, const unsigned partitionId, const StringRef prefix) -> PHINode * {
-        PHINode *& phi = tbl[targetPartitionId][partitionId];
-        assert (targetPartitionId != partitionId);
-        if (phi == nullptr) {
-            BasicBlock * const entryPoint = mPartitionEntryPoint[targetPartitionId];
-            assert (entryPoint->getFirstNonPHI() == nullptr);
-            const auto expected = in_degree(targetPartitionId, mPartitionJumpTree) + 2;
-
-            SmallVector<char, 256> tmp;
-            raw_svector_ostream nm(tmp);
-            nm << prefix << "_" << partitionId << "@" << targetPartitionId << "." << debugNum;
-
-            phi = PHINode::Create(b->getSizeTy(), expected, nm.str(), entryPoint);
-
-            assert (tbl[targetPartitionId][partitionId] == phi);
-        }
-        assert (isFromCurrentFunction(b, phi));
-        return phi;
-    };
-
     const auto firstPartition = KernelPartitionId[FirstKernel];
 
     for (auto partitionId = firstPartition; partitionId != targetPartitionId; ++partitionId) {
-        if (PartitionOnHybridThread.test(partitionId) == mCompilingHybridThread || partitionId == KernelPartitionId[PipelineOutput]) {
-            PHINode * const termPhi = findOrAddPhi(mPartitionTerminationSignalPhi, partitionId, "partitionTerminationSignalPhi");
+        PHINode * const termPhi = mPartitionTerminationSignalPhi[targetPartitionId][partitionId];
+        if (termPhi) {
             Value * term = nullptr;
             if (partitionId < mCurrentPartitionId) {
                 term = mPartitionTerminationSignal[partitionId]; assert (term);
@@ -616,11 +496,11 @@
         const auto nextPartitionId = ActivePartitions[ActivePartitionIndex + 1U];
 
         assert (mCurrentPartitionId < nextPartitionId);
-        assert (PartitionOnHybridThread.test(nextPartitionId) == mCompilingHybridThread || nextPartitionId == KernelPartitionId[PipelineOutput]);
+        assert (PartitionOnHybridThread.test(nextPartitionId) == mCompilingHybridThread);
         const auto jumpId = PartitionJumpTargetId[mCurrentPartitionId];
 
         assert (nextPartitionId <= jumpId);       
-        assert (PartitionOnHybridThread.test(jumpId) == mCompilingHybridThread || nextPartitionId == KernelPartitionId[PipelineOutput]);
+        assert (PartitionOnHybridThread.test(jumpId) == mCompilingHybridThread);
 
         if (LLVM_LIKELY(nextPartitionId != jumpId)) {
 
@@ -637,8 +517,8 @@
             for (auto kernel = PipelineInput; kernel <= mKernelId; ++kernel) {
                 phiOutPartitionItemCounts(b, kernel, nextPartitionId, true);
             }
-            for (auto kernel = mKernelId + 1U; kernel <= LastKernel; ++kernel) {
-                if (KernelPartitionId[kernel] != mCurrentPartitionId) {
+            for (auto kernel = mKernelId + 1U; kernel <= PipelineOutput; ++kernel) {
+                if (KernelPartitionId[kernel] == nextPartitionId) {
                     break;
                 }
                 phiOutPartitionItemCounts(b, kernel, nextPartitionId, true);
@@ -653,27 +533,6 @@
             b->CreateBr(mNextPartitionEntryPoint);
         } else {
             mKernelInitiallyTerminatedExit = b->GetInsertBlock();
-<<<<<<< HEAD
-            if (mExhaustedInputAtJumpPhi) {
-                mExhaustedInputAtJumpPhi->addIncoming(mExhaustedInput, mKernelInitiallyTerminatedExit);
-            }
-            if (mKernelJumpToNextUsefulPartition != mKernelInitiallyTerminated) {
-                for (const auto e : make_iterator_range(out_edges(mKernelId, mBufferGraph))) {
-                    const auto streamSet = target(e, mBufferGraph);
-
-                    const auto & br = mBufferGraph[e];
-                    Value * produced = nullptr;
-                    if (LLVM_UNLIKELY(br.IsDeferred)) {
-                        produced = mInitiallyProducedDeferredItemCount[streamSet];
-                    } else {
-                        produced = mInitiallyProducedItemCount[streamSet];
-                    }
-                    const auto port = br.Port;
-                    assert (isFromCurrentFunction(b, produced, false));
-
-                    assert (isFromCurrentFunction(b, mInitiallyProducedItemCount[streamSet], false));
-                    mProducedAtJumpPhi[port]->addIncoming(produced, mKernelInitiallyTerminatedExit);
-=======
             assert (mKernelJumpToNextUsefulPartition != mKernelInitiallyTerminated);
             assert (mExhaustedInputAtJumpPhi);
             mExhaustedInputAtJumpPhi->addIncoming(mExhaustedInput, mKernelInitiallyTerminatedExit);
@@ -686,7 +545,6 @@
                     produced = mInitiallyProducedDeferredItemCount[streamSet];
                 } else {
                     produced = mInitiallyProducedItemCount[streamSet];
->>>>>>> 29e895c5
                 }
                 const auto port = br.Port;
                 assert (isFromCurrentFunction(b, produced, false));
@@ -711,18 +569,18 @@
 void PipelineCompiler::writeJumpToNextPartition(BuilderRef b) {
 
     b->SetInsertPoint(mKernelJumpToNextUsefulPartition);
-    const auto nextPartitionId = PartitionJumpTargetId[mCurrentPartitionId];
-    assert (PartitionOnHybridThread.test(nextPartitionId) == mCompilingHybridThread || nextPartitionId == KernelPartitionId[PipelineOutput]);
-    assert(std::find(ActivePartitions.begin(), ActivePartitions.end(), nextPartitionId) != ActivePartitions.end());    
-    assert (mCurrentPartitionId < nextPartitionId);
-
-    Value * const startTime = acquireAndReleaseAllSynchronizationLocksUntil(b, nextPartitionId);
+    const auto jumpPartitionId = PartitionJumpTargetId[mCurrentPartitionId];
+    assert (PartitionOnHybridThread.test(jumpPartitionId) == mCompilingHybridThread);
+    assert(std::find(ActivePartitions.begin(), ActivePartitions.end(), jumpPartitionId) != ActivePartitions.end());
+    assert (mCurrentPartitionId < jumpPartitionId);
+
+    Value * const startTime = acquireAndReleaseAllSynchronizationLocksUntil(b, jumpPartitionId);
     BasicBlock * const exitBlock = b->GetInsertBlock();
     if (LLVM_UNLIKELY(EnableCycleCounter)) {
-        mPartitionStartTimePhi[nextPartitionId]->addIncoming(startTime, exitBlock);
-    }
-
-    PHINode * const exhaustedInputPhi = mExhaustedPipelineInputAtPartitionEntry[nextPartitionId];
+        mPartitionStartTimePhi[jumpPartitionId]->addIncoming(startTime, exitBlock);
+    }
+
+    PHINode * const exhaustedInputPhi = mExhaustedPipelineInputAtPartitionEntry[jumpPartitionId];
     if (exhaustedInputPhi) {
         assert (isFromCurrentFunction(b, exhaustedInputPhi, false));
         Value * const exhausted = mIsBounded ? mExhaustedInputAtJumpPhi : mExhaustedInput;
@@ -730,27 +588,17 @@
         exhaustedInputPhi->addIncoming(exhausted, exitBlock); assert (exhausted);
     }
     for (auto kernel = PipelineInput; kernel <= mKernelId; ++kernel) {
-<<<<<<< HEAD
-        phiOutPartitionItemCounts(b, kernel, nextPartitionId, false, mKernelJumpToNextUsefulPartition, 5);
-=======
         phiOutPartitionItemCounts(b, kernel, jumpPartitionId, false);
->>>>>>> 29e895c5
     }
     // NOTE: break condition differs from "writeInitiallyTerminatedPartitionExit"
-    for (auto kernel = mKernelId + 1U; kernel <= LastKernel; ++kernel) {
-        const auto partId = KernelPartitionId[kernel];
-        const auto jumpId = PartitionJumpTargetId[partId];
-        if (jumpId <= nextPartitionId) {
-            phiOutPartitionItemCounts(b, kernel, nextPartitionId, false, mKernelJumpToNextUsefulPartition, 6);
-        }
-<<<<<<< HEAD
-    }
-    phiOutPartitionStatusFlags(b, nextPartitionId, false, mKernelJumpToNextUsefulPartition, 7);
-=======
+    for (auto kernel = mKernelId + 1U; kernel <= PipelineOutput; ++kernel) {
+        //const auto partId = KernelPartitionId[kernel];
+        if (KernelPartitionId[kernel] == jumpPartitionId) {
+            break;
+        }
         phiOutPartitionItemCounts(b, kernel, jumpPartitionId, false);
     }
     phiOutPartitionStatusFlags(b, jumpPartitionId, false);
->>>>>>> 29e895c5
 
     #ifdef PRINT_DEBUG_MESSAGES
     debugPrint(b, "** " + makeKernelName(mKernelId) + ".jumping = %" PRIu64, mSegNo);
@@ -761,7 +609,7 @@
     accumPAPIMeasurementWithoutReset(b, PAPIReadInitialMeasurementArray, mKernelId, PAPIKernelCounter::PAPI_KERNEL_TOTAL);
     #endif
 
-    b->CreateBr(mPartitionEntryPoint[nextPartitionId]);
+    b->CreateBr(mPartitionEntryPoint[jumpPartitionId]);
 }
 
 /** ------------------------------------------------------------------------------------------------------------- *
@@ -771,7 +619,12 @@
 
     assert (mKernelId >= FirstKernel && mKernelId <= LastKernel);
 
+    updateCycleCounter(b, mKernelId, mKernelStartTime, CycleCounter::TOTAL_TIME);
     releaseSynchronizationLock(b, mKernelId);
+    #ifdef ENABLE_PAPI
+    accumPAPIMeasurementWithoutReset(b, PAPIReadInitialMeasurementArray, mKernelId, PAPIKernelCounter::PAPI_KERNEL_TOTAL);
+    #endif
+
 
     const auto nextKernel = ActiveKernels[ActiveKernelIndex + 1U];
     if (LLVM_LIKELY(nextKernel < PipelineOutput)) {
@@ -835,6 +688,7 @@
                 assert (isFromCurrentFunction(b, phi, false));
                 const auto streamSet = FirstStreamSet + i;
                 const ConsumerNode & cn = mConsumerGraph[streamSet];
+                assert (cn.Consumed);
                 assert (isFromCurrentFunction(b, cn.Consumed, false));
                 phi->addIncoming(cn.Consumed, exitBlock);
                 cn.Consumed = phi;
@@ -859,6 +713,7 @@
                 mPartitionTerminationSignal[i] = termPhi;
             }
         }
+
        ++ActivePartitionIndex;
     }
 }
