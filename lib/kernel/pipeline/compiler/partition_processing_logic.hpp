--- conflicted
+++ resolved
@@ -330,10 +330,7 @@
     };
 
     const auto firstPartition = KernelPartitionId[FirstKernel];
-<<<<<<< HEAD
-=======
-
->>>>>>> 80369e68
+
     for (auto partitionId = firstPartition; partitionId != targetPartitionId; ++partitionId) {
         PHINode * const termPhi = findOrAddPhi(mPartitionTerminationSignalPhi, partitionId, "partitionTerminationSignalPhi");
         Value * term = nullptr;
