#ifndef IO_CALCULATION_LOGIC_HPP
#define IO_CALCULATION_LOGIC_HPP

#include "pipeline_compiler.hpp"
#include <llvm/Support/ErrorHandling.h>

// TODO: add in assertions to prove whether all countable rate pipeline I/O was satisfied in the single iteration
// Is it sufficient to verify symbolic rate of the pipeline matches the rate of the I/O?

// TODO: if a popcount ref stream is zero extended, the current partial sum replacement would not work correctly
// since the equivalent for it would be to repeat the final number infinitely.

namespace kernel {

/** ------------------------------------------------------------------------------------------------------------- *
 * @brief readPipelineIOItemCounts
 ** ------------------------------------------------------------------------------------------------------------- */
void PipelineCompiler::readPipelineIOItemCounts(BuilderRef b) {

    // TODO: this needs to be considered more: if we have multiple consumers of a pipeline input and
    // they process the input data at differing rates, how do we ensure that we always resume processing
    // at the correct position? We can store the actual item counts / delta of the consumed count
    // internally but this would be problematic for optimization branches as we may have processed data
    // using the alternate path and any internally stored counts/deltas are irrelevant.

    // Would a simple "reset" be enough?

    mKernelId = PipelineInput;

    // NOTE: all outputs of PipelineInput node are inputs to the PipelineKernel
    for (const auto e : make_iterator_range(out_edges(PipelineInput, mBufferGraph))) {
        const StreamSetPort inputPort = mBufferGraph[e].Port;
        assert (inputPort.Type == PortType::Output);
        Value * const available = getAvailableInputItems(inputPort.Number);
        setLocallyAvailableItemCount(b, inputPort, available);
        initializeConsumedItemCount(b, PipelineInput, inputPort, available);
    }

    for (const auto e : make_iterator_range(out_edges(PipelineInput, mBufferGraph))) {

        const auto buffer = target(e, mBufferGraph);
        const StreamSetPort inputPort = mBufferGraph[e].Port;
        assert (inputPort.Type == PortType::Output);

        Value * const inPtr = getProcessedInputItemsPtr(inputPort.Number);
        Value * const processed = b->CreateLoad(inPtr);
        for (const auto e : make_iterator_range(out_edges(buffer, mBufferGraph))) {
            const BufferPort & rd = mBufferGraph[e];
            const auto kernelIndex = target(e, mBufferGraph);
            const auto prefix = makeBufferName(kernelIndex, rd.Port);
            Value * const ptr = b->getScalarFieldPtr(prefix + ITEM_COUNT_SUFFIX);
            b->CreateStore(processed, ptr);
        }
    }

    mKernelId = PipelineOutput;

    // NOTE: all inputs of PipelineOutput node are outputs of the PipelineKernel
    for (const auto e : make_iterator_range(in_edges(PipelineOutput, mBufferGraph))) {
        const auto buffer = source(e, mBufferGraph);
        const StreamSetPort outputPort = mBufferGraph[e].Port;
        assert (outputPort.Type == PortType::Input);
        Value * outPtr = getProducedOutputItemsPtr(outputPort.Number);
        Value * const produced = b->CreateLoad(outPtr);
        for (const auto e : make_iterator_range(in_edges(buffer, mBufferGraph))) {
            const BufferPort & rd = mBufferGraph[e];
            const auto kernelId = source(e, mBufferGraph);
            const auto prefix = makeBufferName(kernelId, rd.Port);
            Value * const ptr = b->getScalarFieldPtr(prefix + ITEM_COUNT_SUFFIX);
            b->CreateStore(produced, ptr);
        }
    }


}

/** ------------------------------------------------------------------------------------------------------------- *
 * @brief detemineMaximumNumberOfStrides
 ** ------------------------------------------------------------------------------------------------------------- */
void PipelineCompiler::detemineMaximumNumberOfStrides(BuilderRef b) {
    // The partition root kernel determines the amount of data processed based on the partition input.
    // During normal execution, it always performs max num of strides worth of work. However, if this
    // segment is the last segment, mPartitionSegmentLength is artificially raised to a value of ONE
    // even though we likely can only execute a partial segment worth of work. The root kernel
    // calculates how many strides can be performed and sets mNumOfPartitionStrides to that value.

    // To avoid having every kernel test their I/O during normal execution, the non-root kernels in
    // the same partition refer to the mNumOfPartitionStrides to determine how their segment length.

    if (mIsPartitionRoot) {
        auto numOfStrides = MaximumNumOfStrides[FirstKernelInPartition];
        #ifndef USE_EXPERIMENTAL_SIMULATION_BASED_VARIABLE_RATE_ANALYSIS
        if (in_degree(mKernelId, mBufferGraph) != 0) {
            numOfStrides *= THREAD_LOCAL_BUFFER_OVERSIZE_FACTOR;
        }
<<<<<<< HEAD
        #endif
        if (mHasStrideBound) {
            mMaximumNumOfStrides = b->getSize(1);
            #ifdef PRINT_DEBUG_MESSAGES
            debugPrint(b, + "%s_maximumNumOfStrides with bound %" PRIu64, mCurrentKernelName,
                    mMaximumNumOfStrides);
            #endif
        }
        else {
            mMaximumNumOfStrides = b->CreateMul(mExpectedNumOfStridesMultiplier, b->getSize(numOfStrides));
        }
=======
        mMaximumNumOfStrides = b->CreateMul(mExpectedNumOfStridesMultiplier, b->getSize(numOfStrides));
>>>>>>> 13998b59
    } else {
        const auto ratio = Rational{StrideStepLength[mKernelId], StrideStepLength[FirstKernelInPartition]};
        const auto factor = ratio / mPartitionStrideRateScalingFactor;
        mMaximumNumOfStrides = b->CreateMulRational(mNumOfPartitionStrides, factor);
    }
}


/** ------------------------------------------------------------------------------------------------------------- *
 * @brief determineNumOfLinearStrides
 ** ------------------------------------------------------------------------------------------------------------- */
void PipelineCompiler::determineNumOfLinearStrides(BuilderRef b) {

    // If this kernel does not have an explicit do final segment, then we want to know whether this stride will
    // be the final stride of the kernel. (i.e., that it will be flagged as terminated after executing the kernel
    // code.) For this to occur, at least one of the inputs must be closed and we must pass all of the data from
    // that closed input stream to the kernel. It is possible for a stream to be closed but to have more data
    // left to process (either due to some data being divided across a buffer boundary or because another stream
    // has less data (relatively speaking) than the closed stream.

    if (LLVM_UNLIKELY(TraceIO)) {
        mBranchToLoopExit = b->getFalse();
    }

    // If this kernel is the root of a partition, we'll use the available input to compute how many strides the
    // kernels within the partition will execute. Otherwise we begin by bounding the kernel by the expected number
    // of strides w.r.t. its partition's root.

    for (const auto input : make_iterator_range(in_edges(mKernelId, mBufferGraph))) {
        const BufferPort & port = mBufferGraph[input];
        if (port.CanModifySegmentLength) {
            const auto streamSet = source(input, mBufferGraph);
            checkForSufficientInputData(b, port, streamSet);
        }
    }

    for (const auto output : make_iterator_range(out_edges(mKernelId, mBufferGraph))) {
        const BufferPort & port = mBufferGraph[output];
        if (port.CanModifySegmentLength) {
            const auto streamSet = target(output, mBufferGraph);
            checkForSufficientOutputSpace(b, port, streamSet);
        }
    }

    const auto isSourceKernel = in_degree(mKernelId, mBufferGraph) == 0;

    Value * numOfLinearStrides = nullptr;
    if (mMayLoopToEntry) {
        if (mExecuteStridesIndividually) {
            Value * const anyMore = b->CreateICmpNE(mMaximumNumOfStrides, mCurrentNumOfStridesAtLoopEntryPhi);
            numOfLinearStrides = b->CreateZExt(anyMore, b->getSizeTy());
        } else {
            numOfLinearStrides = b->CreateSub(mMaximumNumOfStrides, mCurrentNumOfStridesAtLoopEntryPhi);
        }
    } else {
        assert (!mExecuteStridesIndividually);
        numOfLinearStrides = mMaximumNumOfStrides;
    }
    assert (numOfLinearStrides);

    if (LLVM_LIKELY(hasAtLeastOneNonGreedyInput())) {
        for (const auto input : make_iterator_range(in_edges(mKernelId, mBufferGraph))) {
            const BufferPort & port = mBufferGraph[input];
            if (port.CanModifySegmentLength) {
                Value * const strides = getNumOfAccessibleStrides(b, port, numOfLinearStrides);
                numOfLinearStrides = b->CreateUMin(numOfLinearStrides, strides);
            }
        }
        assert ("no non-greedy input?" && numOfLinearStrides);
    } else if (!isSourceKernel) {
        Value * const exhausted = checkIfInputIsExhausted(b, InputExhaustionReturnType::Conjunction);
        numOfLinearStrides = b->CreateZExt(b->CreateNot(exhausted), b->getSizeTy());
    }

    Value * numOfOutputLinearStrides = numOfLinearStrides;
    for (const auto output : make_iterator_range(out_edges(mKernelId, mBufferGraph))) {
        const BufferPort & port = mBufferGraph[output];
        if (port.CanModifySegmentLength) {
            Value * const strides = getNumOfWritableStrides(b, port, numOfOutputLinearStrides);
            numOfOutputLinearStrides = b->CreateUMin(numOfOutputLinearStrides, strides);
        }
    }

    numOfLinearStrides = calculateTransferableItemCounts(b, numOfOutputLinearStrides); // numOfLinearStrides

    mNumOfLinearStrides = numOfLinearStrides;

    if (mMayLoopToEntry) {
        mUpdatedNumOfStrides = b->CreateAdd(mCurrentNumOfStridesAtLoopEntryPhi, numOfLinearStrides);
    } else {
        mUpdatedNumOfStrides = numOfLinearStrides;
    }

    for (const auto e : make_iterator_range(out_edges(mKernelId, mBufferGraph))) {
        const BufferPort & port = mBufferGraph[e];
        if (!port.CanModifySegmentLength) {
            const auto streamSet = target(e, mBufferGraph);
            ensureSufficientOutputSpace(b, port, streamSet);
        }
    }

}

/** ------------------------------------------------------------------------------------------------------------- *
 * @brief calculateTransferableItemCounts
 ** ------------------------------------------------------------------------------------------------------------- */
Value * PipelineCompiler::calculateTransferableItemCounts(BuilderRef b, Value * const numOfLinearStrides) {

    const auto numOfInputs = in_degree(mKernelId, mBufferGraph);
    const auto numOfOutputs = out_degree(mKernelId, mBufferGraph);

    // --- lambda function start
    auto phiOutItemCounts = [&](const Vec<Value *> & accessibleItems,
                               const Vec<Value *> & inputVirtualBaseAddress,
                               const Vec<Value *> & writableItems,
                               Value * const fixedRateFactor,
                               Value * const terminationSignal,
                               Value * const numOfLinearStrides,
                               Value * const fixedRatePartialStrideRemainder) {
        BasicBlock * const exitBlock = b->GetInsertBlock();
        for (unsigned i = 0; i < numOfInputs; ++i) {
            const auto port = StreamSetPort{ PortType::Input, i };
            assert (mLinearInputItemsPhi[port] && accessibleItems[i]);
            mLinearInputItemsPhi[port]->addIncoming(accessibleItems[i], exitBlock);
            assert (mInputVirtualBaseAddressPhi[port] && inputVirtualBaseAddress[i]);
            mInputVirtualBaseAddressPhi[port]->addIncoming(inputVirtualBaseAddress[i], exitBlock);
        }
        for (unsigned i = 0; i < numOfOutputs; ++i) {
            const auto port = StreamSetPort{ PortType::Output, i };
            assert (writableItems[i]);
            mLinearOutputItemsPhi[port]->addIncoming(writableItems[i], exitBlock);
        }
        if (mFixedRateFactorPhi) { assert (fixedRateFactor);
            mFixedRateFactorPhi->addIncoming(fixedRateFactor, exitBlock);
        }
        mIsFinalInvocationPhi->addIncoming(terminationSignal, exitBlock);
        mNumOfLinearStridesPhi->addIncoming(numOfLinearStrides, exitBlock);
        if (mIsPartitionRoot) {
            mFinalPartialStrideFixedRateRemainderPhi->addIncoming(fixedRatePartialStrideRemainder, exitBlock);
        }
    };
    // --- lambda function end

    ConstantInt * const sz_ZERO = b->getSize(0);

    Vec<Value *> accessibleItems(numOfInputs);

    Vec<Value *> inputVirtualBaseAddress(numOfInputs, nullptr);

    Vec<Value *> writableItems(numOfOutputs);

    Constant * const unterminated = getTerminationSignal(b, TerminationSignal::None);

    getInputVirtualBaseAddresses(b, inputVirtualBaseAddress);

    Value * nonFinalNumOfLinearStrides = numOfLinearStrides;
    if (LLVM_UNLIKELY(mIsPartitionRoot && StrideStepLength[mKernelId] > 1)) {
        ConstantInt * const STEP = b->getSize(StrideStepLength[mKernelId]);
        nonFinalNumOfLinearStrides = b->CreateRoundDown(numOfLinearStrides, STEP);
    }

    if (LLVM_LIKELY(in_degree(mKernelId, mBufferGraph) > 0)) {

        const auto prefix = makeKernelName(mKernelId);
        BasicBlock * const enteringNonFinalSegment = b->CreateBasicBlock(prefix + "_nonFinalSegment", mKernelCheckOutputSpace);

        BasicBlock * const enteringFinalSegment = b->CreateBasicBlock(prefix + "_finalSegment", mKernelCheckOutputSpace);

        Vec<Value *> zeroExtendedInputVirtualBaseAddress(numOfInputs, nullptr);

        /// -------------------------------------------------------------------------------------
        /// HANDLE ZERO EXTENSION
        /// -------------------------------------------------------------------------------------

        Value * isFinalSegment = nullptr;
        if (mIsPartitionRoot) {
            if (mAnyClosed[0] && mAnyClosed[1]) {
                isFinalSegment = b->CreateAnd(mAnyClosed[0], mAnyClosed[1]);
            } else if (mAnyClosed[0]) {
                isFinalSegment = mAnyClosed[0];
            } else {
                isFinalSegment = mAnyClosed[1];
            }
            assert ("partition has no inputs?" && isFinalSegment);
        } else {
            isFinalSegment = mFinalPartitionSegment;
        }

        BasicBlock * const nonZeroExtendExit = b->GetInsertBlock();

        BasicBlock * afterNonFinalZeroExtendExit = nullptr;

        if (mHasZeroExtendedInput) {
            BasicBlock * const checkFinal =
                b->CreateBasicBlock(prefix + "_checkFinal", enteringNonFinalSegment);
            Value * const isFinalOrZeroExtended = b->CreateOr(mHasZeroExtendedInput, isFinalSegment);
            b->CreateUnlikelyCondBr(isFinalOrZeroExtended, checkFinal, enteringNonFinalSegment);

            b->SetInsertPoint(checkFinal);
            Value * const zeroExtendSpace = allocateLocalZeroExtensionSpace(b, enteringNonFinalSegment);
            getZeroExtendedInputVirtualBaseAddresses(b, inputVirtualBaseAddress, zeroExtendSpace, zeroExtendedInputVirtualBaseAddress);
            afterNonFinalZeroExtendExit = b->GetInsertBlock();
        }
        b->CreateUnlikelyCondBr(isFinalSegment, enteringFinalSegment, enteringNonFinalSegment);

        /// -------------------------------------------------------------------------------------
        /// KERNEL ENTERING FINAL OR ZERO-EXTENDED SEGMENT
        /// -------------------------------------------------------------------------------------

        b->SetInsertPoint(enteringFinalSegment);

        // if we have a potentially zero-extended buffer, use that; otherwise select the normal buffer
        Vec<Value *> truncatedInputVirtualBaseAddress(numOfInputs);
        for (unsigned i = 0; i != numOfInputs; ++i) {
            Value * const ze = zeroExtendedInputVirtualBaseAddress[i];
            Value * const vba = inputVirtualBaseAddress[i];
            truncatedInputVirtualBaseAddress[i] = ze ? ze : vba;
        }

        Value * numOfFinalLinearStrides = numOfLinearStrides;

        if (!mIsPartitionRoot) {
            for (const auto input : make_iterator_range(in_edges(mKernelId, mBufferGraph))) {
                const BufferPort & port = mBufferGraph[input];
                if (!port.CanModifySegmentLength) {
                    Value * const strides = getNumOfAccessibleStrides(b, port, numOfLinearStrides);
                    numOfFinalLinearStrides = b->CreateUMin(numOfFinalLinearStrides, strides);
                }
            }
        }

        Value * const isFinal = b->CreateICmpEQ(numOfFinalLinearStrides, sz_ZERO);

        /// -------------------------------------------------------------------------------------
        /// KERNEL ENTERING FINAL STRIDE
        /// -------------------------------------------------------------------------------------

        BasicBlock * penultimateSegmentExit = nullptr;
        if (LLVM_LIKELY(mMayLoopToEntry)) {
            BasicBlock * const enteringFinalStride = b->CreateBasicBlock(prefix + "_finalStride", mKernelCheckOutputSpace);
            penultimateSegmentExit = b->GetInsertBlock();
            b->CreateUnlikelyCondBr(isFinal, enteringFinalStride, enteringNonFinalSegment);

            b->SetInsertPoint(enteringFinalStride);
        }

        Value * fixedItemFactor = nullptr;
        Value * partialPartitionStride = nullptr;


        calculateFinalItemCounts(b, accessibleItems, writableItems, fixedItemFactor, partialPartitionStride);
        Constant * const completed = getTerminationSignal(b, TerminationSignal::Completed);
        zeroInputAfterFinalItemCount(b, accessibleItems, truncatedInputVirtualBaseAddress);
        phiOutItemCounts(accessibleItems, truncatedInputVirtualBaseAddress, writableItems,
                         fixedItemFactor, completed, sz_ZERO, partialPartitionStride);
        b->CreateBr(mKernelCheckOutputSpace);

        /// -------------------------------------------------------------------------------------
        /// KERNEL ENTERING NON-FINAL SEGMENT
        /// -------------------------------------------------------------------------------------

        b->SetInsertPoint(enteringNonFinalSegment);
        if (afterNonFinalZeroExtendExit || penultimateSegmentExit) {

            if (penultimateSegmentExit && (numOfLinearStrides != nonFinalNumOfLinearStrides)) {
                PHINode * const nonFinalNumOfLinearStridesPhi = b->CreatePHI(numOfLinearStrides->getType(), 3);
                nonFinalNumOfLinearStridesPhi->addIncoming(nonFinalNumOfLinearStrides, nonZeroExtendExit);
                if (afterNonFinalZeroExtendExit) {
                    nonFinalNumOfLinearStridesPhi->addIncoming(nonFinalNumOfLinearStrides, afterNonFinalZeroExtendExit);
                }
                nonFinalNumOfLinearStridesPhi->addIncoming(numOfLinearStrides, penultimateSegmentExit);
                nonFinalNumOfLinearStrides = nonFinalNumOfLinearStridesPhi;
            }

            for (unsigned i = 0; i != numOfInputs; ++i) {
                Value * const ze = zeroExtendedInputVirtualBaseAddress[i];
                if (ze) {
                    PHINode * const phi = b->CreatePHI(ze->getType(), 3);
                    phi->addIncoming(inputVirtualBaseAddress[i], nonZeroExtendExit);
                    if (afterNonFinalZeroExtendExit) {
                        phi->addIncoming(ze, afterNonFinalZeroExtendExit);
                    }
                    if (penultimateSegmentExit) {
                        phi->addIncoming(ze, penultimateSegmentExit);
                    }
                    inputVirtualBaseAddress[i] = phi;
                }
            }
        }
    }

    /// -------------------------------------------------------------------------------------
    /// KERNEL CALCULATE NON-FINAL INPUT COUNT
    /// -------------------------------------------------------------------------------------

    assert (nonFinalNumOfLinearStrides);

    Value * fixedRateFactor = nullptr;
    if (mFixedRateFactorPhi) {
        const Rational stride(mKernel->getStride());
        fixedRateFactor  = b->CreateMulRational(nonFinalNumOfLinearStrides, stride * mFixedRateLCM);
    }

    for (const auto e : make_iterator_range(in_edges(mKernelId, mBufferGraph))) {
        const BufferPort & br = mBufferGraph[e];
        accessibleItems[br.Port.Number] = calculateNumOfLinearItems(b, br, nonFinalNumOfLinearStrides);
    }

    for (const auto e : make_iterator_range(out_edges(mKernelId, mBufferGraph))) {
        const BufferPort & br = mBufferGraph[e];
        writableItems[br.Port.Number] = calculateNumOfLinearItems(b, br, nonFinalNumOfLinearStrides);
    }

    phiOutItemCounts(accessibleItems, inputVirtualBaseAddress, writableItems,
                     fixedRateFactor, unterminated, nonFinalNumOfLinearStrides, sz_ZERO);

    b->CreateBr(mKernelCheckOutputSpace);
    b->SetInsertPoint(mKernelCheckOutputSpace);
    return mNumOfLinearStridesPhi;
}

/** ------------------------------------------------------------------------------------------------------------- *
 * @brief checkForSufficientInputData
 ** ------------------------------------------------------------------------------------------------------------- */
void PipelineCompiler::checkForSufficientInputData(BuilderRef b, const BufferPort & port, const unsigned streamSet) {

    const auto inputPort = port.Port;
    assert (inputPort.Type == PortType::Input);

    // Only the partition root dictates how many strides this kernel will end up doing. All other kernels
    // simply have to trust that the root determined the correct number or we'd be forced to have an
    // under/overflow capable of containing an entire segment rather than a single stride.

    Value * stepLength = nullptr;

    if (mIsPartitionRoot && StrideStepLength[mKernelId] > 1) {
        stepLength = b->getSize(StrideStepLength[mKernelId]);
        Value * const closed = isClosed(b, inputPort);
        stepLength = b->CreateSelect(closed, b->getSize(1), stepLength);
    }

    Value * const strideLength = calculateStrideLength(b, port, mAlreadyProcessedPhi[port.Port], stepLength);

    // Value * strideLength = getInputStrideLength(b, port, stepLength);

    const auto prefix = makeBufferName(mKernelId, inputPort);
    Value * const required = addLookahead(b, port, strideLength); assert (required);
    #ifdef PRINT_DEBUG_MESSAGES
    debugPrint(b, prefix + "_requiredInput (%" PRIu64 ") = %" PRIu64, b->getSize(streamSet), required);
    #endif

    Value * const accessible = getAccessibleInputItems(b, port); assert (accessible);
    #ifdef PRINT_DEBUG_MESSAGES
    debugPrint(b, prefix + "_accessible (%" PRIu64 ") = %" PRIu64, b->getSize(streamSet), accessible);
    #endif

    Value * const hasEnough = b->CreateICmpUGE(accessible, required);
    Value * const closed = isClosed(b, inputPort);
    #ifdef PRINT_DEBUG_MESSAGES
    debugPrint(b, prefix + "_closed = %" PRIu8, closed);
    #endif
    if (mIsPartitionRoot) {
        const auto producer = parent(streamSet, mBufferGraph);
        const auto threadType = KernelOnHybridThread.test(producer) ? 1 : 0;
        Value *& anyClosed = mAnyClosed[threadType];
        if (anyClosed) {
            anyClosed = b->CreateOr(anyClosed, closed);
        } else {
            anyClosed = closed;
        }
    }
    Value * const sufficientInput = b->CreateOr(hasEnough, closed);
    BasicBlock * const hasInputData = b->CreateBasicBlock(prefix + "_hasInputData", mKernelCheckOutputSpace);

    BasicBlock * recordBlockedIO = nullptr;
    BasicBlock * insufficentIO = mKernelInsufficientInput;
    assert (mKernelInsufficientInput);
    if (LLVM_UNLIKELY(TraceIO)) {
        recordBlockedIO = b->CreateBasicBlock(prefix + "_recordBlockedIO", hasInputData);
        insufficentIO = recordBlockedIO;
    }

    Value * test = sufficientInput;
    Value * insufficient = mBranchToLoopExit;
    if (LLVM_UNLIKELY(TraceIO)) {
        // do not record the block if this not the first execution of the
        // kernel but ensure that the system knows at least one failed.
        test = b->CreateOr(sufficientInput, mExecutedAtLeastOnceAtLoopEntryPhi);
        insufficient = b->CreateOr(mBranchToLoopExit, b->CreateNot(sufficientInput));
    }

    #ifdef PRINT_DEBUG_MESSAGES
    debugPrint(b, prefix + "_hasInputData = %" PRIu8, test);
    #endif

    if (mExhaustedPipelineInputPhi && !TraceIO) {
        Value * exhausted = mExhaustedInput;
        if (LLVM_UNLIKELY(mHasPipelineInput.test(inputPort.Number))) {
            exhausted = b->getTrue();
        }
        BasicBlock * const exitBlock = b->GetInsertBlock();
        mExhaustedPipelineInputPhi->addIncoming(exhausted, exitBlock);
    }

    b->CreateLikelyCondBr(test, hasInputData, insufficentIO);

    // When tracing blocking I/O, test all I/O streams but do not execute
    // the kernel if any stream is insufficient.
    if (LLVM_UNLIKELY(TraceIO)) {
        BasicBlock * const entryBlock = b->GetInsertBlock();

        b->SetInsertPoint(recordBlockedIO);
        recordBlockingIO(b, inputPort);
        BasicBlock * const exitBlock = b->GetInsertBlock();
        b->CreateBr(hasInputData);

        b->SetInsertPoint(hasInputData);
        IntegerType * const boolTy = b->getInt1Ty();

        PHINode * const anyInsufficient = b->CreatePHI(boolTy, 2);
        anyInsufficient->addIncoming(insufficient, entryBlock);
        anyInsufficient->addIncoming(b->getTrue(), exitBlock);
        mBranchToLoopExit = anyInsufficient;
    }

    b->SetInsertPoint(hasInputData);

}


/** ------------------------------------------------------------------------------------------------------------- *
 * @brief checkForSufficientOutputSpace
 ** ------------------------------------------------------------------------------------------------------------- */
void PipelineCompiler::checkForSufficientOutputSpace(BuilderRef b, const BufferPort & outputPort, const unsigned streamSet) {


    // Any buffer that is managed by a nested kernel will be a dynamic buffer (or otherwise capable
    // of producing the output for any given input.) Just ignore them.

    const BufferNode & bn = mBufferGraph[streamSet];
    if (LLVM_LIKELY(bn.isOwned() && bn.Locality != BufferLocality::ThreadLocal)) {
        Value * const writable = getWritableOutputItems(b, outputPort, true);
        Value * const required = getOutputStrideLength(b, outputPort);
        const auto prefix = makeBufferName(mKernelId, outputPort.Port);
        #ifdef PRINT_DEBUG_MESSAGES
        debugPrint(b, prefix + "_checkWritable = %" PRIu64, writable);
        debugPrint(b, prefix + "_checkRequired = %" PRIu64, required);
        #endif
        Value * const hasEnough = b->CreateICmpULE(required, writable, prefix + "_hasEnough");
        BasicBlock * const target = b->CreateBasicBlock(prefix + "_hasOutputSpace", mKernelLoopCall);
        assert (mKernelInsufficientInput);
        b->CreateCondBr(hasEnough, target, mKernelInsufficientInput);
        if (mExhaustedPipelineInputPhi) {
            BasicBlock * const exitBlock = b->GetInsertBlock();
            mExhaustedPipelineInputPhi->addIncoming(mExhaustedInput, exitBlock);
        }

        b->SetInsertPoint(target);
    }

}


/** ------------------------------------------------------------------------------------------------------------- *
 * @brief checkIfInputIsExhausted
 ** ------------------------------------------------------------------------------------------------------------- */
Value * PipelineCompiler::checkIfInputIsExhausted(BuilderRef b, InputExhaustionReturnType returnValType) {
    if (LLVM_UNLIKELY(in_degree(mKernelId, mBufferGraph) == 0)) {
        if (ExternallySynchronized) {
            return b->isFinal();
        } else {
            return b->getFalse();
        }
    }
    if (mIsPartitionRoot) {
        Value * resultVal = nullptr;
        for (const auto e : make_iterator_range(in_edges(mKernelId, mBufferGraph))) {
            const BufferPort & br =  mBufferGraph[e];
            if (LLVM_UNLIKELY(br.IsZeroExtended)) {
                continue;
            }
            const auto streamSet = source(e, mBufferGraph);
            const BufferNode & bn = mBufferGraph[streamSet];
            Value * const closed = isClosed(b, br.Port); assert (closed);
            Value * fullyConsumed = closed;
            if (!bn.IsLinear) {
                Value * const processed = mAlreadyProcessedPhi[br.Port];
                Value * const accessible = getAccessibleInputItems(b, br);
                Value * const total = b->CreateAdd(processed, accessible);
                Value * const avail = getLocallyAvailableItemCount(b, br.Port);
                Value * const fullyReadable = b->CreateICmpEQ(total, avail);
                fullyConsumed = b->CreateAnd(closed, fullyReadable);
            }
            if (resultVal) {
                if (returnValType == InputExhaustionReturnType::Conjunction) {
                    resultVal = b->CreateAnd(resultVal, closed);
                } else {
                    resultVal = b->CreateOr(resultVal, closed);
                }
            } else {
                resultVal = fullyConsumed;
            }
        }
        assert (resultVal && "non-zero-extended stream is required");
        return resultVal;
    } else {
        return mFinalPartitionSegment;
    }
}


/** ------------------------------------------------------------------------------------------------------------- *
 * @brief hasMoreInput
 ** ------------------------------------------------------------------------------------------------------------- */
Value * PipelineCompiler::hasMoreInput(BuilderRef b) {
    assert (mMayLoopToEntry);

    Value * const nonFinal = b->CreateIsNull(mIsFinalInvocation);
    assert (mMaximumNumOfStrides);

    Value * const notAtSegmentLimit = b->CreateICmpNE(mUpdatedNumOfStrides, mMaximumNumOfStrides);

    if (mIsPartitionRoot) {

        ConstantInt * const i1_TRUE = b->getTrue();

        BasicBlock * const lastTestExit = b->CreateBasicBlock("", mKernelLoopExit);
        PHINode * const enoughInputPhi = PHINode::Create(b->getInt1Ty(), 4, "", lastTestExit);

        bool firstTest = true;

        graph_traits<BufferGraph>::in_edge_iterator ei, ei_end;
        std::tie(ei, ei_end) = in_edges(mKernelId, mBufferGraph);

        Value * enoughInput = b->CreateAnd(notAtSegmentLimit, nonFinal);

        ConstantInt * const amount = b->getSize(StrideStepLength[mKernelId]);
        Value * const nextStrideIndex = b->CreateAdd(mNumOfLinearStrides, amount);

        #ifdef PRINT_DEBUG_MESSAGES
        debugPrint(b, "_nextStrideIndex = %" PRIu64, nextStrideIndex);
        #endif


        while (ei != ei_end) {
            const auto e = *ei++;
            const BufferPort & port =  mBufferGraph[e];
            if (LLVM_UNLIKELY(port.IsZeroExtended)) {
                continue;
            }

            Value * const processed = mAlreadyProcessedPhi[port.Port];
            // Value * const processed = mProcessedItemCount[port.Port];
            Value * avail = getLocallyAvailableItemCount(b, port.Port);

            Value * const closed = isClosed(b, port.Port);

            if (port.Add) {
                Constant * const ZERO = b->getSize(0);
                Constant * const ADD = b->getSize(port.Add);
                Value * const added = b->CreateSelect(closed, ADD, ZERO);
                avail = b->CreateAdd(avail, added);
            }

            Value * const remaining = b->CreateSub(avail, processed);
            Value * const nextStrideLength = calculateStrideLength(b, port, processed, nextStrideIndex);
            Value * const required = addLookahead(b, port, nextStrideLength); assert (required);

            Value * hasEnough = b->CreateOr(closed, b->CreateICmpUGE(remaining, required));

            // If the next rate we check is a PartialSum, always check it; otherwise we expect that
            // if this test passes the first check, it will pass the remaining ones so don't bother
            // creating a branch for the remaining checks.
            bool useBranch = firstTest;
            for (auto ej = ei; ej != ei_end; ++ej) {
                const BufferPort & next =  mBufferGraph[*ej];
                if (LLVM_UNLIKELY(next.IsZeroExtended)) {
                    continue;
                }
                const Binding & binding = next.Binding;
                const ProcessingRate & rate = binding.getRate();
                useBranch = rate.isPartialSum();
                break;
            }

            if (useBranch) {
                BasicBlock * const nextTest = b->CreateBasicBlock("", mKernelLoopExit);
                BasicBlock * const exitBlock = b->GetInsertBlock();
                enoughInputPhi->addIncoming(b->getFalse(), exitBlock);

                if (firstTest) {
                    enoughInput = b->CreateAnd(enoughInput, hasEnough);
                  //  Value * const supportsAnotherStride = b->CreateAnd(enoughInput, notAtSegmentLimit);
                  //  b->CreateUnlikelyCondBr(supportsAnotherStride, nextTest, lastTestExit);
                    b->CreateUnlikelyCondBr(enoughInput, nextTest, lastTestExit);
                    firstTest = false;
                } else {
                    assert (enoughInput);
                    enoughInput = b->CreateAnd(enoughInput, hasEnough);
                    Value * const supportsAnotherStride = enoughInput;

                    b->CreateLikelyCondBr(supportsAnotherStride, nextTest, lastTestExit);
                }
                b->SetInsertPoint(nextTest);
                enoughInput = i1_TRUE;
            } else {
                enoughInput = b->CreateAnd(enoughInput, hasEnough);
            }
        }
        enoughInputPhi->addIncoming(enoughInput, b->GetInsertBlock());
        b->CreateBr(lastTestExit);

        b->SetInsertPoint(lastTestExit);
        Value * hasMore = enoughInputPhi;
        if (LLVM_UNLIKELY(firstTest)) {
            hasMore = notAtSegmentLimit;
        } else {
            hasMore = enoughInputPhi;
        }
        return hasMore;
    } else {
        //  (final segment OR up<max) AND NOT final stride


        return b->CreateAnd(b->CreateOr(mFinalPartitionSegment, notAtSegmentLimit), nonFinal);
   }

}


/** ------------------------------------------------------------------------------------------------------------- *
 * @brief getAccessibleInputItems
 ** ------------------------------------------------------------------------------------------------------------- */
Value * PipelineCompiler::getAccessibleInputItems(BuilderRef b, const BufferPort & port, const bool useOverflow) {

    const auto inputPort = port.Port;
    assert (inputPort.Type == PortType::Input);

    auto & A = mAccessibleInputItems[inputPort.Number];
    Value * const alreadyComputed = A[useOverflow ? WITH_OVERFLOW : WITHOUT_OVERFLOW];
    if (alreadyComputed) {
        return alreadyComputed;
    }

    const auto input = getInput(mKernelId, inputPort);
    const auto streamSet = source(input, mBufferGraph);

    const BufferNode & bn = mBufferGraph[streamSet];

    const StreamSetBuffer * const buffer = bn.Buffer;
    Value * const available = getLocallyAvailableItemCount(b, inputPort);

    Value * const processed = mAlreadyProcessedPhi[inputPort];

//    if (LLVM_UNLIKELY(CheckAssertions)) {
//        if (out_degree(streamSet, mConsumerGraph) != 0) {
//            Value * const consumed = readConsumedItemCount(b, streamSet);
//            Value * const valid = b->CreateICmpULE(consumed, processed);
//            const Binding & inputBinding = port.Binding;
//            b->CreateAssert(valid,
//                            "%s.%s: consumed count (%" PRIu64 ") exceeds processed count (%" PRIu64 ")",
//                            mCurrentKernelName,
//                            b->GetString(inputBinding.getName()),
//                            consumed, processed);
//        }
//    }

    #ifdef PRINT_DEBUG_MESSAGES
    const auto prefix = makeBufferName(mKernelId, inputPort);
    debugPrint(b, prefix + "_available = %" PRIu64, available);
    debugPrint(b, prefix + "_processed (%" PRIu64 ") = %" PRIu64, b->getSize(streamSet), processed);
    #endif

    Value * overflow = nullptr;
    if (LLVM_LIKELY(useOverflow)) {
        if (bn.CopyForwards > 0 || port.Add > 0) {
            const auto A = port.Add;
            const auto L = bn.CopyForwards;
            if (A == L) {
                overflow = b->getSize(A);
            } else {
                Value * const closed = isClosed(b, inputPort);
                overflow = b->CreateSelect(closed, b->getSize(A), b->getSize(L));
            }
            #ifdef PRINT_DEBUG_MESSAGES
            debugPrint(b, prefix + "_overflow (add:%" PRIu64 ",la:%" PRIu64 ") = %" PRIu64,
                                    b->getSize(A),
                                    b->getSize(L),
                                    overflow);
            #endif
        }
    }

    Value * accessible = buffer->getLinearlyAccessibleItems(b, processed, available, overflow);
    #ifndef DISABLE_ZERO_EXTEND
    if (LLVM_UNLIKELY(port.IsZeroExtended)) {
        // To zero-extend an input stream, we must first exhaust all input for this stream before
        // switching to a "zeroed buffer". The size of the buffer will be determined by the final
        // number of non-zero-extended strides.

        // NOTE: the producer of this stream will zero out all data after its last produced item
        // that can be read by a single iteration of any consuming kernel.

        Constant * const MAX_INT = ConstantInt::getAllOnesValue(b->getSizeTy());
        Value * const closed = isClosed(b, inputPort);
        Value * const exhausted = b->CreateICmpUGE(processed, available);
        Value * const useZeroExtend = b->CreateAnd(closed, exhausted);
        mIsInputZeroExtended[inputPort] = useZeroExtend;
        if (LLVM_LIKELY(mHasZeroExtendedInput == nullptr)) {
            mHasZeroExtendedInput = useZeroExtend;
        } else {
            mHasZeroExtendedInput = b->CreateOr(mHasZeroExtendedInput, useZeroExtend);
        }
        accessible = b->CreateSelect(useZeroExtend, MAX_INT, accessible);
    }
    #endif

    if (LLVM_UNLIKELY(CheckAssertions)) {
        const Binding & inputBinding = port.Binding;
        Value * valid = b->CreateICmpULE(processed, available);
        Value * const zeroExtended = mIsInputZeroExtended[inputPort];
        if (zeroExtended) {
            valid = b->CreateOr(valid, zeroExtended);
        }
        b->CreateAssert(valid,
                        "%s.%s: processed count (%" PRIu64 ") exceeds total count (%" PRIu64 ")",
                        mCurrentKernelName,
                        b->GetString(inputBinding.getName()),
                        processed, available);
    }

    // cache the values for later use
    if (useOverflow) {
        A[WITH_OVERFLOW] = accessible;
    }
    if (overflow == nullptr) {
        A[WITHOUT_OVERFLOW] = accessible;
    }
    return accessible;
}


/** ------------------------------------------------------------------------------------------------------------- *
 * @brief ensureSufficientOutputSpace
 ** ------------------------------------------------------------------------------------------------------------- */
void PipelineCompiler::ensureSufficientOutputSpace(BuilderRef b, const BufferPort & port, const unsigned streamSet) {

    const BufferNode & bn = mBufferGraph[streamSet];

    if (bn.Locality != BufferLocality::GloballyShared || bn.isUnowned()) {
        return;
    }

    const auto outputPort = port.Port;
    assert (outputPort.Type == PortType::Output);
    const auto prefix = makeBufferName(mKernelId, outputPort);
    const StreamSetBuffer * const buffer = bn.Buffer;

    getWritableOutputItems(b, port, true);

    Value * const required = mLinearOutputItemsPhi[outputPort];

    BasicBlock * const expandBuffer = b->CreateBasicBlock(prefix + "_expandBuffer", mKernelLoopCall);
    BasicBlock * const expanded = b->CreateBasicBlock(prefix + "_expandedBuffer", mKernelLoopCall);
    const auto beforeExpansion = mWritableOutputItems[outputPort.Number];

    Value * const hasEnoughSpace = b->CreateICmpULE(required, beforeExpansion[WITH_OVERFLOW]);

    #ifdef PRINT_DEBUG_MESSAGES
    debugPrint(b, prefix + "_required (%" PRIu64 ") = %" PRIu64, b->getSize(streamSet), required);
    debugPrint(b, prefix + "_hasEnoughSpace = %" PRIu64, hasEnoughSpace);
    #endif

    BasicBlock * const noExpansionExit = b->GetInsertBlock();
    b->CreateLikelyCondBr(hasEnoughSpace, expanded, expandBuffer);

    b->SetInsertPoint(expandBuffer);
    #ifdef ENABLE_PAPI
    readPAPIMeasurement(b, mKernelId, PAPIReadBeforeMeasurementArray);
    #endif
    Value * cycleCounterStart = nullptr;
    if (LLVM_UNLIKELY(EnableCycleCounter)) {
        cycleCounterStart = b->CreateReadCycleCounter();
    }

    // TODO: we need to calculate the total amount required assuming we process all input. This currently
    // has a flaw in which if the input buffers had been expanded sufficiently yet processing had been
    // held back by some input stream, we may end up expanding twice in the same iteration of this kernel,
    // which could result in free'ing the "old" buffer twice.

    Value * const produced = mAlreadyProducedPhi[outputPort]; assert (produced);
    Value * const consumed = mInitialConsumedItemCount[streamSet]; assert (consumed);

    Value * syncLock = nullptr;
    if (mNumOfThreads > (KernelOnHybridThread.any() ? 2U : 1U)) {
        syncLock = getSynchronizationLockPtrForKernel(b, getLastConsumerOfStreamSet(streamSet));
    }

    Value * const mallocRequired = buffer->reserveCapacity(b, produced, consumed, required, syncLock, mSegNo, mNumOfThreads - 1);

    updateCycleCounter(b, mKernelId, cycleCounterStart, BUFFER_EXPANSION);
    #ifdef ENABLE_PAPI
    accumPAPIMeasurementWithoutReset(b, PAPIReadBeforeMeasurementArray, mKernelId, PAPI_BUFFER_EXPANSION);
    #endif

    if (LLVM_UNLIKELY(mTraceDynamicBuffers && isa<DynamicBuffer>(buffer))) {
        BasicBlock * const recordHistory = b->CreateBasicBlock(prefix + "recordExpansion", mKernelLoopCall);
        BasicBlock * const resumeAfterRecording = b->CreateBasicBlock(prefix + "_resumeAfterRecording", mKernelLoopCall);
        b->CreateCondBr(mallocRequired, recordHistory, resumeAfterRecording);
        b->SetInsertPoint(recordHistory);
        recordBufferExpansionHistory(b, outputPort, buffer);
        b->CreateBr(resumeAfterRecording);
        b->SetInsertPoint(resumeAfterRecording);
    }

    auto & afterExpansion = mWritableOutputItems[outputPort.Number];
    afterExpansion[WITH_OVERFLOW] = nullptr;
    afterExpansion[WITHOUT_OVERFLOW] = nullptr;

    getWritableOutputItems(b, port, true);
    if (LLVM_UNLIKELY(beforeExpansion[WITHOUT_OVERFLOW] && (beforeExpansion[WITH_OVERFLOW] != beforeExpansion[WITHOUT_OVERFLOW]))) {
        getWritableOutputItems(b, port, false);
    }

    if (LLVM_UNLIKELY(CheckAssertions)) {
        const Binding & output = getOutputBinding(outputPort);
        Value * const sanityCheck = b->CreateICmpULE(consumed, produced);
        b->CreateAssert(sanityCheck,
                        "%s.%s: required items (%" PRIu64 ") exceeds post-expansion writable items (%" PRIu64 ")",
                        mCurrentKernelName,
                        b->GetString(output.getName()),
                        required, afterExpansion[WITH_OVERFLOW]);
    }


    assert (beforeExpansion[WITH_OVERFLOW] == nullptr || (beforeExpansion[WITH_OVERFLOW] != afterExpansion[WITH_OVERFLOW]));
    assert ((beforeExpansion[WITH_OVERFLOW] != nullptr) && (afterExpansion[WITH_OVERFLOW] != nullptr));
    assert (beforeExpansion[WITHOUT_OVERFLOW] == nullptr || (beforeExpansion[WITHOUT_OVERFLOW] != afterExpansion[WITHOUT_OVERFLOW]));
    assert ((beforeExpansion[WITHOUT_OVERFLOW] == nullptr) ^ (afterExpansion[WITHOUT_OVERFLOW] != nullptr));
    assert ((beforeExpansion[WITH_OVERFLOW] != beforeExpansion[WITHOUT_OVERFLOW]) ^ (afterExpansion[WITH_OVERFLOW] == afterExpansion[WITHOUT_OVERFLOW]));

//    #ifdef PRINT_DEBUG_MESSAGES
//    debugPrint(b, prefix + "_addr' [%" PRIx64 ",%" PRIx64 ")",
//               buffer->getMallocAddress(b), buffer->getOverflowAddress(b));
//    #endif

    #ifdef PRINT_DEBUG_MESSAGES
    debugPrint(b, prefix + "_writable' = %" PRIu64, afterExpansion[WITH_OVERFLOW]);
    debugPrint(b, prefix + "_capacity' = %" PRIu64, buffer->getCapacity(b));
    #endif

    BasicBlock * const expandBufferExit = b->GetInsertBlock();
    b->CreateBr(expanded);

    b->SetInsertPoint(expanded);

    IntegerType * const sizeTy = b->getSizeTy();
    if (afterExpansion[WITH_OVERFLOW]) {
        PHINode * const phi = b->CreatePHI(sizeTy, 2);
        phi->addIncoming(beforeExpansion[WITH_OVERFLOW], noExpansionExit);
        phi->addIncoming(afterExpansion[WITH_OVERFLOW], expandBufferExit);
        afterExpansion[WITH_OVERFLOW] = phi;
    }

    if (afterExpansion[WITHOUT_OVERFLOW]) {
        if (LLVM_LIKELY(beforeExpansion[WITH_OVERFLOW] == beforeExpansion[WITHOUT_OVERFLOW])) {
            afterExpansion[WITHOUT_OVERFLOW] = afterExpansion[WITH_OVERFLOW];
        } else {
            PHINode * const phi = b->CreatePHI(sizeTy, 2);
            phi->addIncoming(beforeExpansion[WITHOUT_OVERFLOW], noExpansionExit);
            phi->addIncoming(afterExpansion[WITHOUT_OVERFLOW], expandBufferExit);
            afterExpansion[WITHOUT_OVERFLOW] = phi;
        }
    }

}

/** ------------------------------------------------------------------------------------------------------------- *
 * @brief getNumOfWritableStrides
 ** ------------------------------------------------------------------------------------------------------------- */
Value * PipelineCompiler::getNumOfWritableStrides(BuilderRef b,
                                                  const BufferPort & port,
                                                  Value * const numOfLinearStrides) {

    const auto outputPort = port.Port;
    assert (outputPort.Type == PortType::Output);
    const auto bufferVertex = getOutputBufferVertex(outputPort);
    const BufferNode & bn = mBufferGraph[bufferVertex];
    if (LLVM_UNLIKELY(bn.isUnowned())) {
        return nullptr;
    }
    const Binding & output = port.Binding;
    Value * numOfStrides = nullptr;
    if (LLVM_UNLIKELY(output.getRate().isPartialSum())) {
        numOfStrides = getMaximumNumOfPartialSumStrides(b, port, numOfLinearStrides);
    } else {
        Value * const writable = getWritableOutputItems(b, port);
        Value * const strideLength = getOutputStrideLength(b, port);
        numOfStrides = b->CreateUDiv(writable, strideLength);
    }
    #ifdef PRINT_DEBUG_MESSAGES
    const auto prefix = makeBufferName(mKernelId, outputPort);
    debugPrint(b, "> " + prefix + "_numOfStrides = %" PRIu64, numOfStrides);
    #endif
    return numOfStrides;
}


/** ------------------------------------------------------------------------------------------------------------- *
 * @brief getWritableOutputItems
 ** ------------------------------------------------------------------------------------------------------------- */
Value * PipelineCompiler::getWritableOutputItems(BuilderRef b, const BufferPort & port, const bool useOverflow) {

    const auto outputPort = port.Port;
    assert (outputPort.Type == PortType::Output);

    auto & W = mWritableOutputItems[outputPort.Number];
    Value * const alreadyComputed = W[useOverflow ? WITH_OVERFLOW : WITHOUT_OVERFLOW];
    if (alreadyComputed) {
        return alreadyComputed;
    }

    const auto output = getOutput(mKernelId, outputPort);
    const auto streamSet = target(output, mBufferGraph);
    const BufferNode & bn = mBufferGraph[streamSet];
    const StreamSetBuffer * const buffer = bn.Buffer;
    Value * const produced = mAlreadyProducedPhi[outputPort]; assert (produced);
    Value * const consumed = mInitialConsumedItemCount[streamSet]; assert (consumed);

    #ifdef PRINT_DEBUG_MESSAGES
    const auto prefix = makeBufferName(mKernelId, outputPort);
    debugPrint(b, prefix + "_produced = %" PRIu64, produced);
    debugPrint(b, prefix + "_consumed (%" PRIu64 ") = %" PRIu64, b->getSize(streamSet), consumed);
    #endif

    if (LLVM_UNLIKELY(CheckAssertions)) {
        const Binding & output = getOutputBinding(outputPort);
        Value * const sanityCheck = b->CreateICmpULE(consumed, produced);
        b->CreateAssert(sanityCheck,
                        "%s.%s: consumed count (%" PRIu64 ") exceeds produced count (%" PRIu64 ")",
                        mCurrentKernelName,
                        b->GetString(output.getName()),
                        consumed, produced);        
    }

    ConstantInt * overflow = nullptr;
    if (useOverflow && (bn.CopyBack || port.Add)) {
        const auto k = std::max<unsigned>(bn.CopyBack, port.Add);
        overflow = b->getSize(k);
        #ifdef PRINT_DEBUG_MESSAGES
        debugPrint(b, prefix + "_overflow = %" PRIu64, overflow);
        #endif
    }


    Value * const writable = buffer->getLinearlyWritableItems(b, produced, consumed, overflow);

    #ifdef PRINT_DEBUG_MESSAGES
    debugPrint(b, prefix + "_writable = (%" PRIu64 ") %" PRIu64, b->getSize(streamSet), writable);
    #endif

    // cache the values for later use
    if (useOverflow) {
        W[WITH_OVERFLOW] = writable;
    }
    if (overflow == nullptr) {
        W[WITHOUT_OVERFLOW] = writable;
    }
    return writable;
}


/** ------------------------------------------------------------------------------------------------------------- *
 * @brief getNumOfAccessibleStrides
 ** ------------------------------------------------------------------------------------------------------------- */
Value * PipelineCompiler::getNumOfAccessibleStrides(BuilderRef b,
                                                    const BufferPort & port,
                                                    Value * const numOfLinearStrides) {
    const auto inputPort = port.Port;
    assert (inputPort.Type == PortType::Input);
    const Binding & input = port.Binding;
    const ProcessingRate & rate = input.getRate();
    Value * numOfStrides = nullptr;
    #ifdef PRINT_DEBUG_MESSAGES
    const auto prefix = makeBufferName(mKernelId, inputPort);
    #endif
    if (LLVM_UNLIKELY(rate.isPartialSum())) {
        numOfStrides = getMaximumNumOfPartialSumStrides(b, port, numOfLinearStrides);
    } else if (LLVM_UNLIKELY(rate.isGreedy())) {
        return nullptr;
    } else {
        Value * const accessible = getAccessibleInputItems(b, port); assert (accessible);
        Value * const strideLength = getInputStrideLength(b, port); assert (strideLength);
        #ifdef PRINT_DEBUG_MESSAGES
        debugPrint(b, "< " + prefix + "_accessible = %" PRIu64, accessible);
        debugPrint(b, "< " + prefix + "_strideLength = %" PRIu64, strideLength);
        #endif
        numOfStrides = b->CreateUDiv(subtractLookahead(b, port, accessible), strideLength);
    }
    Value * const ze = mIsInputZeroExtended[inputPort];
    if (ze) {
        numOfStrides = b->CreateSelect(ze, numOfLinearStrides, numOfStrides, "numOfZeroExtendedStrides");
    }
    #ifdef PRINT_DEBUG_MESSAGES
    debugPrint(b, "< " + prefix + "_numOfStrides = %" PRIu64, numOfStrides);
    #endif
    return numOfStrides;
}

/** ------------------------------------------------------------------------------------------------------------- *
 * @brief calculateFinalItemCounts
 ** ------------------------------------------------------------------------------------------------------------- */
void PipelineCompiler::calculateFinalItemCounts(BuilderRef b,
                                                Vec<Value *> & accessibleItems,
                                                Vec<Value *> & writableItems,
                                                Value *& minFixedRateFactor,
                                                Value *& finalStrideRemainder) {

    for (auto e : make_iterator_range(in_edges(mKernelId, mBufferGraph))) {
        const BufferPort & port = mBufferGraph[e];
        assert (port.Port.Type == PortType::Input);
        Value * accessible = getAccessibleInputItems(b, port);
        const int k = port.Add - port.Truncate;
        if (LLVM_UNLIKELY(k != 0)) {
            Value * selected;
            if (LLVM_LIKELY(k > 0)) {
                selected = b->CreateAdd(accessible, b->getSize(k));
            } else  {
                selected = b->CreateSaturatingSub(accessible, b->getSize(-k));
            }
            accessible = b->CreateSelect(isClosedNormally(b, port.Port), selected, accessible, "accessible");
        }
        accessibleItems[port.Port.Number] = accessible;
    }

    Value * principalFixedRateFactor = nullptr;
    for (auto e : make_iterator_range(in_edges(mKernelId, mBufferGraph))) {
        const BufferPort & port = mBufferGraph[e];
        assert (port.Port.Type == PortType::Input);
        const Binding & input = port.Binding;
        const ProcessingRate & rate = input.getRate();
        if (rate.isFixed() && LLVM_UNLIKELY(input.isPrincipal())) {
            Value * const accessible = accessibleItems[port.Port.Number];
            const auto factor = mFixedRateLCM / rate.getRate();
            principalFixedRateFactor = b->CreateMulRational(accessible, factor);
            break;
        }
    }

    for (auto e : make_iterator_range(in_edges(mKernelId, mBufferGraph))) {
        const BufferPort & port = mBufferGraph[e];
        assert (port.Port.Type == PortType::Input);
        const auto inputPort = port.Port;
        Value * accessible = accessibleItems[inputPort.Number];
        if (LLVM_UNLIKELY(mIsInputZeroExtended[inputPort] != nullptr)) {
            // If this input stream is zero extended, the current input items will be MAX_INT.
            // However, since we're now in the final stride, so we can bound the stream to:
            const Binding & input = getInputBinding(inputPort);
            const ProcessingRate & rate = input.getRate();
            if (principalFixedRateFactor && rate.isFixed()) {
                const auto factor = rate.getRate() / mFixedRateLCM;
                accessible = b->CreateCeilUMulRational(principalFixedRateFactor, factor);
            } else {
                Value * maxItems = b->CreateAdd(mAlreadyProcessedPhi[inputPort], getInputStrideLength(b, port));
                // But since we may not necessarily be in our zero extension region, we must first
                // test whether we are:
                accessible = b->CreateSelect(mIsInputZeroExtended[inputPort], maxItems, accessible);
            }
        }
        accessibleItems[inputPort.Number] = accessible;
    }

    minFixedRateFactor = principalFixedRateFactor;

    if (principalFixedRateFactor == nullptr) {
        for (auto e : make_iterator_range(in_edges(mKernelId, mBufferGraph))) {
            const BufferPort & port = mBufferGraph[e];
            assert (port.Port.Type == PortType::Input);
            const Binding & input = port.Binding;
            const ProcessingRate & rate = input.getRate();
            if (rate.isFixed()) {
                Value * const fixedRateFactor =
                    b->CreateMulRational(accessibleItems[port.Port.Number], mFixedRateLCM / rate.getRate());
                minFixedRateFactor =
                    b->CreateUMin(minFixedRateFactor, fixedRateFactor);
            }
        }
    }

//    Value * maxFixedRateFactor = minFixedRateFactor;

    if (minFixedRateFactor) {
        // truncate any fixed rate input down to the length of the shortest stream
        for (auto e : make_iterator_range(in_edges(mKernelId, mBufferGraph))) {
            const BufferPort & port = mBufferGraph[e];
            const auto inputPort = port.Port;
            assert (inputPort.Type == PortType::Input);
            const Binding & input = port.Binding;
            const ProcessingRate & rate = input.getRate();

            if (rate.isFixed()) {
                const auto factor = rate.getRate() / mFixedRateLCM;
                Value * calculated = b->CreateCeilUMulRational(minFixedRateFactor, factor);
                const auto k = port.TransitiveAdd;

                // ... but ensure that it reflects whether it was produced with an
                // Add/Truncate attributed rate.
                if (k) {

                    const auto stride = mKernel->getStride();

                    // (x + (g/h)) * (c/d) = (xh + g) * c/hd
                    Constant * const h = b->getSize(stride);
                    Value * const xh = b->CreateMul(minFixedRateFactor, h);
                    Constant * const g = b->getSize(std::abs(k));
                    Value * y;
                    if (k > 0) {
                        y = b->CreateAdd(xh, g);
                    } else {
                        y = b->CreateSub(xh, g);
                    }

                    const Rational r{factor.numerator(), factor.denominator() * stride}; // := factor / Rational{stride};
                    Value * const z = b->CreateCeilUMulRational(y, r);
                    calculated = b->CreateSelect(isClosedNormally(b, inputPort), z, calculated);
                }

                accessibleItems[inputPort.Number] = calculated;
            }
            #ifdef PRINT_DEBUG_MESSAGES
            const auto prefix = makeBufferName(mKernelId, inputPort);
            debugPrint(b, prefix + ".accessible' = %" PRIu64, accessibleItems[inputPort.Number]);
            #endif
        }
    }

    finalStrideRemainder = nullptr;
    if (LLVM_LIKELY(mIsPartitionRoot)) {
        if (minFixedRateFactor == nullptr) {
            finalStrideRemainder = b->getSize(0);
        } else {
            finalStrideRemainder = minFixedRateFactor;
        }
        assert (finalStrideRemainder);
    }

    Constant * const sz_ONE = b->getSize(1);

    for (auto e : make_iterator_range(out_edges(mKernelId, mBufferGraph))) {
        const BufferPort & port = mBufferGraph[e];
        const auto outputPort = port.Port;
        assert (outputPort.Type == PortType::Output);
        const Binding & output = port.Binding;
        const ProcessingRate & rate = output.getRate();

        Value * writable = nullptr;
        if (rate.isFixed() && minFixedRateFactor) {
            const auto factor = rate.getRate() / mFixedRateLCM;
            writable = b->CreateCeilUMulRational(minFixedRateFactor, factor);
        } else {
            writable = calculateNumOfLinearItems(b, port, sz_ONE);
        }

        // update the final item counts with any Add/RoundUp attributes
        for (const Attribute & attr : output.getAttributes()) {
            switch (attr.getKind()) {
                case AttrId::Add:
                    writable = b->CreateAdd(writable, b->getSize(attr.amount()));
                    break;
                case AttrId::Truncate:
                    writable = b->CreateSaturatingSub(writable, b->getSize(attr.amount()));
                    break;
                case AttrId::RoundUpTo:
                    writable = b->CreateRoundUp(writable, b->getSize(attr.amount()));
                    break;
                default: break;
            }
        }
        writableItems[outputPort.Number] = writable;
        #ifdef PRINT_DEBUG_MESSAGES
        const auto prefix = makeBufferName(mKernelId, outputPort);
        debugPrint(b, prefix + ".writable' = %" PRIu64, writable);
        #endif
    }

}

/** ------------------------------------------------------------------------------------------------------------- *
 * @brief getInputStrideLength
 ** ------------------------------------------------------------------------------------------------------------- */
Value * PipelineCompiler::getInputStrideLength(BuilderRef b, const BufferPort & inputPort) {
    if (mFirstInputStrideLength[inputPort.Port]) {
        return mFirstInputStrideLength[inputPort.Port];
    } else {
        Value * const strideLength = calculateStrideLength(b, inputPort, mAlreadyProcessedPhi[inputPort.Port], nullptr);
        mFirstInputStrideLength[inputPort.Port] = strideLength;
        return strideLength;
    }
}

/** ------------------------------------------------------------------------------------------------------------- *
 * @brief getOutputStrideLength
 ** ------------------------------------------------------------------------------------------------------------- */
Value * PipelineCompiler::getOutputStrideLength(BuilderRef b, const BufferPort & outputPort) {
    if (mFirstOutputStrideLength[outputPort.Port]) {
        return mFirstOutputStrideLength[outputPort.Port];
    } else {
        Value * const strideLength = calculateStrideLength(b, outputPort, mAlreadyProducedPhi[outputPort.Port], nullptr);
        mFirstOutputStrideLength[outputPort.Port] = strideLength;
        return strideLength;
    }
}

/** ------------------------------------------------------------------------------------------------------------- *
 * @brief getPopCountStepSize
 ** ------------------------------------------------------------------------------------------------------------- */
unsigned PipelineCompiler::getPopCountStepSize(const StreamSetPort inputRefPort) const {
    const auto streamSet = getInputBufferVertex(mKernelId, inputRefPort);
    const auto p = edge(streamSet, mKernelId, mPartialSumStepFactorGraph);
    assert (p.second);
    return mPartialSumStepFactorGraph[p.first];
}


/** ------------------------------------------------------------------------------------------------------------- *
 * @brief getPartialSumItemCount
 ** ------------------------------------------------------------------------------------------------------------- */
Value * PipelineCompiler::getPartialSumItemCount(BuilderRef b, const BufferPort & partialSumPort, Value * const previouslyTransferred, Value * offset) const {
    const auto port = partialSumPort.Port;
    const StreamSetPort ref = getReference(mKernelId, port);
    assert (ref.Type == PortType::Input);
    assert (previouslyTransferred);

    const StreamSetBuffer * const buffer = getInputBuffer(mKernelId, ref);

    ConstantInt * const sz_ZERO = b->getSize(0);
    Value * position = mAlreadyProcessedPhi[ref];

    if (offset) {
        if (LLVM_UNLIKELY(CheckAssertions)) {
            const Binding & binding = partialSumPort.Binding;
            b->CreateAssert(b->CreateICmpNE(offset, sz_ZERO),
                            "%s.%s: partial sum offset must be non-zero",
                            mCurrentKernelName,
                            b->GetString(binding.getName()));
        }

        ConstantInt * const sz_ONE = b->getSize(1);

        const auto step = getPopCountStepSize(ref);

        #ifdef PRINT_DEBUG_MESSAGES
        debugPrint(b, "_offset = %" PRIu64, offset);
        #endif

        if (step > 1) {
            ConstantInt * const sz_STEP = b->getSize(step);
            if (LLVM_UNLIKELY(CheckAssertions)) {
                const Binding & binding = partialSumPort.Binding;
                b->CreateAssert(b->CreateICmpEQ(b->CreateURem(position, sz_STEP), sz_ZERO),
                                "%s.%s: partial sum reference processed count must be a multiple of %" PRIu64,
                                mCurrentKernelName,
                                b->GetString(binding.getName()),
                                sz_STEP);
            }

            offset = b->CreateMul(offset, sz_STEP);

            #ifdef PRINT_DEBUG_MESSAGES
            debugPrint(b, "_offset' = %" PRIu64, offset);
            #endif
        }

        offset = b->CreateSub(offset, sz_ONE);
        position = b->CreateAdd(position, offset);

        if (LLVM_UNLIKELY(CheckAssertions)) {

            const auto streamSet = getInputBufferVertex(mKernelId, ref);
            Value * const total = mLocallyAvailableItems[streamSet];

            const Binding & binding = partialSumPort.Binding;
            Constant * bindingName = b->GetString(binding.getName());

            b->CreateAssert(b->CreateICmpULT(position, total),
                            "%s.%s: partial sum reference position is not less than available items (%" PRIu64 " vs. %" PRIu64 ")",
                            mCurrentKernelName,
                            bindingName,
                            position, total);


            Value * const alreadyProcessed = mAlreadyProcessedPhi[ref];

            b->CreateAssert(b->CreateICmpUGE(position, alreadyProcessed),
                            "%s.%s: partial sum reference position is less than its processed count (%" PRIu64 " vs. %" PRIu64 ")",
                            mCurrentKernelName,
                            bindingName,
                            position, alreadyProcessed);

        }

    }

    Value * const currentPtr = buffer->getRawItemPointer(b, sz_ZERO, position);



    if (LLVM_UNLIKELY(CheckAssertions)) {

        const auto streamSet = getInputBufferVertex(mKernelId, ref);
        const auto & bn = mBufferGraph[streamSet];

        if (bn.Locality == BufferLocality::ThreadLocal) {
            Value * const endOffset = b->CreateMul(mExpectedNumOfStridesMultiplier, b->getSize(bn.BufferEnd));
            Value * const baseAddress = b->CreateGEP(mThreadLocalStreamSetBaseAddress, endOffset);

            DataLayout dl(b->getModule());
            IntegerType * const intTy = dl.getIntPtrType(b->getContext());

            Value * const intPtr = b->CreatePtrToInt(currentPtr, intTy);
            Value * const endPtr = b->CreatePtrToInt(baseAddress, intTy);

             const Binding & binding = partialSumPort.Binding;

            b->CreateAssert(b->CreateICmpULE(intPtr, endPtr),
                            "%s.%s: partial sum ptr exceeds buffer end"
                            " (%" PRIu64 " vs. %" PRIu64 ")",
                            mCurrentKernelName,
                            b->GetString(binding.getName()),
                            intPtr, endPtr);
        }


    }
    Value * current = b->CreateLoad(currentPtr);

    #ifdef PRINT_DEBUG_MESSAGES
    debugPrint(b, "  < pos[%" PRIu64 "] = %" PRIu64 " (0x%" PRIx64 ")\n",
               position, current, currentPtr);
    #endif

    if (mBranchToLoopExit) {
        current = b->CreateSelect(mBranchToLoopExit, previouslyTransferred, current);
    }
    if (LLVM_UNLIKELY(CheckAssertions)) {

        const Binding & binding = partialSumPort.Binding;
        b->CreateAssert(b->CreateICmpULE(previouslyTransferred, current),
                        "%s.%s: partial sum is not non-decreasing at %" PRIu64
                        " (prior %" PRIu64 " > current %" PRIu64 ") @ getPartialSumItemCount",
                        mCurrentKernelName,
                        b->GetString(binding.getName()),
                        position, previouslyTransferred, current);


    }
    return b->CreateSub(current, previouslyTransferred);
}

/** ------------------------------------------------------------------------------------------------------------- *
 * @brief getMaximumNumOfPartialSumStrides
 ** ------------------------------------------------------------------------------------------------------------- */
Value * PipelineCompiler::getMaximumNumOfPartialSumStrides(BuilderRef b,
                                                           const BufferPort & partialSumPort,
                                                           Value * const numOfLinearStrides) {

    IntegerType * const sizeTy = b->getSizeTy();
    Constant * const sz_ZERO = b->getSize(0);
    Constant * const sz_ONE = b->getSize(1);
    Constant * const MAX_INT = ConstantInt::getAllOnesValue(sizeTy);

    Value * initialItemCount = nullptr;
    Value * sourceItemCount = nullptr;
    Value * peekableItemCount = nullptr;
    Value * minimumItemCount = MAX_INT;
    Value * nonOverflowItems = nullptr;

    const auto port = partialSumPort.Port;

//    const StreamSetBuffer * sourceBuffer = nullptr;

//    unsigned numOfPeekableItems = 0;

    if (port.Type == PortType::Input) {
        initialItemCount = mAlreadyProcessedPhi[port];
        Value * const accessible = getAccessibleInputItems(b, partialSumPort, true);
        const auto streamSet = getInputBufferVertex(port);
        const BufferNode & bn = mBufferGraph[streamSet];
        if (bn.CopyForwards) {
//            sourceBuffer = bn.Buffer;
//            numOfPeekableItems = bn.CopyForwards;

            nonOverflowItems = getAccessibleInputItems(b, partialSumPort, false);
            sourceItemCount = b->CreateAdd(initialItemCount, nonOverflowItems);
            peekableItemCount = subtractLookahead(b, partialSumPort, b->CreateAdd(initialItemCount, accessible));
            minimumItemCount = getInputStrideLength(b, partialSumPort);
        } else {
            sourceItemCount = b->CreateAdd(initialItemCount, accessible);
        }
        sourceItemCount = subtractLookahead(b, partialSumPort, sourceItemCount);
    } else { // if (port.Type == PortType::Output) {
        initialItemCount = mAlreadyProducedPhi[port];
        Value * const writable = getWritableOutputItems(b, partialSumPort, true);
        const auto streamSet = getOutputBufferVertex(port);
        const BufferNode & bn = mBufferGraph[streamSet];
        if (bn.CopyBack) {
//            sourceBuffer = bn.Buffer;
//            numOfPeekableItems = bn.CopyBack;

            nonOverflowItems = getWritableOutputItems(b, partialSumPort, false);
            sourceItemCount = b->CreateAdd(initialItemCount, nonOverflowItems);
            peekableItemCount = b->CreateAdd(initialItemCount, writable);
            minimumItemCount = getOutputStrideLength(b, partialSumPort);
        } else {
            sourceItemCount = b->CreateAdd(initialItemCount, writable);
        }
    }

    const auto ref = getReference(port);
    assert (ref.Type == PortType::Input);
    const auto prefix = makeBufferName(mKernelId, ref) + "_readPartialSum";

//    const auto refInput = getInput(mKernelId, ref);
//    const BufferPort & refInputRate = mBufferGraph[refInput];
    const auto refBufferVertex = getInputBufferVertex(ref);
    const StreamSetBuffer * const popCountBuffer = mBufferGraph[refBufferVertex].Buffer;

    BasicBlock * const popCountLoop =
        b->CreateBasicBlock(prefix + "Loop", mKernelCheckOutputSpace);
    BasicBlock * const popCountLoopExit =
        b->CreateBasicBlock(prefix + "LoopExit", mKernelCheckOutputSpace);

    BasicBlock * const popCountEntry = b->GetInsertBlock();

    Value * cond = b->CreateICmpNE(numOfLinearStrides, sz_ZERO);
    if (peekableItemCount) {
        cond = b->CreateAnd(cond, b->CreateICmpUGE(sourceItemCount, minimumItemCount));
    }

    b->CreateLikelyCondBr(cond, popCountLoop, popCountLoopExit);

    // TODO: replace this with a parallel icmp check and bitscan? binary search with initial
    // check on the rightmost entry?

    b->SetInsertPoint(popCountLoop);
    PHINode * const numOfStrides = b->CreatePHI(sizeTy, 2);
    numOfStrides->addIncoming(numOfLinearStrides, popCountEntry);
    PHINode * const nextRequiredItems = b->CreatePHI(sizeTy, 2);
    nextRequiredItems->addIncoming(MAX_INT, popCountEntry);

    Value * const strideIndex = b->CreateSub(numOfStrides, sz_ONE);



    if (LLVM_UNLIKELY(CheckAssertions)) {

        const Binding & binding = partialSumPort.Binding;
        Constant * bindingName = b->GetString(binding.getName());

        b->CreateAssert(b->CreateICmpUGE(numOfStrides, sz_ONE),
                        "%s.%s: partial sum reference offset is zero (%" PRIu64 " vs. %" PRIu64 ")",
                        mCurrentKernelName,
                        bindingName);

    }

    Value * offset = strideIndex;

    // get the popcount kernel's input rate so we can calculate the
    // step factor for this kernel's usage of pop count partial sum
    // stream.
    const auto step = getPopCountStepSize(ref);
    if (LLVM_UNLIKELY(step > 1)) {
        offset = b->CreateSub(b->CreateMul(numOfLinearStrides, b->getSize(step)), sz_ONE);
    }

    Value * const pos = b->CreateAdd(mAlreadyProcessedPhi[ref], offset);
    Value * const ptr = popCountBuffer->getRawItemPointer(b, sz_ZERO, pos);
    Value * const requiredItems = b->CreateLoad(ptr);

    Value * const notEnough = b->CreateICmpUGT(requiredItems, sourceItemCount);
    Value * const notDone = b->CreateICmpNE(strideIndex, sz_ZERO);
    Value * const repeat = b->CreateAnd(notDone, notEnough);

    if (LLVM_UNLIKELY(CheckAssertions)) {
        const Binding & input = getInputBinding(ref);
        Value * const inputName = b->GetString(input.getName());
        b->CreateAssert(b->CreateICmpULE(requiredItems, nextRequiredItems),
                        "%s.%s: partial sum is not non-decreasing at %" PRIu64
                        " (prior %" PRIu64 " > current %" PRIu64 ") @ getMaximumNumOfPartialSumStrides",
                        mCurrentKernelName, inputName,
                        pos, requiredItems, nextRequiredItems);
    }

    nextRequiredItems->addIncoming(requiredItems, popCountLoop);
    numOfStrides->addIncoming(strideIndex, popCountLoop);
    b->CreateCondBr(repeat, popCountLoop, popCountLoopExit);

    b->SetInsertPoint(popCountLoopExit);
    PHINode * const numOfStridesPhi = b->CreatePHI(sizeTy, 2);
    numOfStridesPhi->addIncoming(sz_ZERO, popCountEntry);
    numOfStridesPhi->addIncoming(numOfStrides, popCountLoop);
    PHINode * const requiredItemsPhi = b->CreatePHI(sizeTy, 2);
    requiredItemsPhi->addIncoming(sz_ZERO, popCountEntry);
    requiredItemsPhi->addIncoming(requiredItems, popCountLoop);
    PHINode * const nextRequiredItemsPhi = b->CreatePHI(sizeTy, 2);
    nextRequiredItemsPhi->addIncoming(minimumItemCount, popCountEntry);
    nextRequiredItemsPhi->addIncoming(nextRequiredItems, popCountLoop);

    Value * finalNumOfStrides = numOfStridesPhi;
    if (peekableItemCount) {
        // Since we want to allow the stream to peek into the overflow but not start
        // in it, check to see if we can support one more stride by using it.
//        Value * const internalCapacity = sourceBuffer->getInternalCapacity(b);
//        Value * const pos = b->CreateURem(nextRequiredItemsPhi, internalCapacity);
//        ConstantInt * const overflowLimit = b->getSize(numOfPeekableItems);
//        Value * const hasOverwrittenData = b->CreateICmpUGE(nextRequiredItemsPhi, overflowLimit);
//        Value * const canPeekIntoOverflow = b->CreateAnd(hasOverwrittenData, b->CreateICmpULE(nextRequiredItemsPhi, overflowLimit));

        Value * const canPeekIntoOverflow = b->CreateICmpULE(nextRequiredItemsPhi, peekableItemCount);
        finalNumOfStrides = b->CreateAdd(finalNumOfStrides, b->CreateZExt(canPeekIntoOverflow, sizeTy));
    }
    if (LLVM_UNLIKELY(CheckAssertions)) {
        const Binding & binding = getInputBinding(ref);
        b->CreateAssert(b->CreateICmpNE(finalNumOfStrides, MAX_INT),
                        "%s.%s: attempting to use sentinal popcount entry",
                        mCurrentKernelName,
                        b->GetString(binding.getName()));
    }
    return finalNumOfStrides;
}

/** ------------------------------------------------------------------------------------------------------------- *
 * @brief splatMultiStepPartialSumValues
 ** ------------------------------------------------------------------------------------------------------------- */
void PipelineCompiler::splatMultiStepPartialSumValues(BuilderRef b) {

    // For each PopCount rate, a PopCountKernel is created that generates a sequence of partial sum values.
    // These partial sum streams can be shared amongst multiple kernels whose reference is the same streamset
    // but when the stride length of the consuming kernel(s) differs from from the stride length of the
    // PopCountKernel, a step factor must be applied to read the correct value.

    // Upon termination of a PopCountKernel, we must ensure that every step factor will read the same
    // "final" value but since the PopCountKernel is unaware of the step factor, the pipeline becomes
    // responsible for splat-ing this value to the appropriate slots.

    for (const auto e : make_iterator_range(out_edges(mKernelId, mPartialSumStepFactorGraph))) {

        const auto streamSet = target(e, mPartialSumStepFactorGraph);
        const auto output = in_edge(streamSet, mBufferGraph);
        const BufferPort & outputPort = mBufferGraph[output];
        Value * const produced = mProducedAtTermination[outputPort.Port];

        const auto bw = b->getBitBlockWidth();
        const auto fw = b->getSizeTy()->getIntegerBitWidth();
        assert ((bw % fw) == 0 && bw > fw);
        const auto stepsPerBlock = bw / fw;
        const auto maxStepFactor = round_up_to(mPartialSumStepFactorGraph[e], stepsPerBlock);
        assert (maxStepFactor >= stepsPerBlock);
        const auto spanLength = (fw * maxStepFactor) / bw;
        assert (spanLength > 0);

        const auto prefix = makeBufferName(mKernelId, outputPort.Port);

        ConstantInt * const sz_stepsPerBlock = b->getSize(stepsPerBlock);
        ConstantInt * const sz_ONE = b->getSize(1);

        Value * const index = b->CreateSaturatingSub(produced, sz_ONE);

        ConstantInt * const sz_maxStepFactor = b->getSize(maxStepFactor);

        Value * const start = b->CreateRoundDown(index, sz_maxStepFactor);

        StreamSetBuffer * const buffer = mBufferGraph[streamSet].Buffer;

        VectorType * const vecTy = b->fwVectorType(fw);

        PointerType * const vecPtrTy = vecTy->getPointerTo();

        ConstantInt * const sz_ZERO = b->getSize(0);

        Value * const addr = buffer->getRawItemPointer(b, sz_ZERO, start);

        Value * const vecAddr = b->CreatePointerCast(addr, vecPtrTy);

        Value * const baseValue = b->CreateBlockAlignedLoad(vecAddr);
        Value * const offset = b->CreateURem(index, sz_stepsPerBlock);

        Value * const total = b->CreateExtractElement(baseValue, offset);

        Value * const splat = b->simd_fill(fw, total);
        Value * const mask = b->mvmd_sll(fw, ConstantInt::getAllOnesValue(vecTy), offset);
        Value * const maskedSplat = b->CreateAnd(splat, mask);
        Value * const mergedValue = b->CreateOr(baseValue, maskedSplat);

        b->CreateBlockAlignedStore(mergedValue, vecAddr);

        if (spanLength > 1) {
            VectorType * const bbTy = b->getBitBlockType();
            PointerType * const bbPtrTy = bbTy->getPointerTo();

            const auto prefix = makeBufferName(mKernelId, outputPort.Port);
            BasicBlock * const splatLoopEntry = b->GetInsertBlock();
            BasicBlock * const nextNode = splatLoopEntry->getNextNode();
            BasicBlock * const splatLoopBody = b->CreateBasicBlock(prefix + "_popCountSplatLoop", nextNode);
            BasicBlock * const splatLoopExit = b->CreateBasicBlock(prefix + "_popCountSplatExit", nextNode);

            ConstantInt * const sz_spanLength = b->getSize(spanLength);

            Value * const bbAddr = b->CreatePointerCast(addr, bbPtrTy);

            Value * const start = b->CreateURem(index, sz_maxStepFactor);
            Value * const initial = b->CreateCeilUDiv(start, sz_stepsPerBlock);

            Value * const bitblockSplat = b->bitCast(splat);
            Value * const cond = b->CreateICmpULT(initial, sz_spanLength);
            b->CreateCondBr(cond, splatLoopBody, splatLoopExit);

            b->SetInsertPoint(splatLoopBody);
            PHINode * const indexPhi = b->CreatePHI(b->getSizeTy(), 2);
            indexPhi->addIncoming(initial, splatLoopEntry);
            Value * const ptr = b->CreateGEP(bbAddr, indexPhi);

            b->CreateBlockAlignedStore(bitblockSplat, ptr);
            Value * const nextIndex = b->CreateAdd(indexPhi, sz_ONE);
            indexPhi->addIncoming(nextIndex, splatLoopBody);
            Value * const nextCond = b->CreateICmpNE(nextIndex, sz_spanLength);
            b->CreateCondBr(nextCond, splatLoopBody, splatLoopExit);

            b->SetInsertPoint(splatLoopExit);
        }

        mProducedAtTermination[outputPort.Port] = b->CreateRoundUp(produced, sz_maxStepFactor);
    }

}

/** ------------------------------------------------------------------------------------------------------------- *
 * @brief calculateStrideLength
 ** ------------------------------------------------------------------------------------------------------------- */
Value * PipelineCompiler::calculateStrideLength(BuilderRef b, const BufferPort & port, Value * const previouslyTransferred, Value * const strideIndex) {
    const Binding & binding = port.Binding;
    const ProcessingRate & rate = binding.getRate();
    if (LLVM_LIKELY(rate.isFixed() || rate.isBounded())) {
        const auto baseStrideLength = rate.getUpperBound() * mKernel->getStride();
        assert (baseStrideLength.denominator() == 1);
        ConstantInt * baseStrideVal = b->getSize(baseStrideLength.numerator());
        if (strideIndex == nullptr) {
            return baseStrideVal;
        } else {
            return b->CreateMul(strideIndex, baseStrideVal);
        }
    } else if (rate.isGreedy()) {
        assert ("kernel cannot have a greedy output rate" && port.Port.Type != PortType::Output);
        return b->getSize(ceiling(rate.getLowerBound()));
    } else if (rate.isPartialSum()) {
        return getPartialSumItemCount(b, port, previouslyTransferred, strideIndex);
    } else if (rate.isRelative()) {
        const auto refPort = getReference(port.Port);
        const auto refInput = getInput(mKernelId, refPort);
        const BufferPort & ref = mBufferGraph[refInput];
        Value * const baseRate = calculateStrideLength(b, ref, previouslyTransferred, strideIndex);
        return b->CreateMulRational(baseRate, rate.getRate());
    }
    llvm_unreachable("unexpected rate type");
}

/** ------------------------------------------------------------------------------------------------------------- *
 * @brief calculateNumOfLinearItems
 ** ------------------------------------------------------------------------------------------------------------- */
Value * PipelineCompiler::calculateNumOfLinearItems(BuilderRef b, const BufferPort & port, Value * const linearStrides) {
    assert (linearStrides);
    const Binding & binding = port.Binding;
    const ProcessingRate & rate = binding.getRate();
    if (rate.isFixed() || rate.isBounded()) {
        return b->CreateMulRational(linearStrides, rate.getUpperBound() * mKernel->getStride());
    } else if (rate.isGreedy()) {
        return getAccessibleInputItems(b, port);
    } else if (rate.isPartialSum()) {
        Value * priorItemCount = nullptr;
        if (LLVM_LIKELY(port.Port.Type == PortType::Input)) {
            priorItemCount = mAlreadyProcessedPhi[port.Port];
        } else {
            priorItemCount = mAlreadyProducedPhi[port.Port];
        }
        return getPartialSumItemCount(b, port, priorItemCount, linearStrides);
    } else if (rate.isRelative()) {
        auto getRefPort = [&] () {
            const auto refPort = getReference(port.Port);
            if (LLVM_LIKELY(refPort.Type == PortType::Input)) {
                return getInput(mKernelId, refPort);
            } else {
                return getOutput(mKernelId, refPort);
            }
        };
        const BufferPort & ref = mBufferGraph[getRefPort()];
        Value * const baseCount = calculateNumOfLinearItems(b, ref, linearStrides);
        return b->CreateMulRational(baseCount, rate.getRate());
    }
    llvm_unreachable("unexpected rate type");
}

/** ------------------------------------------------------------------------------------------------------------- *
 * @brief updatePHINodesForLoopExit
 ** ------------------------------------------------------------------------------------------------------------- */
void PipelineCompiler::updatePHINodesForLoopExit(BuilderRef b) {

    BasicBlock * const exitBlock = b->GetInsertBlock();
    for (const auto e : make_iterator_range(in_edges(mKernelId, mBufferGraph))) {
        const auto port = mBufferGraph[e].Port;
        mUpdatedProcessedPhi[port]->addIncoming(mAlreadyProcessedPhi[port], exitBlock);
        if (mUpdatedProcessedDeferredPhi[port]) {
            mUpdatedProcessedDeferredPhi[port]->addIncoming(mAlreadyProcessedDeferredPhi[port], exitBlock);
        }
    }
    for (const auto e : make_iterator_range(out_edges(mKernelId, mBufferGraph))) {
        const auto port = mBufferGraph[e].Port;
        mUpdatedProducedPhi[port]->addIncoming(mAlreadyProducedPhi[port], exitBlock);
        if (mUpdatedProducedDeferredPhi[port]) {
            mUpdatedProducedDeferredPhi[port]->addIncoming(mAlreadyProducedDeferredPhi[port], exitBlock);
        }
    }

}

}

#endif // IO_CALCULATION_LOGIC_HPP<|MERGE_RESOLUTION|>--- conflicted
+++ resolved
@@ -93,21 +93,8 @@
         if (in_degree(mKernelId, mBufferGraph) != 0) {
             numOfStrides *= THREAD_LOCAL_BUFFER_OVERSIZE_FACTOR;
         }
-<<<<<<< HEAD
         #endif
-        if (mHasStrideBound) {
-            mMaximumNumOfStrides = b->getSize(1);
-            #ifdef PRINT_DEBUG_MESSAGES
-            debugPrint(b, + "%s_maximumNumOfStrides with bound %" PRIu64, mCurrentKernelName,
-                    mMaximumNumOfStrides);
-            #endif
-        }
-        else {
-            mMaximumNumOfStrides = b->CreateMul(mExpectedNumOfStridesMultiplier, b->getSize(numOfStrides));
-        }
-=======
         mMaximumNumOfStrides = b->CreateMul(mExpectedNumOfStridesMultiplier, b->getSize(numOfStrides));
->>>>>>> 13998b59
     } else {
         const auto ratio = Rational{StrideStepLength[mKernelId], StrideStepLength[FirstKernelInPartition]};
         const auto factor = ratio / mPartitionStrideRateScalingFactor;
@@ -158,7 +145,7 @@
     if (mMayLoopToEntry) {
         if (mExecuteStridesIndividually) {
             Value * const anyMore = b->CreateICmpNE(mMaximumNumOfStrides, mCurrentNumOfStridesAtLoopEntryPhi);
-            numOfLinearStrides = b->CreateZExt(anyMore, b->getSizeTy());
+            numOfLinearStrides = b->CreateZExt(anyMore, mMaximumNumOfStrides->getType());
         } else {
             numOfLinearStrides = b->CreateSub(mMaximumNumOfStrides, mCurrentNumOfStridesAtLoopEntryPhi);
         }
@@ -167,6 +154,7 @@
         numOfLinearStrides = mMaximumNumOfStrides;
     }
     assert (numOfLinearStrides);
+    mRemainingNumOfStrides = numOfLinearStrides;
 
     if (LLVM_LIKELY(hasAtLeastOneNonGreedyInput())) {
         for (const auto input : make_iterator_range(in_edges(mKernelId, mBufferGraph))) {
@@ -264,17 +252,19 @@
     getInputVirtualBaseAddresses(b, inputVirtualBaseAddress);
 
     Value * nonFinalNumOfLinearStrides = numOfLinearStrides;
-    if (LLVM_UNLIKELY(mIsPartitionRoot && StrideStepLength[mKernelId] > 1)) {
-        ConstantInt * const STEP = b->getSize(StrideStepLength[mKernelId]);
-        nonFinalNumOfLinearStrides = b->CreateRoundDown(numOfLinearStrides, STEP);
-    }
+
+//    if (LLVM_UNLIKELY(mIsPartitionRoot && StrideStepLength[mKernelId] > 1)) {
+//        Constant * const STEP = b->getSize(StrideStepLength[mKernelId]);
+//        nonFinalNumOfLinearStrides = b->CreateRoundDown(numOfLinearStrides, STEP);
+//    }
 
     if (LLVM_LIKELY(in_degree(mKernelId, mBufferGraph) > 0)) {
 
         const auto prefix = makeKernelName(mKernelId);
+        BasicBlock * const enteringFinalSegment = b->CreateBasicBlock(prefix + "_finalSegment", mKernelCheckOutputSpace);
+
         BasicBlock * const enteringNonFinalSegment = b->CreateBasicBlock(prefix + "_nonFinalSegment", mKernelCheckOutputSpace);
 
-        BasicBlock * const enteringFinalSegment = b->CreateBasicBlock(prefix + "_finalSegment", mKernelCheckOutputSpace);
 
         Vec<Value *> zeroExtendedInputVirtualBaseAddress(numOfInputs, nullptr);
 
@@ -327,26 +317,25 @@
             truncatedInputVirtualBaseAddress[i] = ze ? ze : vba;
         }
 
-        Value * numOfFinalLinearStrides = numOfLinearStrides;
-
-        if (!mIsPartitionRoot) {
-            for (const auto input : make_iterator_range(in_edges(mKernelId, mBufferGraph))) {
-                const BufferPort & port = mBufferGraph[input];
-                if (!port.CanModifySegmentLength) {
-                    Value * const strides = getNumOfAccessibleStrides(b, port, numOfLinearStrides);
-                    numOfFinalLinearStrides = b->CreateUMin(numOfFinalLinearStrides, strides);
-                }
-            }
-        }
-
-        Value * const isFinal = b->CreateICmpEQ(numOfFinalLinearStrides, sz_ZERO);
-
         /// -------------------------------------------------------------------------------------
         /// KERNEL ENTERING FINAL STRIDE
         /// -------------------------------------------------------------------------------------
 
+        Value * numOfFinalLinearStrides = numOfLinearStrides;
         BasicBlock * penultimateSegmentExit = nullptr;
         if (LLVM_LIKELY(mMayLoopToEntry)) {
+
+            if (!mIsPartitionRoot) {
+                for (const auto input : make_iterator_range(in_edges(mKernelId, mBufferGraph))) {
+                    const BufferPort & port = mBufferGraph[input];
+                    if (!port.CanModifySegmentLength) {
+                        Value * const strides = getNumOfAccessibleStrides(b, port, numOfLinearStrides);
+                        numOfFinalLinearStrides = b->CreateUMin(numOfFinalLinearStrides, strides);
+                    }
+                }
+            }
+
+            Value * const isFinal = b->CreateICmpEQ(numOfFinalLinearStrides, sz_ZERO);
             BasicBlock * const enteringFinalStride = b->CreateBasicBlock(prefix + "_finalStride", mKernelCheckOutputSpace);
             penultimateSegmentExit = b->GetInsertBlock();
             b->CreateUnlikelyCondBr(isFinal, enteringFinalStride, enteringNonFinalSegment);
@@ -645,12 +634,7 @@
         Value * enoughInput = b->CreateAnd(notAtSegmentLimit, nonFinal);
 
         ConstantInt * const amount = b->getSize(StrideStepLength[mKernelId]);
-        Value * const nextStrideIndex = b->CreateAdd(mNumOfLinearStrides, amount);
-
-        #ifdef PRINT_DEBUG_MESSAGES
-        debugPrint(b, "_nextStrideIndex = %" PRIu64, nextStrideIndex);
-        #endif
-
+        Value * const nextStrideIndex = b->CreateAdd(mUpdatedNumOfStrides, amount);
 
         while (ei != ei_end) {
             const auto e = *ei++;
@@ -1114,6 +1098,12 @@
     #ifdef PRINT_DEBUG_MESSAGES
     debugPrint(b, "< " + prefix + "_numOfStrides = %" PRIu64, numOfStrides);
     #endif
+    if (mIsPartitionRoot && StrideStepLength[mKernelId] > 1) {
+        Value * const stepLength = b->getSize(StrideStepLength[mKernelId]);
+        Value * const closed = isClosed(b, inputPort);
+        Value * const synchronousNumOfStrides = b->CreateRoundDown(numOfStrides, stepLength);
+        numOfStrides = b->CreateSelect(closed, numOfStrides, synchronousNumOfStrides);
+    }
     return numOfStrides;
 }
 
