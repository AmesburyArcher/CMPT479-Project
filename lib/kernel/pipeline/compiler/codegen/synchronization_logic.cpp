--- conflicted
+++ resolved
@@ -51,21 +51,12 @@
         segNo->addIncoming(initialSegNo, entryBlock);
         mSegNo = segNo;
     }
-<<<<<<< HEAD
-    mBaseSegNo = mSegNo;
-=======
->>>>>>> bc4a0937
 }
 
 /** ------------------------------------------------------------------------------------------------------------- *
  * @brief incrementCurrentSegNo
  ** ------------------------------------------------------------------------------------------------------------- */
 void PipelineCompiler::incrementCurrentSegNo(KernelBuilder & b, BasicBlock * const exitBlock) {
-<<<<<<< HEAD
-    assert (!mIsNestedPipeline && !mUseDynamicMultithreading);
-    Value * segNo = mBaseSegNo;  assert (mBaseSegNo);
-    assert (mBaseSegNo == mSegNo || UseJumpGuidedSynchronization);
-=======
     if (mIsNestedPipeline) {
         return;
     }
@@ -73,7 +64,6 @@
         return;
     }
     Value * segNo = mSegNo;  assert (mSegNo);
->>>>>>> bc4a0937
     Value * const nextSegNo = b.CreateAdd(segNo, mNumOfFixedThreads); assert (mNumOfFixedThreads);
     cast<PHINode>(segNo)->addIncoming(nextSegNo, exitBlock);
 }
@@ -256,15 +246,7 @@
 /** ------------------------------------------------------------------------------------------------------------- *
  * @brief obtainNextSegmentNumber
  ** ------------------------------------------------------------------------------------------------------------- */
-<<<<<<< HEAD
-Value * PipelineCompiler::obtainNextSegmentNumber(KernelBuilder & b, const unsigned kernelId) {
-    assert (UseJumpGuidedSynchronization);
-    Value * ptr; Type * ty;
-    std::tie(ptr, ty) = getScalarFieldPtr(b,
-        NEXT_LOGICAL_SEGMENT_NUMBER + std::to_string(kernelId));
-    // Value * const nextSegNo = b.CreateAtomicFetchAndAdd(b.getSize(1), ptr);
-    Value * const nextSegNo = b.CreateLoad(ty, ptr);
-=======
+
 Value * PipelineCompiler::obtainNextSegmentNumber(KernelBuilder & b) {
     assert (UseJumpGuidedSynchronization);
     Value * ptr; Type * ty;
@@ -272,25 +254,16 @@
         NEXT_LOGICAL_SEGMENT_NUMBER + std::to_string(mKernelId));
     const auto prefix = makeKernelName(mKernelId);
     LoadInst * const nextSegNo = b.CreateLoad(ty, ptr,  prefix + "_nextSegNo");
->>>>>>> bc4a0937
     b.CreateStore(b.CreateAdd(nextSegNo, b.getSize(1)), ptr);
     #ifdef PRINT_DEBUG_MESSAGES
     debugPrint(b, prefix + ": obtained %" PRIu64 "-th next segment number %" PRIu64,
-<<<<<<< HEAD
-               b.getSize(kernelId), nextSegNo);
-=======
                b.getSize(mKernelId), nextSegNo);
->>>>>>> bc4a0937
     #endif
     if (LLVM_UNLIKELY(CheckAssertions)) {
         SmallVector<char, 256> tmp;
         raw_svector_ostream out(tmp);
         out << "%s: nested-segment number is %" PRIu64
-<<<<<<< HEAD
-               " but was expected to less than %" PRIu64;
-=======
                " but was expected to be no more than %" PRIu64;
->>>>>>> bc4a0937
         Value * const success = b.CreateICmpULE(nextSegNo, mSegNo);
         b.CreateAssert(success, out.str(), mKernelName[mKernelId], nextSegNo, mSegNo);
     }
