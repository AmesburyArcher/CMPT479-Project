#include "../pipeline_compiler.hpp"

// #define WRITE_POPCOUNT_VALUES_TO_STDERR

// TODO: add in assertions to prove whether all countable rate pipeline I/O was satisfied in the single iteration
// Is it sufficient to verify symbolic rate of the pipeline matches the rate of the I/O?

// TODO: if a popcount ref stream is zero extended, the current partial sum replacement would not work correctly
// since the equivalent for it would be to repeat the final number infinitely.

namespace kernel {


/** ------------------------------------------------------------------------------------------------------------- *
 * @brief checkForSufficientIO
 ** ------------------------------------------------------------------------------------------------------------- */
void PipelineCompiler::checkForSufficientIO(BuilderRef b) {

    // TODO: rework the loop structure to move an initial I/O check here and rely on the loopback only
    // to determine whether there is sufficient I/O for another subsegment

}


/** ------------------------------------------------------------------------------------------------------------- *
 * @brief determineNumOfLinearStrides
 ** ------------------------------------------------------------------------------------------------------------- */
void PipelineCompiler::determineNumOfLinearStrides(BuilderRef b) {

    // If this kernel does not have an explicit do final segment, then we want to know whether this stride will
    // be the final stride of the kernel. (i.e., that it will be flagged as terminated after executing the kernel
    // code.) For this to occur, at least one of the inputs must be closed and we must pass all of the data from
    // that closed input stream to the kernel. It is possible for a stream to be closed but to have more data
    // left to process (either due to some data being divided across a buffer boundary or because another stream
    // has less data (relatively speaking) than the closed stream.

    if (LLVM_UNLIKELY(TraceIO && mMayHaveInsufficientIO)) {
        mBranchToLoopExit = b->getFalse();
    }

    // If this kernel is the root of a partition, we'll use the available input to compute how many strides the
    // kernels within the partition will execute. Otherwise we begin by bounding the kernel by the expected number
    // of strides w.r.t. its partition's root.

    Value * maxSegmentLength = mMaximumNumOfStrides;

    for (const auto input : make_iterator_range(in_edges(mKernelId, mBufferGraph))) {
        const BufferPort & port = mBufferGraph[input];
        if (port.canModifySegmentLength()) {
            const auto streamSet = source(input, mBufferGraph);
            checkForSufficientInputData(b, port, streamSet);
        } else { // make sure we have read/initialized the accessible item count
            getAccessibleInputItems(b, port);
        }
    }

    // if we've exhausted a closed input source, reduce the stride step size to 1 to ensure
    // we correctly creep up on the final partial stride

    /// TODO: this logic doesn't correctly support circular buffers. To allow for them, we
    /// need to calculate the number of strides we could process and if we can perform a
    /// full stride step, allow it to single strides when necessary when the buffer does
    /// not support a full step before wrapping around. Resize the overflow appropriately.

    ConstantInt * const sz_ONE = b->getSize(1);
    if (mHasExhaustedClosedInput) { assert (mStrideStepSize);
        mStrideStepSize = b->CreateSelect(mHasExhaustedClosedInput, sz_ONE, mStrideStepSize);
    } else if (mStrideStepSize == nullptr) {
        mStrideStepSize = sz_ONE;
    }

    for (const auto output : make_iterator_range(out_edges(mKernelId, mBufferGraph))) {
        const BufferPort & port = mBufferGraph[output];
        if (port.canModifySegmentLength()) {
            const auto streamSet = target(output, mBufferGraph);
            checkForSufficientOutputSpace(b, port, streamSet);
        }
    }

    const auto isSourceKernel = in_degree(mKernelId, mBufferGraph) == 0;

    Value * numOfLinearStrides = nullptr;

    if (mIsPartitionRoot) {
        Constant * const sz_MAXINT = ConstantInt::getAllOnesValue(b->getSizeTy());
        numOfLinearStrides = isSourceKernel ? maxSegmentLength : sz_MAXINT;
    } else {
        numOfLinearStrides = b->CreateSub(maxSegmentLength, mCurrentNumOfStridesAtLoopEntryPhi);
    }
    assert (numOfLinearStrides);


    if (LLVM_LIKELY(hasAtLeastOneNonGreedyInput())) {
        for (const auto input : make_iterator_range(in_edges(mKernelId, mBufferGraph))) {
            const BufferPort & port = mBufferGraph[input];
            if (port.canModifySegmentLength()) {
                Value * const strides = getNumOfAccessibleStrides(b, port, numOfLinearStrides);
                numOfLinearStrides = b->CreateUMin(numOfLinearStrides, strides);
            }
        }
    } else if (!isSourceKernel) {
        Value * const exhausted = checkIfInputIsExhausted(b, InputExhaustionReturnType::Conjunction);
        numOfLinearStrides = b->CreateZExt(b->CreateNot(exhausted), b->getSizeTy());
    }

    for (const auto output : make_iterator_range(out_edges(mKernelId, mBufferGraph))) {
        const BufferPort & port = mBufferGraph[output];
        if (port.canModifySegmentLength()) {
            Value * const strides = getNumOfWritableStrides(b, port, numOfLinearStrides);
            numOfLinearStrides = b->CreateUMin(numOfLinearStrides, strides);
        }
    }

    mPotentialSegmentLength = numOfLinearStrides;
    if (mIsPartitionRoot) {
        assert (numOfLinearStrides);
        Value * maxNumOfLinearStrides = b->CreateSub(maxSegmentLength, mCurrentNumOfStridesAtLoopEntryPhi);
        // TODO: this has an issue when we only have circular buffers; we may end up reaching the end
        // of some buffer each
        mPotentialSegmentLength = b->CreateAdd(mCurrentNumOfStridesAtLoopEntryPhi, mPotentialSegmentLength);
        numOfLinearStrides = b->CreateUMin(numOfLinearStrides, maxNumOfLinearStrides);
    }

    assert (numOfLinearStrides);

    if (LLVM_UNLIKELY(mIsOptimizationBranch)) {
        numOfLinearStrides = checkOptimizationBranchSpanLength(b, numOfLinearStrides);
    }

    numOfLinearStrides = calculateTransferableItemCounts(b, numOfLinearStrides);

    mNumOfLinearStrides = numOfLinearStrides;
    mUpdatedNumOfStrides = b->CreateAdd(mCurrentNumOfStridesAtLoopEntryPhi, numOfLinearStrides);

    for (const auto e : make_iterator_range(out_edges(mKernelId, mBufferGraph))) {
        const BufferPort & port = mBufferGraph[e];
        if (!port.canModifySegmentLength()) {
            const auto streamSet = target(e, mBufferGraph);
            ensureSufficientOutputSpace(b, port, streamSet);
        }
    }
}

/** ------------------------------------------------------------------------------------------------------------- *
 * @brief calculateTransferableItemCounts
 ** ------------------------------------------------------------------------------------------------------------- */
Value * PipelineCompiler::calculateTransferableItemCounts(BuilderRef b, Value * const numOfLinearStrides) {

    const auto numOfInputs = in_degree(mKernelId, mBufferGraph);
    const auto numOfOutputs = out_degree(mKernelId, mBufferGraph);

    // --- lambda function start
    auto phiOutItemCounts = [&](const Vec<Value *> & accessibleItems,
                               const Vec<Value *> & inputVirtualBaseAddress,
                               const Vec<Value *> & writableItems,
                               Value * const fixedRateFactor,
                               Value * const terminationSignal,
                               Value * const numOfLinearStrides,
                               Value * const fixedRatePartialStrideRemainder,
                               const bool isFinalStride) {
        BasicBlock * const exitBlock = b->GetInsertBlock();
        for (unsigned i = 0; i < numOfInputs; ++i) {
            const auto port = StreamSetPort{ PortType::Input, i };
            assert (mLinearInputItemsPhi[port] && accessibleItems[i]);
            mLinearInputItemsPhi[port]->addIncoming(accessibleItems[i], exitBlock);
            assert (mInputVirtualBaseAddressPhi[port] && inputVirtualBaseAddress[i]);
            mInputVirtualBaseAddressPhi[port]->addIncoming(inputVirtualBaseAddress[i], exitBlock);
            if (mExhaustedInputPortPhi[port]) {
                Value * exhausted = nullptr;
                if (isFinalStride) {
                    exhausted = mExhaustedInputPort[port]; assert (exhausted);
                } else {
                    exhausted = b->getFalse();
                }
                mExhaustedInputPortPhi[port]->addIncoming(exhausted, exitBlock);
            }
        }
        for (unsigned i = 0; i < numOfOutputs; ++i) {
            const auto port = StreamSetPort{ PortType::Output, i };
            assert (writableItems[i]);
            mLinearOutputItemsPhi[port]->addIncoming(writableItems[i], exitBlock);
        }
        if (mFixedRateFactorPhi) { assert (fixedRateFactor);
            mFixedRateFactorPhi->addIncoming(fixedRateFactor, exitBlock);
        }
        mIsFinalInvocationPhi->addIncoming(terminationSignal, exitBlock);
        mNumOfLinearStridesPhi->addIncoming(numOfLinearStrides, exitBlock);
        if (mIsPartitionRoot) {
            mFinalPartialStrideFixedRateRemainderPhi->addIncoming(fixedRatePartialStrideRemainder, exitBlock);
        }
    };
    // --- lambda function end

    ConstantInt * const sz_ZERO = b->getSize(0);

    Vec<Value *> accessibleItems(numOfInputs);

    Vec<Value *> inputVirtualBaseAddress(numOfInputs, nullptr);

    Vec<Value *> writableItems(numOfOutputs);

    Constant * const unterminated = getTerminationSignal(b, TerminationSignal::None);

    getInputVirtualBaseAddresses(b, inputVirtualBaseAddress);

    Value * nonFinalNumOfLinearStrides =
        b->CreateRoundDown(numOfLinearStrides, mStrideStepSize);

    if (LLVM_LIKELY(in_degree(mKernelId, mBufferGraph) > 0)) {

        const auto prefix = makeKernelName(mKernelId);
        BasicBlock * const enteringFinalSegment = b->CreateBasicBlock(prefix + "_finalSegment", mKernelCheckOutputSpace);

        BasicBlock * const enteringNonFinalSegment = b->CreateBasicBlock(prefix + "_nonFinalSegment", mKernelCheckOutputSpace);

        Vec<Value *> zeroExtendedInputVirtualBaseAddress(numOfInputs, nullptr);

        /// -------------------------------------------------------------------------------------
        /// HANDLE ZERO EXTENSION
        /// -------------------------------------------------------------------------------------

        Value * isFinalSegment = nullptr;
        if (mIsPartitionRoot) {
            isFinalSegment = mAnyClosed ? mAnyClosed : b->getFalse();
        } else {
            isFinalSegment = mFinalPartitionSegment;
        }

        BasicBlock * const nonZeroExtendExit = b->GetInsertBlock();

        BasicBlock * afterNonFinalZeroExtendExit = nullptr;

        if (mHasZeroExtendedInput) {
            BasicBlock * const checkFinal =
                b->CreateBasicBlock(prefix + "_checkFinal", enteringNonFinalSegment);
            Value * const isFinalOrZeroExtended = b->CreateOr(mHasZeroExtendedInput, isFinalSegment);
            b->CreateUnlikelyCondBr(isFinalOrZeroExtended, checkFinal, enteringNonFinalSegment);

            b->SetInsertPoint(checkFinal);
            Value * const zeroExtendSpace = allocateLocalZeroExtensionSpace(b, enteringNonFinalSegment);
            getZeroExtendedInputVirtualBaseAddresses(b, inputVirtualBaseAddress, zeroExtendSpace, zeroExtendedInputVirtualBaseAddress);
            afterNonFinalZeroExtendExit = b->GetInsertBlock();
        }

        b->CreateUnlikelyCondBr(isFinalSegment, enteringFinalSegment, enteringNonFinalSegment);

        /// -------------------------------------------------------------------------------------
        /// KERNEL ENTERING FINAL OR ZERO-EXTENDED SEGMENT
        /// -------------------------------------------------------------------------------------

        b->SetInsertPoint(enteringFinalSegment);
        // if we have a potentially zero-extended buffer, use that; otherwise select the normal buffer
        Vec<Value *> truncatedInputVirtualBaseAddress(numOfInputs);
        for (unsigned i = 0; i != numOfInputs; ++i) {
            Value * const ze = zeroExtendedInputVirtualBaseAddress[i];
            Value * const vba = inputVirtualBaseAddress[i];
            truncatedInputVirtualBaseAddress[i] = ze ? ze : vba;
        }

        /// -------------------------------------------------------------------------------------
        /// KERNEL ENTERING FINAL STRIDE
        /// -------------------------------------------------------------------------------------

        Value * const isFinal = b->CreateICmpEQ(numOfLinearStrides, sz_ZERO);

        Value * penultimateNumOfStrides = nullptr;

        if (LLVM_LIKELY(mHasExhaustedClosedInput != nullptr)) {
            penultimateNumOfStrides =
                b->CreateSelect(mHasExhaustedClosedInput, numOfLinearStrides, nonFinalNumOfLinearStrides);
        } else {
            penultimateNumOfStrides = numOfLinearStrides;
        }

        BasicBlock * const enteringFinalStride = b->CreateBasicBlock(prefix + "_finalStride", mKernelCheckOutputSpace);
        BasicBlock * const penultimateSegmentExit = b->GetInsertBlock();

        b->CreateUnlikelyCondBr(isFinal, enteringFinalStride, enteringNonFinalSegment);

        b->SetInsertPoint(enteringFinalStride);

        Value * fixedItemFactor = nullptr;
        Value * partialPartitionStride = nullptr;
        calculateFinalItemCounts(b, accessibleItems, writableItems, fixedItemFactor, partialPartitionStride);
        Constant * const completed = getTerminationSignal(b, TerminationSignal::Completed);
        zeroInputAfterFinalItemCount(b, accessibleItems, truncatedInputVirtualBaseAddress);
        phiOutItemCounts(accessibleItems, truncatedInputVirtualBaseAddress, writableItems,
                         fixedItemFactor, completed, sz_ZERO, partialPartitionStride, true);
        b->CreateBr(mKernelCheckOutputSpace);

        /// -------------------------------------------------------------------------------------
        /// KERNEL ENTERING NON-FINAL SEGMENT
        /// -------------------------------------------------------------------------------------

        b->SetInsertPoint(enteringNonFinalSegment);

        if (numOfLinearStrides != nonFinalNumOfLinearStrides) {
            PHINode * const nonFinalNumOfLinearStridesPhi = b->CreatePHI(numOfLinearStrides->getType(), 3);
            nonFinalNumOfLinearStridesPhi->addIncoming(nonFinalNumOfLinearStrides, nonZeroExtendExit);
            if (afterNonFinalZeroExtendExit) {
                nonFinalNumOfLinearStridesPhi->addIncoming(nonFinalNumOfLinearStrides, afterNonFinalZeroExtendExit);
            }
            nonFinalNumOfLinearStridesPhi->addIncoming(penultimateNumOfStrides, penultimateSegmentExit);
            nonFinalNumOfLinearStrides = nonFinalNumOfLinearStridesPhi;
        }

        for (unsigned i = 0; i != numOfInputs; ++i) {
            Value * const ze = zeroExtendedInputVirtualBaseAddress[i];
            if (ze) {
                PHINode * const phi = b->CreatePHI(ze->getType(), 3);
                phi->addIncoming(inputVirtualBaseAddress[i], nonZeroExtendExit);
                if (afterNonFinalZeroExtendExit) {
                    phi->addIncoming(ze, afterNonFinalZeroExtendExit);
                }
                if (penultimateSegmentExit) {
                    phi->addIncoming(ze, penultimateSegmentExit);
                }
                inputVirtualBaseAddress[i] = phi;
            }
        }

        for (unsigned i = 0; i != numOfInputs; ++i) {
            #ifdef PRINT_DEBUG_MESSAGES
            const auto prefix = makeBufferName(mKernelId, StreamSetPort{PortType::Input, i});
            debugPrint(b, prefix + "_inputVirtualBaseAddress = %" PRIx64, inputVirtualBaseAddress[i]);
            #endif

        }
    }

    /// -------------------------------------------------------------------------------------
    /// KERNEL CALCULATE NON-FINAL INPUT COUNT
    /// -------------------------------------------------------------------------------------

    assert (nonFinalNumOfLinearStrides);

    Value * fixedRateFactor = nullptr;
    if (mFixedRateFactorPhi) {
        const Rational stride(mKernel->getStride());
        fixedRateFactor  = b->CreateMulRational(nonFinalNumOfLinearStrides, stride * mFixedRateLCM);
    } else {
        fixedRateFactor = sz_ZERO;
    }

    for (const auto e : make_iterator_range(in_edges(mKernelId, mBufferGraph))) {
        const BufferPort & br = mBufferGraph[e];
        accessibleItems[br.Port.Number] = calculateNumOfLinearItems(b, br, nonFinalNumOfLinearStrides, "calculateNonFinal");
    }

    for (const auto e : make_iterator_range(out_edges(mKernelId, mBufferGraph))) {
        const BufferPort & br = mBufferGraph[e];
        writableItems[br.Port.Number] = calculateNumOfLinearItems(b, br, nonFinalNumOfLinearStrides, "calculateNonFinal");
    }

    phiOutItemCounts(accessibleItems, inputVirtualBaseAddress, writableItems,
                     fixedRateFactor, unterminated, nonFinalNumOfLinearStrides, sz_ZERO, false);

    b->CreateBr(mKernelCheckOutputSpace);
    b->SetInsertPoint(mKernelCheckOutputSpace);
    return mNumOfLinearStridesPhi;
}

/** ------------------------------------------------------------------------------------------------------------- *
 * @brief checkForSufficientInputData
 ** ------------------------------------------------------------------------------------------------------------- */
void PipelineCompiler::checkForSufficientInputData(BuilderRef b, const BufferPort & port, const unsigned streamSet) {

    const auto inputPort = port.Port;
    assert (inputPort.Type == PortType::Input);

    const BufferNode & bn = mBufferGraph[streamSet];
    if (LLVM_UNLIKELY(bn.isConstant())) return;

    // Only the partition root dictates how many strides this kernel will end up doing. All other kernels
    // simply have to trust that the root determined the correct number or we'd be forced to have an
    // under/overflow capable of containing an entire segment rather than a single stride.

    Value * const closed = isClosed(b, streamSet);

<<<<<<< HEAD
    if (StrideStepLength[mKernelId] > 1 && mIsPartitionRoot) {
        stepLength = b->getSize(StrideStepLength[mKernelId]);
    }


    Value * const strideLength = calculateStrideLength(b, port, mCurrentProcessedItemCountPhi[port.Port], stepLength);
=======
    Value * const strideLength = calculateStrideLength(b, port, mCurrentProcessedItemCountPhi[port.Port], mStrideStepSize, "hasSufficient");
>>>>>>> b29aa093

    // Value * strideLength = getInputStrideLength(b, port, stepLength);

    const auto prefix = makeBufferName(mKernelId, inputPort);
    Value * const required = addLookahead(b, port, strideLength); assert (required);
    Value * const accessible = getAccessibleInputItems(b, port); assert (accessible);

    #ifdef PRINT_DEBUG_MESSAGES
    debugPrint(b, prefix + "_requiredInput (%" PRIu64 ") = %" PRIu64, b->getSize(streamSet), required);
    debugPrint(b, prefix + "_accessible (%" PRIu64 ") = %" PRIu64, b->getSize(streamSet), accessible);
    debugPrint(b, prefix + "_closed = %" PRIu8, closed);
    #endif

<<<<<<< HEAD
    Value * minimum = required;
    if (mPrincipalFixedRateFactor && port.isFixed()) {
        assert (!port.isPrincipal());
        const Binding & input = port.Binding;
        const ProcessingRate & rate = input.getRate();
        const auto factor = rate.getRate() / mFixedRateLCM;
        minimum = b->CreateCeilUMulRational(mPrincipalFixedRateFactor, factor);
    }

    Value * hasEnough = b->CreateICmpUGE(accessible, minimum);
=======
>>>>>>> b29aa093
    if (LLVM_LIKELY(mIsPartitionRoot)) { // && !port.isZeroExtended()
        if (mAnyClosed) {
            mAnyClosed = b->CreateOr(mAnyClosed, closed);
        } else {
            mAnyClosed = closed;
        }
    }

<<<<<<< HEAD
=======
    Value * const hasEnough = b->CreateICmpUGE(accessible, required);
    Value * const isExhausted = b->CreateNot(hasEnough);

    if (LLVM_UNLIKELY(mKernelIsInternallySynchronized)) {
        if (LLVM_UNLIKELY(port.getRate().isGreedy())) {
            mExhaustedInputPort[inputPort] = closed;
        } else {
            mExhaustedInputPort[inputPort] = isExhausted;
        }
        assert (mExhaustedInputPort[inputPort]);
    }

    if (mStrideStepSize) {
        if (mHasExhaustedClosedInput) {
            mHasExhaustedClosedInput = b->CreateOr(mHasExhaustedClosedInput, isExhausted);
        } else {
            mHasExhaustedClosedInput = isExhausted;
        }
    }

>>>>>>> b29aa093
    Value * const sufficientInput = b->CreateOr(hasEnough, closed);
    BasicBlock * const hasInputData = b->CreateBasicBlock(prefix + "_hasInputData", mKernelCheckOutputSpace);

    BasicBlock * recordBlockedIO = nullptr;
    BasicBlock * insufficentIO = mKernelInsufficientInput;
    assert (mKernelInsufficientInput);
    Value * hasEnoughOrIsClosed = sufficientInput;
    Value * insufficient = mBranchToLoopExit;

    if (LLVM_UNLIKELY(TraceIO && mMayHaveInsufficientIO)) {
        recordBlockedIO = b->CreateBasicBlock(prefix + "_recordBlockedIO", hasInputData);
        insufficentIO = recordBlockedIO;
        // do not record the block if this not the first execution of the
        // kernel but ensure that the system knows at least one failed.
        hasEnoughOrIsClosed = sufficientInput;
        if (mExecutedAtLeastOnceAtLoopEntryPhi) {
            hasEnoughOrIsClosed = b->CreateOr(hasEnoughOrIsClosed, mExecutedAtLeastOnceAtLoopEntryPhi);
        }
        insufficient = b->CreateOr(mBranchToLoopExit, b->CreateNot(sufficientInput));
    }

    #ifdef PRINT_DEBUG_MESSAGES
    debugPrint(b, prefix + "_hasInputData = %" PRIu8, hasEnoughOrIsClosed);
    #endif

    b->CreateLikelyCondBr(hasEnoughOrIsClosed, hasInputData, insufficentIO);

    // When tracing blocking I/O, test all I/O streams but do not execute
    // the kernel if any stream is insufficient.
    if (LLVM_UNLIKELY(TraceIO && mMayHaveInsufficientIO)) {
        BasicBlock * const entryBlock = b->GetInsertBlock();

        b->SetInsertPoint(recordBlockedIO);
        recordBlockingIO(b, inputPort);
        BasicBlock * const exitBlock = b->GetInsertBlock();
        b->CreateBr(hasInputData);

        b->SetInsertPoint(hasInputData);
        IntegerType * const boolTy = b->getInt1Ty();

        PHINode * const anyInsufficient = b->CreatePHI(boolTy, 2, "anyInsufficient");
        anyInsufficient->addIncoming(insufficient, entryBlock);
        anyInsufficient->addIncoming(b->getTrue(), exitBlock);
        mBranchToLoopExit = anyInsufficient;
    }

    b->SetInsertPoint(hasInputData);
    if (mHasPrincipalInputRate && port.isPrincipal()) {
        const Binding & binding = port.Binding;
        const ProcessingRate & rate = binding.getRate();
        const auto factor = mFixedRateLCM / rate.getRate();
        assert (mFixedRateLCM.denominator() == 1);
        Value * principalFixedRateFactor = b->CreateMulRational(accessible, factor);
        ConstantInt * const maxFactor = b->getSize(mFixedRateLCM.numerator());
        mPrincipalFixedRateFactor = b->CreateSelect(hasEnough, maxFactor, principalFixedRateFactor);
    }

}


/** ------------------------------------------------------------------------------------------------------------- *
 * @brief checkForSufficientOutputSpace
 ** ------------------------------------------------------------------------------------------------------------- */
void PipelineCompiler::checkForSufficientOutputSpace(BuilderRef b, const BufferPort & outputPort, const unsigned streamSet) {


    // Any buffer that is managed by a nested kernel will be a dynamic buffer (or otherwise capable
    // of producing the output for any given input.) Just ignore them.

    const BufferNode & bn = mBufferGraph[streamSet];
    if (LLVM_UNLIKELY(bn.isUnowned() || bn.isThreadLocal())) {
        return;
    }

    Value * const writable = getWritableOutputItems(b, outputPort, true);
  //  Value * const required = calculateStrideLength(b, outputPort, mCurrentProducedItemCountPhi[outputPort.Port], mStrideStepSize);
    Value * const required = getOutputStrideLength(b, outputPort, "getSufficient");
    const auto prefix = makeBufferName(mKernelId, outputPort.Port);
    #ifdef PRINT_DEBUG_MESSAGES
    debugPrint(b, prefix + "_checkWritable = %" PRIu64, writable);
    debugPrint(b, prefix + "_checkRequired = %" PRIu64, required);
    #endif
    Value * hasEnough = b->CreateICmpULE(required, writable, prefix + "_hasEnough");



    if (LLVM_UNLIKELY(bn.isTruncated())) {
        const auto id = getTruncatedStreamSetSourceId(streamSet);
        Value * closed = isClosed(b, id);
        if (LLVM_LIKELY(mIsPartitionRoot)) {
            if (mAnyClosed) {
                mAnyClosed = b->CreateOr(mAnyClosed, closed);
            } else {
                mAnyClosed = closed;
            }
        }

        if (mStrideStepSize) {
            Value * const isExhausted = b->CreateNot(hasEnough);
            if (mHasExhaustedClosedInput) {
                mHasExhaustedClosedInput = b->CreateOr(mHasExhaustedClosedInput, isExhausted);
            } else {
                mHasExhaustedClosedInput = isExhausted;
            }
        }

        hasEnough = b->CreateOr(hasEnough, closed);
    }





    BasicBlock * const target = b->CreateBasicBlock(prefix + "_hasOutputSpace", mKernelLoopCall);
    assert (mKernelInsufficientInput);
    b->CreateCondBr(hasEnough, target, mKernelInsufficientInput);

    b->SetInsertPoint(target);

}


/** ------------------------------------------------------------------------------------------------------------- *
 * @brief checkIfInputIsExhausted
 ** ------------------------------------------------------------------------------------------------------------- */
Value * PipelineCompiler::checkIfInputIsExhausted(BuilderRef b, InputExhaustionReturnType returnValType) {
    if (LLVM_UNLIKELY(in_degree(mKernelId, mBufferGraph) == 0)) {
        if (mIsNestedPipeline) {
            return b->isFinal();
        } else {
            return b->getFalse();
        }
    }
    if (mIsPartitionRoot) {
        Value * resultVal = nullptr;
        for (const auto e : make_iterator_range(in_edges(mKernelId, mBufferGraph))) {
            const auto streamSet = source(e, mBufferGraph);
            const BufferNode & bn = mBufferGraph[streamSet];
            if (LLVM_UNLIKELY(bn.isConstant())) continue;
            const BufferPort & br =  mBufferGraph[e];
            if (LLVM_UNLIKELY(br.isZeroExtended())) {
                continue;
            }
            Value * const closed = isClosed(b, streamSet); assert (closed);
            Value * fullyConsumed = closed;
            if (!bn.IsLinear) {
                Value * const processed = mCurrentProcessedItemCountPhi[br.Port];
                Value * const accessible = getAccessibleInputItems(b, br);
                Value * const total = b->CreateAdd(processed, accessible);
                Value * const avail = mLocallyAvailableItems[streamSet];
                Value * const fullyReadable = b->CreateICmpEQ(total, avail);
                fullyConsumed = b->CreateAnd(closed, fullyReadable);
            }
            if (resultVal) {
                if (returnValType == InputExhaustionReturnType::Conjunction) {
                    resultVal = b->CreateAnd(resultVal, closed);
                } else {
                    resultVal = b->CreateOr(resultVal, closed);
                }
            } else {
                resultVal = fullyConsumed;
            }
        }
        assert (resultVal && "non-zero-extended stream is required");
        return resultVal;
    } else {
        return mFinalPartitionSegment;
    }
}

/** ------------------------------------------------------------------------------------------------------------- *
 * @brief hasMoreInput
 ** ------------------------------------------------------------------------------------------------------------- */
Value * PipelineCompiler::hasMoreInput(BuilderRef b) {

    Value * const nonFinal = b->CreateIsNull(mIsFinalInvocation);
    assert (mMaximumNumOfStrides);

    Value * const notAtSegmentLimit = b->CreateICmpNE(mUpdatedNumOfStrides, mMaximumNumOfStrides);

    if (mIsPartitionRoot) {

        ConstantInt * const i1_FALSE = b->getFalse();
        Constant * const MAX_INT = ConstantInt::getAllOnesValue(b->getSizeTy());

        BasicBlock * const nextNode = b->GetInsertBlock()->getNextNode();

        BasicBlock * const lastTestExit = b->CreateBasicBlock("", nextNode);
        PHINode * const enoughInputPhi = PHINode::Create(b->getInt1Ty(), 4, "", lastTestExit);

        graph_traits<BufferGraph>::in_edge_iterator ei_begin, ei_end;
        std::tie(ei_begin, ei_end) = in_edges(mKernelId, mBufferGraph);

        Value * enoughInput = b->CreateAnd(notAtSegmentLimit, nonFinal);

        // Value * const nextStrideIndex = b->CreateAdd(mUpdatedNumOfStrides, mStrideStepSize);

        Value * const nextStrideIndex = b->CreateAdd(mNumOfLinearStrides, mStrideStepSize);

        bool isFirstCheck = true;

        for (auto ei = ei_begin; ei != ei_end; ++ei) {

            const auto streamSet = source(*ei, mBufferGraph);
            const BufferNode & bn = mBufferGraph[streamSet];
            if (LLVM_UNLIKELY(bn.isConstant())) continue;
            const BufferPort & port =  mBufferGraph[*ei];
            const Binding & binding = port.Binding;
            const ProcessingRate & rate = binding.getRate();

            // If the next rate we check is a PartialSum, always check it; otherwise we expect that
            // if this test passes the first check, it will pass the remaining ones so don't bother
            // creating a branch for the remaining checks.

            Value * const processed = mProcessedItemCount[port.Port]; assert (processed);
            Value * avail = mLocallyAvailableItems[streamSet]; assert (avail);

            if (rate.isPartialSum() || isFirstCheck) {
                BasicBlock * const nextTest = b->CreateBasicBlock("", lastTestExit);
                enoughInputPhi->addIncoming(i1_FALSE, b->GetInsertBlock());
                b->CreateLikelyCondBr(enoughInput, nextTest, lastTestExit);
                b->SetInsertPoint(nextTest);
                enoughInput = nullptr;
                isFirstCheck = false;
            }

            Value * const closed = isClosed(b, streamSet);

            if (LLVM_UNLIKELY(port.isZeroExtended())) {
                avail = b->CreateSelect(closed, MAX_INT, avail);
            } else if (port.Add) {
                ConstantInt * const ADD = b->getSize(port.Add);
                ConstantInt * const ZERO = b->getSize(0);
                Value * const added = b->CreateSelect(closed, ADD, ZERO);
                avail = b->CreateAdd(avail, added);
            }

            if (LLVM_UNLIKELY(CheckAssertions)) {
                const Binding & inputBinding = port.Binding;
                Value * valid = b->CreateICmpULE(processed, avail);
                b->CreateAssert(valid,
                                "%s.%s: processed count (%" PRIu64 ") exceeds total count (%" PRIu64 ") @ %s",
                                mCurrentKernelName,
                                b->GetString(inputBinding.getName()),
                                processed, avail,
                                b->GetString("hasMoreInput"));
            }

            Value * const remaining = b->CreateSub(avail, processed, "remaining");
            Value * nextStrideLength = calculateStrideLength(b, port, processed, nextStrideIndex, "hasMoreInput");
            Value * const required = addLookahead(b, port, nextStrideLength); assert (required);
            Value * const hasEnough = b->CreateOr(closed, b->CreateICmpUGE(remaining, required));

            if (enoughInput) {
                enoughInput = b->CreateAnd(enoughInput, hasEnough);
            } else {
                enoughInput = hasEnough;
            }

        }
        enoughInputPhi->addIncoming(enoughInput, b->GetInsertBlock());
        b->CreateBr(lastTestExit);

        b->SetInsertPoint(lastTestExit);
        Value * hasEnough = enoughInputPhi; assert (enoughInputPhi);
//        if (mHasExhaustedClosedInput) {
//            hasEnough = b->CreateOr(mHasExhaustedClosedInput, enoughInputPhi);
//        }
        return b->CreateAnd(hasEnough, nonFinal);

    } else {
        //  (final segment OR up<max) AND NOT final stride
        return b->CreateAnd(b->CreateOr(mFinalPartitionSegment, notAtSegmentLimit), nonFinal);
   }

}

/** ------------------------------------------------------------------------------------------------------------- *
 * @brief getAccessibleInputItems
 ** ------------------------------------------------------------------------------------------------------------- */
Value * PipelineCompiler::getAccessibleInputItems(BuilderRef b, const BufferPort & port, const bool useOverflow) {

    const auto inputPort = port.Port;
    assert (inputPort.Type == PortType::Input);

    auto & A = mInternalAccessibleInputItems[inputPort.Number];

    Value * const alreadyComputed = A[useOverflow ? WITH_OVERFLOW : WITHOUT_OVERFLOW];
    if (alreadyComputed) {
        return alreadyComputed;
    }

    const auto input = getInput(mKernelId, inputPort);
    const auto streamSet = source(input, mBufferGraph);

    const BufferNode & bn = mBufferGraph[streamSet];
    if (LLVM_UNLIKELY(bn.isConstant())) {
        Constant * v = getGuaranteedRepeatingStreamSetLength(b, streamSet);
        #ifdef PRINT_DEBUG_MESSAGES
        const auto prefix = makeBufferName(mKernelId, inputPort);
        debugPrint(b, prefix + "_available(const) = %" PRIu64, v);
        #endif
        return v;
    }

    const StreamSetBuffer * const buffer = bn.Buffer;
    Value * const available = mLocallyAvailableItems[streamSet]; assert (available);
    Value * const processed = mCurrentProcessedItemCountPhi[inputPort];
    #ifdef PRINT_DEBUG_MESSAGES
    const auto prefix = makeBufferName(mKernelId, inputPort);
    debugPrint(b, prefix + "_available = %" PRIu64, available);
    debugPrint(b, prefix + "_processed (%" PRIu64 ") = %" PRIu64, b->getSize(streamSet), processed);
    #endif

    Value * overflow = nullptr;

    if (LLVM_LIKELY(useOverflow)) {
        if (bn.CopyForwards > 0 || port.Add > 0) {
            const auto A = port.Add;
            const auto L = bn.CopyForwards;
            if (A == L) {
                overflow = b->getSize(A);
            } else {
                Value * const closed = isClosed(b, streamSet);
                overflow = b->CreateSelect(closed, b->getSize(A), b->getSize(L));
            }
            #ifdef PRINT_DEBUG_MESSAGES
            debugPrint(b, prefix + "_overflow (add:%" PRIu64 ",la:%" PRIu64 ") = %" PRIu64,
                                    b->getSize(A),
                                    b->getSize(L),
                                    overflow);
            #endif
        }
    }

    Value * accessible = buffer->getLinearlyAccessibleItems(b, processed, available, overflow);
    #ifndef DISABLE_ZERO_EXTEND
    if (LLVM_UNLIKELY(port.isZeroExtended())) {
        // To zero-extend an input stream, we must first exhaust all input for this stream before
        // switching to a "zeroed buffer". The size of the buffer will be determined by the final
        // number of non-zero-extended strides.

        // NOTE: the producer of this stream will zero out all data after its last produced item
        // that can be read by a single iteration of any consuming kernel.

        Value * const deferred = mCurrentProcessedDeferredItemCountPhi[inputPort];
        Value * const itemCount = port.isDeferred() ? deferred : processed;
        Constant * const MAX_INT = ConstantInt::getAllOnesValue(b->getSizeTy());
        Value * const closed = isClosed(b, streamSet);
        Value * const exhausted = b->CreateICmpUGE(itemCount, available);
        Value * const useZeroExtend = b->CreateAnd(closed, exhausted);
        #ifdef PRINT_DEBUG_MESSAGES
        debugPrint(b, prefix + "_useZeroExtend = %" PRIu8, useZeroExtend);
        #endif
        mIsInputZeroExtended[inputPort] = useZeroExtend;
        if (LLVM_LIKELY(mHasZeroExtendedInput == nullptr)) {
            mHasZeroExtendedInput = useZeroExtend;
        } else {
            mHasZeroExtendedInput = b->CreateOr(mHasZeroExtendedInput, useZeroExtend);
        }
        accessible = b->CreateSelect(useZeroExtend, MAX_INT, accessible);
    }
    #endif

    if (LLVM_UNLIKELY(CheckAssertions)) {
        const Binding & inputBinding = port.Binding;
        Value * avail = available;
        if (overflow) {
            avail = b->CreateAdd(avail, overflow);
        }
        Value * valid = b->CreateICmpULE(processed, avail);
        Value * const zeroExtended = mIsInputZeroExtended[inputPort];
        if (zeroExtended) {
            valid = b->CreateOr(valid, zeroExtended);
        }
        b->CreateAssert(valid,
                        "%s.%s: processed count (%" PRIu64 ") exceeds total count (%" PRIu64 ") @ %s",
                        mCurrentKernelName,
                        b->GetString(inputBinding.getName()),
                        processed, available,
                        b->GetString("getAccessibleInputItems"));
    }
    // cache the values for later use
    if (useOverflow) {
        A[WITH_OVERFLOW] = accessible;
    }
    if (overflow == nullptr) {
        A[WITHOUT_OVERFLOW] = accessible;
    }
    return accessible;
}


/** ------------------------------------------------------------------------------------------------------------- *
 * @brief ensureSufficientOutputSpace
 ** ------------------------------------------------------------------------------------------------------------- */
void PipelineCompiler::ensureSufficientOutputSpace(BuilderRef b, const BufferPort & port, const unsigned streamSet) {

    const BufferNode & bn = mBufferGraph[streamSet];

    if (bn.isThreadLocal() || bn.isUnowned() || bn.isTruncated()) {
        return;
    }

    const auto outputPort = port.Port;
    assert (outputPort.Type == PortType::Output);
    const auto prefix = makeBufferName(mKernelId, outputPort);
    const StreamSetBuffer * const buffer = bn.Buffer;

    getWritableOutputItems(b, port, true);

    Value * const required = mLinearOutputItemsPhi[outputPort];

    BasicBlock * const expandBuffer = b->CreateBasicBlock(prefix + "_mustModifyBuffer", mKernelLoopCall);
    BasicBlock * const expanded = b->CreateBasicBlock(prefix + "_resumeAfterPossiblyModifyingBuffer", mKernelLoopCall);
    const auto beforeExpansion = mInternalWritableOutputItems[outputPort.Number];

    Value * const hasEnoughSpace = b->CreateICmpULE(required, beforeExpansion[WITH_OVERFLOW]);

    #ifdef PRINT_DEBUG_MESSAGES
    debugPrint(b, prefix + "_required (%" PRIu64 ") = %" PRIu64, b->getSize(streamSet), required);
    debugPrint(b, prefix + "_hasEnoughSpace = %" PRIu64, hasEnoughSpace);
    #endif

    BasicBlock * const noExpansionExit = b->GetInsertBlock();
    b->CreateLikelyCondBr(hasEnoughSpace, expanded, expandBuffer);

    b->SetInsertPoint(expandBuffer);
    #ifdef ENABLE_PAPI
    startPAPIMeasurement(b, {PAPIKernelCounter::PAPI_BUFFER_EXPANSION, PAPIKernelCounter::PAPI_BUFFER_COPY});
    #endif
    startCycleCounter(b, {CycleCounter::BUFFER_EXPANSION, CycleCounter::BUFFER_COPY});
    Value * priorBufferPtr = nullptr;
    if (isa<DynamicBuffer>(buffer) && isMultithreaded()) {
        // delete any old buffer if one exists
        Type * bufTy;
        std::tie(priorBufferPtr, bufTy) = getScalarFieldPtr(b.get(), prefix + PENDING_FREEABLE_BUFFER_ADDRESS);
        Value * const priorBuffer = b->CreateLoad(bufTy, priorBufferPtr); // <- threadlocal
        b->CreateFree(priorBuffer);
        b->CreateStore(ConstantPointerNull::get(cast<PointerType>(bufTy)), priorBufferPtr);
    }

    // If this kernel is statefree, we have a potential problem here. Another thread may be actively
    // executing this kernel and writing data but if we perform a copyback or expansion, we can't copy
    // its "unwritten" data. Thus we need to wait for the other thread to finish processing before
    // we can proceed.

    // TODO: can we determine which locks will always dominate another?

    if (LLVM_UNLIKELY(mAllowDataParallelExecution)) {
        acquireSynchronizationLock(b, mKernelId, SYNC_LOCK_POST_INVOCATION, mSegNo);
    }

    Value * const produced = mCurrentProducedItemCountPhi[outputPort]; assert (produced);
    Value * const consumed = readConsumedItemCount(b, streamSet); assert (consumed);

    BasicBlock * const afterCopyBackOrExpand = b->CreateBasicBlock(prefix + "_afterCopyBackOrExpand", mKernelLoopCall);

    Value * mustExpand = nullptr;

    if (buffer->isLinear()) {

        BasicBlock * expand = nullptr;

        if (isa<DynamicBuffer>(buffer)) {
            mustExpand = buffer->requiresExpansion(b, produced, consumed, required);
            #ifdef PRINT_DEBUG_MESSAGES
            debugPrint(b, prefix + "_mustExpand = %" PRIu64, mustExpand);
            #endif

            expand = b->CreateBasicBlock(prefix + "_expandBuffer", afterCopyBackOrExpand);
            BasicBlock * const copyBack = b->CreateBasicBlock(prefix + "_copyBack", afterCopyBackOrExpand);
            b->CreateCondBr(mustExpand, expand, copyBack);

            b->SetInsertPoint(copyBack);
        }

        buffer->linearCopyBack(b, produced, consumed, required);

        if (isa<DynamicBuffer>(buffer)) {
            b->CreateBr(afterCopyBackOrExpand);

            b->SetInsertPoint(expand);
        }
    }

    // TODO: we need to calculate the total amount required assuming we process all input. This currently
    // has a flaw in which if the input buffers had been expanded sufficiently yet processing had been
    // held back by some input stream, we may end up expanding twice in the same iteration of this kernel,
    // which could result in free'ing the "old" buffer twice.

    if (isa<DynamicBuffer>(buffer)) {
        Value * const priorBuffer = buffer->expandBuffer(b, produced, consumed, required);
        if (LLVM_UNLIKELY(mTraceDynamicBuffers)) {
            recordBufferExpansionHistory(b, streamSet, bn, port, buffer);
        }
        if (isMultithreaded()) {
            b->CreateStore(priorBuffer, priorBufferPtr);
        } else {
            b->CreateFree(priorBuffer);
        }
    }
    b->CreateBr(afterCopyBackOrExpand);

    b->SetInsertPoint(afterCopyBackOrExpand);
    if (mustExpand) {
        updateCycleCounter(b, mKernelId, mustExpand, CycleCounter::BUFFER_EXPANSION, CycleCounter::BUFFER_COPY);
        #ifdef ENABLE_PAPI
        accumPAPIMeasurementWithoutReset(b, mKernelId, mustExpand, PAPI_BUFFER_EXPANSION, PAPI_BUFFER_COPY);
        #endif
    } else {
        updateCycleCounter(b, mKernelId, CycleCounter::BUFFER_EXPANSION);
        #ifdef ENABLE_PAPI
        accumPAPIMeasurementWithoutReset(b, mKernelId, PAPI_BUFFER_EXPANSION);
        #endif
    }

    auto & afterExpansion = mInternalWritableOutputItems[outputPort.Number];
    afterExpansion[WITH_OVERFLOW] = nullptr;
    afterExpansion[WITHOUT_OVERFLOW] = nullptr;

    getWritableOutputItems(b, port, true);
    if (LLVM_UNLIKELY(beforeExpansion[WITHOUT_OVERFLOW] && (beforeExpansion[WITH_OVERFLOW] != beforeExpansion[WITHOUT_OVERFLOW]))) {
        getWritableOutputItems(b, port, false);
    }


    if (LLVM_UNLIKELY(CheckAssertions)) {
        const Binding & output = getOutputBinding(outputPort);
        Value * const sanityCheck = b->CreateICmpULE(consumed, produced);
        b->CreateAssert(sanityCheck,
                        "%s.%s: required items (%" PRIu64 ") exceeds post-expansion writable items (%" PRIu64 ")",
                        mCurrentKernelName,
                        b->GetString(output.getName()),
                        required, afterExpansion[WITH_OVERFLOW]);
    }


    assert (beforeExpansion[WITH_OVERFLOW] == nullptr || (beforeExpansion[WITH_OVERFLOW] != afterExpansion[WITH_OVERFLOW]));
    assert ((beforeExpansion[WITH_OVERFLOW] != nullptr) && (afterExpansion[WITH_OVERFLOW] != nullptr));
    assert (beforeExpansion[WITHOUT_OVERFLOW] == nullptr || (beforeExpansion[WITHOUT_OVERFLOW] != afterExpansion[WITHOUT_OVERFLOW]));
    assert ((beforeExpansion[WITHOUT_OVERFLOW] == nullptr) ^ (afterExpansion[WITHOUT_OVERFLOW] != nullptr));
    assert ((beforeExpansion[WITH_OVERFLOW] != beforeExpansion[WITHOUT_OVERFLOW]) ^ (afterExpansion[WITH_OVERFLOW] == afterExpansion[WITHOUT_OVERFLOW]));

//    #ifdef PRINT_DEBUG_MESSAGES
//    debugPrint(b, prefix + "_addr' [%" PRIx64 ",%" PRIx64 ")",
//               buffer->getMallocAddress(b), buffer->getOverflowAddress(b));
//    #endif

    #ifdef PRINT_DEBUG_MESSAGES
    debugPrint(b, prefix + "_writable' = %" PRIu64, afterExpansion[WITH_OVERFLOW]);
    debugPrint(b, prefix + "_capacity' = %" PRIu64, buffer->getCapacity(b));
    #endif

    BasicBlock * const expandBufferExit = b->GetInsertBlock();
    b->CreateBr(expanded);

    b->SetInsertPoint(expanded);

    IntegerType * const sizeTy = b->getSizeTy();
    if (afterExpansion[WITH_OVERFLOW]) {
        PHINode * const phi = b->CreatePHI(sizeTy, 2);
        phi->addIncoming(beforeExpansion[WITH_OVERFLOW], noExpansionExit);
        phi->addIncoming(afterExpansion[WITH_OVERFLOW], expandBufferExit);
        afterExpansion[WITH_OVERFLOW] = phi;
    }

    if (afterExpansion[WITHOUT_OVERFLOW]) {
        if (LLVM_LIKELY(beforeExpansion[WITH_OVERFLOW] == beforeExpansion[WITHOUT_OVERFLOW])) {
            afterExpansion[WITHOUT_OVERFLOW] = afterExpansion[WITH_OVERFLOW];
        } else {
            PHINode * const phi = b->CreatePHI(sizeTy, 2);
            phi->addIncoming(beforeExpansion[WITHOUT_OVERFLOW], noExpansionExit);
            phi->addIncoming(afterExpansion[WITHOUT_OVERFLOW], expandBufferExit);
            afterExpansion[WITHOUT_OVERFLOW] = phi;
        }
    }

}

/** ------------------------------------------------------------------------------------------------------------- *
 * @brief getNumOfWritableStrides
 ** ------------------------------------------------------------------------------------------------------------- */
Value * PipelineCompiler::getNumOfWritableStrides(BuilderRef b,
                                                  const BufferPort & port,
                                                  Value * const numOfLinearStrides) {

    const auto outputPort = port.Port;
    assert (outputPort.Type == PortType::Output);
    const auto bufferVertex = getOutputBufferVertex(outputPort);
    const BufferNode & bn = mBufferGraph[bufferVertex];
    if (LLVM_UNLIKELY(bn.isUnowned())) {
        return nullptr;
    }
    const Binding & output = port.Binding;
    Value * numOfStrides = nullptr;
    if (LLVM_UNLIKELY(output.getRate().isPartialSum())) {
        numOfStrides = getMaximumNumOfPartialSumStrides(b, port, numOfLinearStrides);
    } else {
        Value * const writable = getWritableOutputItems(b, port);
        Value * const strideLength = getOutputStrideLength(b, port, "getWritable");
        numOfStrides = b->CreateUDiv(writable, strideLength);
    }
    #ifdef PRINT_DEBUG_MESSAGES
    const auto prefix = makeBufferName(mKernelId, outputPort);
    debugPrint(b, "> " + prefix + "_numOfStrides = %" PRIu64, numOfStrides);
    #endif
    return numOfStrides;
}


/** ------------------------------------------------------------------------------------------------------------- *
 * @brief getWritableOutputItems
 ** ------------------------------------------------------------------------------------------------------------- */
Value * PipelineCompiler::getWritableOutputItems(BuilderRef b, const BufferPort & port, const bool useOverflow) {

    const auto outputPort = port.Port;
    assert (outputPort.Type == PortType::Output);

    auto & W = mInternalWritableOutputItems[outputPort.Number];
    Value * const alreadyComputed = W[useOverflow ? WITH_OVERFLOW : WITHOUT_OVERFLOW];
    if (alreadyComputed) {
        return alreadyComputed;
    }

    const auto output = getOutput(mKernelId, outputPort);
    const auto streamSet = target(output, mBufferGraph);
    const BufferNode & bn = mBufferGraph[streamSet];
    const StreamSetBuffer * const buffer = bn.Buffer;

    Value * const produced = mCurrentProducedItemCountPhi[outputPort]; assert (produced);

    #ifdef PRINT_DEBUG_MESSAGES
    const auto prefix = makeBufferName(mKernelId, outputPort);
    debugPrint(b, prefix + "_produced = %" PRIu64, produced);
    #endif


    Value * writable = nullptr;

    ConstantInt * overflow = nullptr;

    if (LLVM_UNLIKELY(bn.isTruncated())) {
        const auto id = getTruncatedStreamSetSourceId(streamSet);
        Value * const avail = mLocallyAvailableItems[id];
        writable = b->CreateSaturatingSub(avail, produced);
    } else {

        Value * const consumed = readConsumedItemCount(b, streamSet); assert (consumed);

        #ifdef PRINT_DEBUG_MESSAGES
        debugPrint(b, prefix + "_consumed (%" PRIu64 ") = %" PRIu64, b->getSize(streamSet), consumed);
        #endif

        if (LLVM_UNLIKELY(CheckAssertions)) {
            const Binding & output = getOutputBinding(outputPort);
            Value * const sanityCheck = b->CreateICmpULE(consumed, produced);
            b->CreateAssert(sanityCheck,
                            "%s.%s: consumed count (%" PRIu64 ") exceeds produced count (%" PRIu64 ")",
                            mCurrentKernelName,
                            b->GetString(output.getName()),
                            consumed, produced);
        }

        if (useOverflow && (bn.CopyBack || port.Add)) {
            const auto k = std::max<unsigned>(bn.CopyBack, port.Add);
            overflow = b->getSize(k);
            #ifdef PRINT_DEBUG_MESSAGES
            debugPrint(b, prefix + "_overflow = %" PRIu64, overflow);
            #endif
        }

        writable = buffer->getLinearlyWritableItems(b, produced, consumed, overflow);
    }

    #ifdef PRINT_DEBUG_MESSAGES
    debugPrint(b, prefix + "_writable = (%" PRIu64 ") %" PRIu64, b->getSize(streamSet), writable);
    #endif

    // cache the values for later use
    if (useOverflow) {
        W[WITH_OVERFLOW] = writable;
    }
    if (overflow == nullptr) {
        W[WITHOUT_OVERFLOW] = writable;
    }
    return writable;
}


/** ------------------------------------------------------------------------------------------------------------- *
 * @brief getNumOfAccessibleStrides
 ** ------------------------------------------------------------------------------------------------------------- */
Value * PipelineCompiler::getNumOfAccessibleStrides(BuilderRef b,
                                                    const BufferPort & port,
                                                    Value * const numOfLinearStrides) {
    const auto inputPort = port.Port;
    assert (inputPort.Type == PortType::Input);
    const Binding & input = port.Binding;
    const ProcessingRate & rate = input.getRate();
    Value * numOfStrides = nullptr;
    #ifdef PRINT_DEBUG_MESSAGES
    const auto prefix = makeBufferName(mKernelId, inputPort);
    #endif
    Value * const ze = mIsInputZeroExtended[inputPort];
    if (LLVM_UNLIKELY(rate.isPartialSum())) {
        numOfStrides = getMaximumNumOfPartialSumStrides(b, port, numOfLinearStrides);
        // TODO: does a zero-extended popcount make sense?
    } else if (LLVM_UNLIKELY(rate.isGreedy())) {
        return nullptr;
    } else {
        Value * const accessible = getAccessibleInputItems(b, port); assert (accessible);
        Value * const strideLength = getInputStrideLength(b, port, "getAccessible"); assert (strideLength);
        #ifdef PRINT_DEBUG_MESSAGES
        debugPrint(b, "< " + prefix + "_accessible = %" PRIu64, accessible);
        debugPrint(b, "< " + prefix + "_strideLength = %" PRIu64, strideLength);
        #endif
        numOfStrides = b->CreateUDiv(subtractLookahead(b, port, accessible), strideLength);
        if (ze) {
            Value * const potential = b->CreateCeilUDiv(accessible, strideLength);
            numOfStrides = b->CreateSelect(isClosed(b, port.Port), potential, numOfStrides);
        }
    }
    if (ze) {
        numOfStrides = b->CreateSelect(ze, numOfLinearStrides, numOfStrides, "numOfZeroExtendedStrides");
    }
    #ifdef PRINT_DEBUG_MESSAGES
    debugPrint(b, "< " + prefix + "_numOfStrides = %" PRIu64, numOfStrides);
    #endif
    return numOfStrides;
}

/** ------------------------------------------------------------------------------------------------------------- *
 * @brief calculateFinalItemCounts
 ** ------------------------------------------------------------------------------------------------------------- */
void PipelineCompiler::calculateFinalItemCounts(BuilderRef b,
                                                Vec<Value *> & accessibleItems,
                                                Vec<Value *> & writableItems,
                                                Value *& minFixedRateFactor,
                                                Value *& finalStrideRemainder) {

    for (auto e : make_iterator_range(in_edges(mKernelId, mBufferGraph))) {
        const BufferPort & port = mBufferGraph[e];
        assert (port.Port.Type == PortType::Input);
        Value * accessible = getAccessibleInputItems(b, port);
        const int k = port.Add - port.Truncate;
        if (LLVM_UNLIKELY(k != 0)) {
            Value * selected;
            if (LLVM_LIKELY(k > 0)) {
                selected = b->CreateAdd(accessible, b->getSize(k));
            } else  {
                selected = b->CreateSaturatingSub(accessible, b->getSize(-k));
            }
            if (LLVM_UNLIKELY(port.isPrincipal())) {
                mPrincipalFixedRateFactor = nullptr;
            }
            accessible = b->CreateSelect(isClosedNormally(b, port.Port), selected, accessible, "accessible");
        }
        accessibleItems[port.Port.Number] = accessible;
    }

<<<<<<< HEAD
    if (mHasPrincipalInputRate && mPrincipalFixedRateFactor == nullptr) {
        for (auto e : make_iterator_range(in_edges(mKernelId, mBufferGraph))) {
            const BufferPort & port = mBufferGraph[e];
            assert (port.Port.Type == PortType::Input);
            if (LLVM_UNLIKELY(port.isPrincipal())) {
=======
    Value * principalFixedRateFactor = nullptr;

    if (LLVM_UNLIKELY(mHasPrincipalInput)) {

        for (auto e : make_iterator_range(in_edges(mKernelId, mBufferGraph))) {
            const BufferPort & port = mBufferGraph[e];
            if (LLVM_UNLIKELY(port.isPrincipal())) {
                assert (port.Port.Type == PortType::Input);
>>>>>>> b29aa093
                const Binding & input = port.Binding;
                const ProcessingRate & rate = input.getRate();
                assert (rate.isFixed());
                Value * const accessible = accessibleItems[port.Port.Number];
                const auto factor = mFixedRateLCM / rate.getRate();
<<<<<<< HEAD
                mPrincipalFixedRateFactor = b->CreateMulRational(accessible, factor);
                break;
            }
        }
        assert (mPrincipalFixedRateFactor);
=======
                principalFixedRateFactor = b->CreateMulRational(accessible, factor);
                break;
            }
        }

>>>>>>> b29aa093
    }

    for (auto e : make_iterator_range(in_edges(mKernelId, mBufferGraph))) {
        const BufferPort & port = mBufferGraph[e];
        assert (port.Port.Type == PortType::Input);
        const auto inputPort = port.Port;
        Value * accessible = accessibleItems[inputPort.Number];
        if (LLVM_UNLIKELY(mIsInputZeroExtended[inputPort] != nullptr)) {
            // If this input stream is zero extended, the current input items will be MAX_INT.
            // However, since we're now in the final stride, so we can bound the stream to:
            if (mHasPrincipalInputRate && port.isFixed()) {
                const Binding & input = port.Binding;
                const ProcessingRate & rate = input.getRate();
                const auto factor = rate.getRate() / mFixedRateLCM;
                assert (mPrincipalFixedRateFactor);
                accessible = b->CreateCeilUMulRational(mPrincipalFixedRateFactor, factor);
            } else {
                Value * maxItems = b->CreateAdd(mCurrentProcessedItemCountPhi[inputPort], getInputStrideLength(b, port, "calculateFinal"));
                // But since we may not necessarily be in our zero extension region, we must first
                // test whether we are:
                accessible = b->CreateSelect(mIsInputZeroExtended[inputPort], maxItems, accessible);
            }
        }
        accessibleItems[inputPort.Number] = accessible;
    }

<<<<<<< HEAD
    if (mHasPrincipalInputRate) {
        assert (mPrincipalFixedRateFactor);
        minFixedRateFactor = mPrincipalFixedRateFactor;
    } else {
        flat_set<unsigned> encountered;
=======
    minFixedRateFactor = principalFixedRateFactor;

    if (LLVM_LIKELY(!mHasPrincipalInput)) {
>>>>>>> b29aa093
        for (auto e : make_iterator_range(in_edges(mKernelId, mBufferGraph))) {
            const BufferPort & port = mBufferGraph[e];
            assert (port.Port.Type == PortType::Input);
            if (port.isFixed()) {
                if (encountered.insert(port.SymbolicRateId).second) {
                    const Binding & input = port.Binding;
                    const ProcessingRate & rate = input.getRate();
                    Value * const fixedRateFactor =
                        b->CreateMulRational(accessibleItems[port.Port.Number], mFixedRateLCM / rate.getRate());
                    minFixedRateFactor =
                        b->CreateUMin(minFixedRateFactor, fixedRateFactor);
                }
            }
        }
    }

    if (minFixedRateFactor) {
        // truncate any fixed rate input down to the length of the shortest stream
        for (auto e : make_iterator_range(in_edges(mKernelId, mBufferGraph))) {
            const BufferPort & port = mBufferGraph[e];
            if (port.isFixed()) {
                const auto inputPort = port.Port;
                assert (inputPort.Type == PortType::Input);
                const Binding & input = port.Binding;
                const ProcessingRate & rate = input.getRate();
                assert (rate.isFixed());
                const auto factor = rate.getRate() / mFixedRateLCM;
                Value * calculated = b->CreateCeilUMulRational(minFixedRateFactor, factor);
                const auto k = port.TransitiveAdd;

                // ... but ensure that it reflects whether it was produced with an
                // Add/Truncate attributed rate.
                if (k) {

                    const auto stride = mKernel->getStride();

                    // (x + (g/h)) * (c/d) = (xh + g) * c/hd
                    Constant * const h = b->getSize(stride);
                    Value * const xh = b->CreateMul(minFixedRateFactor, h);
                    Constant * const g = b->getSize(std::abs(k));
                    Value * y;
                    if (k > 0) {
                        y = b->CreateAdd(xh, g);
                    } else {
                        y = b->CreateSub(xh, g);
                    }

                    const Rational r{factor.numerator(), factor.denominator() * stride}; // := factor / Rational{stride};
                    Value * const z = b->CreateCeilUMulRational(y, r);
                    calculated = b->CreateSelect(isClosedNormally(b, inputPort), z, calculated);
                }

                accessibleItems[inputPort.Number] = calculated;
                #ifdef PRINT_DEBUG_MESSAGES
                const auto prefix = makeBufferName(mKernelId, inputPort);
                debugPrint(b, prefix + ".accessible' = %" PRIu64, accessibleItems[inputPort.Number]);
                #endif
            }
        }
    }

    finalStrideRemainder = nullptr;
    if (LLVM_LIKELY(mIsPartitionRoot)) {
        if (minFixedRateFactor == nullptr) {
            finalStrideRemainder = b->getSize(0);
        } else {
            finalStrideRemainder = minFixedRateFactor;
        }
        assert (finalStrideRemainder);
    }

    Constant * const sz_ONE = b->getSize(1);

    for (auto e : make_iterator_range(out_edges(mKernelId, mBufferGraph))) {
        const BufferPort & port = mBufferGraph[e];
        const auto outputPort = port.Port;
        assert (outputPort.Type == PortType::Output);
        const Binding & output = port.Binding;

        Value * writable = nullptr;
        if (port.isFixed() && minFixedRateFactor) {
            const ProcessingRate & rate = output.getRate();
            const auto factor = rate.getRate() / mFixedRateLCM;
            writable = b->CreateCeilUMulRational(minFixedRateFactor, factor);
        } else {
            writable = calculateNumOfLinearItems(b, port, sz_ONE, "calculateFinal");
        }

        // update the final item counts with any Add/RoundUp attributes
        for (const Attribute & attr : output.getAttributes()) {
            switch (attr.getKind()) {
                case AttrId::Add:
                    writable = b->CreateAdd(writable, b->getSize(attr.amount()));
                    break;
                case AttrId::Truncate:
                    writable = b->CreateSaturatingSub(writable, b->getSize(attr.amount()));
                    break;
                case AttrId::RoundUpTo:
                    writable = b->CreateRoundUp(writable, b->getSize(attr.amount()));
                    break;
                default: break;
            }
        }
        writableItems[outputPort.Number] = writable;
        #ifdef PRINT_DEBUG_MESSAGES
        const auto prefix = makeBufferName(mKernelId, outputPort);
        debugPrint(b, prefix + ".writable' = %" PRIu64, writable);
        #endif
    }

}

/** ------------------------------------------------------------------------------------------------------------- *
 * @brief revertTransitiveAddCalculation
 ** ------------------------------------------------------------------------------------------------------------- */
Value * PipelineCompiler::revertTransitiveAddCalculation(BuilderRef b, const ProcessingRate & rate, Value * expectedItemCount, Value * rejectedTerminationSignal) {

    assert (mFixedRateFactorPhi);

    const auto factor = rate.getRate() / mFixedRateLCM;
    Value * calculated = b->CreateCeilUMulRational(mFixedRateFactorPhi, factor);
    return b->CreateSelect(rejectedTerminationSignal, calculated, expectedItemCount);
}

/** ------------------------------------------------------------------------------------------------------------- *
 * @brief getInputStrideLength
 ** ------------------------------------------------------------------------------------------------------------- */
Value * PipelineCompiler::getInputStrideLength(BuilderRef b, const BufferPort & inputPort, const StringRef location) {
    if (mFirstInputStrideLength[inputPort.Port]) {
        return mFirstInputStrideLength[inputPort.Port];
    } else {
        Value * const strideLength = calculateStrideLength(b, inputPort, mCurrentProcessedItemCountPhi[inputPort.Port], nullptr, location);
        mFirstInputStrideLength[inputPort.Port] = strideLength;
        return strideLength;
    }
}

/** ------------------------------------------------------------------------------------------------------------- *
 * @brief getOutputStrideLength
 ** ------------------------------------------------------------------------------------------------------------- */
Value * PipelineCompiler::getOutputStrideLength(BuilderRef b, const BufferPort & outputPort, const StringRef location) {
    if (mFirstOutputStrideLength[outputPort.Port]) {
        return mFirstOutputStrideLength[outputPort.Port];
    } else {
        Value * const strideLength = calculateStrideLength(b, outputPort, mCurrentProducedItemCountPhi[outputPort.Port], nullptr, location);
        mFirstOutputStrideLength[outputPort.Port] = strideLength;
        return strideLength;
    }
}

/** ------------------------------------------------------------------------------------------------------------- *
 * @brief getPopCountStepSize
 ** ------------------------------------------------------------------------------------------------------------- */
unsigned PipelineCompiler::getPopCountStepSize(const StreamSetPort inputRefPort) const {
    const auto streamSet = getInputBufferVertex(mKernelId, inputRefPort);
    const auto p = edge(streamSet, mKernelId, mPartialSumStepFactorGraph);
    assert (p.second);
    return mPartialSumStepFactorGraph[p.first];
}


/** ------------------------------------------------------------------------------------------------------------- *
 * @brief getPartialSumItemCount
 ** ------------------------------------------------------------------------------------------------------------- */
Value * PipelineCompiler::getPartialSumItemCount(BuilderRef b, const BufferPort & partialSumPort, Value * const previouslyTransferred, Value * offset, StringRef location) const {
    const auto port = partialSumPort.Port;
    const StreamSetPort ref = getReference(mKernelId, port);
    assert (ref.Type == PortType::Input);
    assert (previouslyTransferred);

    const StreamSetBuffer * const buffer = getInputBuffer(mKernelId, ref);

    ConstantInt * const sz_ZERO = b->getSize(0);
    Value * position = mCurrentProcessedItemCountPhi[ref];
    if (offset) {
        if (LLVM_UNLIKELY(CheckAssertions)) {
            const Binding & binding = partialSumPort.Binding;
            b->CreateAssert(b->CreateICmpNE(offset, sz_ZERO),
                            "%s.%s: partial sum offset must be non-zero",
                            mCurrentKernelName,
                            b->GetString(binding.getName()));
        }

        ConstantInt * const sz_ONE = b->getSize(1);

        const auto step = getPopCountStepSize(ref);

        if (step > 1) {
            ConstantInt * const sz_STEP = b->getSize(step);

            if (LLVM_UNLIKELY(CheckAssertions)) {
                const Binding & binding = partialSumPort.Binding;
                b->CreateAssert(b->CreateICmpEQ(b->CreateURem(position, sz_STEP), sz_ZERO),
                                "%s.%s: partial sum reference processed count must be a multiple of %" PRIu64,
                                mCurrentKernelName,
                                b->GetString(binding.getName()),
                                sz_STEP);
            }

            offset = b->CreateMul(offset, sz_STEP);
        }

        offset = b->CreateSub(offset, sz_ONE);
        position = b->CreateAdd(position, offset);

        if (LLVM_UNLIKELY(CheckAssertions)) {

            const auto streamSet = getInputBufferVertex(mKernelId, ref);
            Value * const total = mLocallyAvailableItems[streamSet];
            const Binding & binding = partialSumPort.Binding;
            Constant * bindingName = b->GetString(binding.getName());

            b->CreateAssert(b->CreateICmpULT(position, total),
                            "%s.%s: attempting to read a partial sum reference position that "
                            "exceeds its available items (%" PRIu64 " vs. %" PRIu64 " with offset %" PRIu64 ")",
                            mCurrentKernelName,
                            bindingName,
                            position, total, offset);

            Value * const alreadyProcessed = mCurrentProcessedItemCountPhi[ref];

            b->CreateAssert(b->CreateICmpUGE(position, alreadyProcessed),
                            "%s.%s: partial sum reference position is less than its processed count (%" PRIu64 " vs. %" PRIu64 ")",
                            mCurrentKernelName,
                            bindingName,
                            position, alreadyProcessed);

        }

    }

    Value * const currentPtr = buffer->getRawItemPointer(b, sz_ZERO, position);
    Value * current = b->CreateLoad(b->getSizeTy(), currentPtr);

    #if defined(PRINT_DEBUG_MESSAGES) && defined(WRITE_POPCOUNT_VALUES_TO_STDERR)
    debugPrint(b, "  < pos[%" PRIu64 "] = %" PRIu64 " (0x%" PRIx64 ")\n",
               position, current, currentPtr);
    #endif

    if (LLVM_UNLIKELY(TraceIO && mMayHaveInsufficientIO)) {
        current = b->CreateSelect(mBranchToLoopExit, previouslyTransferred, current);
    }
    if (LLVM_UNLIKELY(CheckAssertions)) {

        const Binding & binding = partialSumPort.Binding;
        b->CreateAssert(b->CreateICmpULE(previouslyTransferred, current),
                        "%s.%s: partial sum is not non-decreasing at %" PRIu64
                        " (prior %" PRIu64 " > current %" PRIu64 ") @ %s",
                        mCurrentKernelName,
                        b->GetString(binding.getName()),
                        position, previouslyTransferred, current,
                        b->GetString(location));


    }
    return b->CreateSub(current, previouslyTransferred);
}

/** ------------------------------------------------------------------------------------------------------------- *
 * @brief getMaximumNumOfPartialSumStrides
 ** ------------------------------------------------------------------------------------------------------------- */
Value * PipelineCompiler::getMaximumNumOfPartialSumStrides(BuilderRef b,
                                                           const BufferPort & partialSumPort,
                                                           Value * const numOfLinearStrides) {

    IntegerType * const sizeTy = b->getSizeTy();
    Constant * const sz_ZERO = b->getSize(0);
    Constant * const sz_ONE = b->getSize(1);
    Constant * const MAX_INT = ConstantInt::getAllOnesValue(sizeTy);

    Value * initialItemCount = nullptr;
    Value * sourceItemCount = nullptr;
    Value * currentItemCount = nullptr;
    Value * peekableItemCount = nullptr;
    Value * minimumItemCount = MAX_INT;
    Value * nonOverflowItems = nullptr;

    const auto port = partialSumPort.Port;

    if (port.Type == PortType::Input) {
        initialItemCount = mCurrentProcessedItemCountPhi[port];
        Value * const accessible = getAccessibleInputItems(b, partialSumPort, true);
        currentItemCount = accessible;
        const auto streamSet = getInputBufferVertex(port);
        const BufferNode & bn = mBufferGraph[streamSet];
        if (bn.CopyForwards) {
            nonOverflowItems = getAccessibleInputItems(b, partialSumPort, false);
            sourceItemCount = b->CreateAdd(initialItemCount, nonOverflowItems);
            peekableItemCount = subtractLookahead(b, partialSumPort, b->CreateAdd(initialItemCount, accessible));
        } else {
            sourceItemCount = b->CreateAdd(initialItemCount, accessible);
        }
        minimumItemCount = getInputStrideLength(b, partialSumPort, "maxPartialSum");
        sourceItemCount = subtractLookahead(b, partialSumPort, sourceItemCount);
    } else { // if (port.Type == PortType::Output) {
        initialItemCount = mCurrentProducedItemCountPhi[port];
        Value * const writable = getWritableOutputItems(b, partialSumPort, true);
        currentItemCount = writable;
        const auto streamSet = getOutputBufferVertex(port);
        const BufferNode & bn = mBufferGraph[streamSet];
        if (bn.CopyBack) {
            nonOverflowItems = getWritableOutputItems(b, partialSumPort, false);
            sourceItemCount = b->CreateAdd(initialItemCount, nonOverflowItems);
            peekableItemCount = b->CreateAdd(initialItemCount, writable);
        } else {
            sourceItemCount = b->CreateAdd(initialItemCount, writable);
        }
        minimumItemCount = getOutputStrideLength(b, partialSumPort, "maxPartialSum");
    }

    const auto ref = getReference(port);
    assert (ref.Type == PortType::Input);
    const auto prefix = makeBufferName(mKernelId, ref) + "_readPartialSum";

//    const auto refInput = getInput(mKernelId, ref);
//    const BufferPort & refInputRate = mBufferGraph[refInput];
    const auto refBufferVertex = getInputBufferVertex(ref);
    const StreamSetBuffer * const popCountBuffer = mBufferGraph[refBufferVertex].Buffer;

    BasicBlock * const popCountLoop =
        b->CreateBasicBlock(prefix + "Loop", mKernelCheckOutputSpace);
    BasicBlock * const popCountLoopExit =
        b->CreateBasicBlock(prefix + "LoopExit", mKernelCheckOutputSpace);

    BasicBlock * const popCountEntry = b->GetInsertBlock();

    Value * cond = b->CreateICmpNE(numOfLinearStrides, sz_ZERO);
//    if (peekableItemCount) {
        cond = b->CreateAnd(cond, b->CreateICmpUGE(currentItemCount, minimumItemCount));
//    }

    b->CreateLikelyCondBr(cond, popCountLoop, popCountLoopExit);

    // TODO: replace this with a parallel icmp check and bitscan? binary search with initial
    // check on the rightmost entry?

    b->SetInsertPoint(popCountLoop);
    PHINode * const numOfStrides = b->CreatePHI(sizeTy, 2);
    numOfStrides->addIncoming(numOfLinearStrides, popCountEntry);
    PHINode * const nextRequiredItems = b->CreatePHI(sizeTy, 2);
    nextRequiredItems->addIncoming(MAX_INT, popCountEntry);

    Value * const strideIndex = b->CreateSub(numOfStrides, sz_ONE);

    if (LLVM_UNLIKELY(CheckAssertions)) {

        const Binding & binding = partialSumPort.Binding;
        Constant * bindingName = b->GetString(binding.getName());

        b->CreateAssert(b->CreateICmpUGE(numOfStrides, sz_ONE),
                        "%s.%s: partial sum reference offset is zero",
                        mCurrentKernelName,
                        bindingName);

    }

    Value * offset = strideIndex;

    // get the popcount kernel's input rate so we can calculate the
    // step factor for this kernel's usage of pop count partial sum
    // stream.
    const auto step = getPopCountStepSize(ref);
    if (LLVM_UNLIKELY(step > 1)) {
        offset = b->CreateSub(b->CreateMul(numOfLinearStrides, b->getSize(step)), sz_ONE);
    }

    Value * const pos = b->CreateAdd(mCurrentProcessedItemCountPhi[ref], offset);
    Value * const ptr = popCountBuffer->getRawItemPointer(b, sz_ZERO, pos);
    Value * const requiredItems = b->CreateLoad(b->getSizeTy(), ptr);
    Value * const notEnough = b->CreateICmpUGT(requiredItems, sourceItemCount);

    Value * const notDone = b->CreateICmpNE(strideIndex, sz_ZERO);
    Value * const repeat = b->CreateAnd(notDone, notEnough);

    if (LLVM_UNLIKELY(CheckAssertions)) {
        const Binding & input = getInputBinding(ref);
        Value * const inputName = b->GetString(input.getName());
        b->CreateAssert(b->CreateICmpULE(requiredItems, nextRequiredItems),
                        "%s.%s: partial sum is not non-decreasing at %" PRIu64
                        " (prior %" PRIu64 " > current %" PRIu64 ") @ getMaximumNumOfPartialSumStrides",
                        mCurrentKernelName, inputName,
                        pos, requiredItems, nextRequiredItems);
    }

    nextRequiredItems->addIncoming(requiredItems, popCountLoop);
    numOfStrides->addIncoming(strideIndex, popCountLoop);
    b->CreateCondBr(repeat, popCountLoop, popCountLoopExit);

    b->SetInsertPoint(popCountLoopExit);
    PHINode * const numOfStridesPhi = b->CreatePHI(sizeTy, 2);
    numOfStridesPhi->addIncoming(sz_ZERO, popCountEntry);
    numOfStridesPhi->addIncoming(numOfStrides, popCountLoop);
    PHINode * const requiredItemsPhi = b->CreatePHI(sizeTy, 2);
    requiredItemsPhi->addIncoming(sz_ZERO, popCountEntry);
    requiredItemsPhi->addIncoming(requiredItems, popCountLoop);
    PHINode * const nextRequiredItemsPhi = b->CreatePHI(sizeTy, 2);
    nextRequiredItemsPhi->addIncoming(minimumItemCount, popCountEntry);
    nextRequiredItemsPhi->addIncoming(nextRequiredItems, popCountLoop);

    Value * finalNumOfStrides = numOfStridesPhi;
    if (peekableItemCount) {
        // Since we want to allow the stream to peek into the overflow but not start
        // in it, check to see if we can support one more stride by using it.
//        Value * const internalCapacity = sourceBuffer->getInternalCapacity(b);
//        Value * const pos = b->CreateURem(nextRequiredItemsPhi, internalCapacity);
//        ConstantInt * const overflowLimit = b->getSize(numOfPeekableItems);
//        Value * const hasOverwrittenData = b->CreateICmpUGE(nextRequiredItemsPhi, overflowLimit);
//        Value * const canPeekIntoOverflow = b->CreateAnd(hasOverwrittenData, b->CreateICmpULE(nextRequiredItemsPhi, overflowLimit));

        Value * const canPeekIntoOverflow = b->CreateICmpULE(nextRequiredItemsPhi, peekableItemCount);
        finalNumOfStrides = b->CreateAdd(finalNumOfStrides, b->CreateZExt(canPeekIntoOverflow, sizeTy));
    }
    if (LLVM_UNLIKELY(CheckAssertions)) {
        const Binding & binding = getInputBinding(ref);
        b->CreateAssert(b->CreateICmpNE(finalNumOfStrides, MAX_INT),
                        "%s.%s: attempting to use sentinal popcount entry",
                        mCurrentKernelName,
                        b->GetString(binding.getName()));
    }
    return finalNumOfStrides;
}

/** ------------------------------------------------------------------------------------------------------------- *
 * @brief splatMultiStepPartialSumValues
 ** ------------------------------------------------------------------------------------------------------------- */
void PipelineCompiler::splatMultiStepPartialSumValues(BuilderRef b) {

    // For each PopCount rate, a PopCountKernel is created that generates a sequence of partial sum values.
    // These partial sum streams can be shared amongst multiple kernels whose reference is the same streamset
    // but when the stride length of the consuming kernel(s) differs from from the stride length of the
    // PopCountKernel, a step factor must be applied to read the correct value.

    // Upon termination of a PopCountKernel, we must ensure that every step factor will read the same
    // "final" value but since the PopCountKernel is unaware of the step factor, the pipeline becomes
    // responsible for splat-ing this value to the appropriate slots.



    for (const auto e : make_iterator_range(out_edges(mKernelId, mPartialSumStepFactorGraph))) {

        const auto streamSet = target(e, mPartialSumStepFactorGraph);
        const auto output = in_edge(streamSet, mBufferGraph);
        const BufferPort & outputPort = mBufferGraph[output];
        Value * const produced = mProducedAtTermination[outputPort.Port];
        const BufferNode & bn = mBufferGraph[streamSet];

        // TODO: if all of the consumers of this streamset belong to the same partition as
        // the producer, we probably don't need to splat it to increase it.

        //if (bn.isNonThreadLocal()) {

        const auto bw = b->getBitBlockWidth();
        const auto fw = b->getSizeTy()->getIntegerBitWidth();
        assert ((bw % fw) == 0 && bw > fw);
        const auto stepsPerBlock = bw / fw;
        const auto spanLength = bn.OverflowCapacity;
        assert (spanLength > 0);

        ConstantInt * const sz_stepsPerBlock = b->getSize(stepsPerBlock);
        ConstantInt * const sz_ONE = b->getSize(1);
        Value * const index = b->CreateSaturatingSub(produced, sz_ONE);
        Value * const start = b->CreateRoundDown(index, sz_stepsPerBlock);
        StreamSetBuffer * const buffer = mBufferGraph[streamSet].Buffer;
        VectorType * const vecTy = b->fwVectorType(fw);
        PointerType * const vecPtrTy = vecTy->getPointerTo();

        ConstantInt * const sz_ZERO = b->getSize(0);

        Value * const addr = buffer->getRawItemPointer(b, sz_ZERO, start);
        Value * const vecAddr = b->CreatePointerCast(addr, vecPtrTy);
        Value * const baseValue = b->CreateBlockAlignedLoad(vecTy, vecAddr);

        Value * const offset = b->CreateURem(index, sz_stepsPerBlock);
        Value * const total = b->CreateExtractElement(baseValue, offset);
        Value * const splat = b->simd_fill(fw, total);


        Value * const mask = b->mvmd_sll(fw, ConstantInt::getAllOnesValue(vecTy), offset);
        Value * const maskedSplat = b->CreateAnd(splat, mask);
        Value * const mergedValue = b->CreateOr(baseValue, maskedSplat);
        b->CreateBlockAlignedStore(mergedValue, vecAddr);
        for (unsigned k = 1; k <= spanLength; ++k) {
            Value * const ptr = b->CreateGEP(b->getBitBlockType(), vecAddr, b->getSize(k));
            b->CreateBlockAlignedStore(splat, ptr);
        }

        #if defined(PRINT_DEBUG_MESSAGES) && defined(WRITE_POPCOUNT_VALUES_TO_STDERR)
        debugPrint(b, "  < splatting %" PRIu64 " across %" PRIu64 " -> %" PRIu64 "\n",
                   total, produced, b->CreateAdd(produced, b->getSize(spanLength * stepsPerBlock)));
        #endif

        ConstantInt * const sz_maxStepFactor = b->getSize(spanLength * stepsPerBlock);
        Value * prod = b->CreateRoundUp(b->CreateAdd(produced, sz_maxStepFactor), sz_maxStepFactor);
        mProducedAtTermination[outputPort.Port] = prod;
    }

}

/** ------------------------------------------------------------------------------------------------------------- *
 * @brief calculateStrideLength
 ** ------------------------------------------------------------------------------------------------------------- */
Value * PipelineCompiler::calculateStrideLength(BuilderRef b, const BufferPort & port, Value * const previouslyTransferred, Value * const strideIndex, StringRef location) {
    const Binding & binding = port.Binding;
    const ProcessingRate & rate = binding.getRate();
    if (LLVM_LIKELY(rate.isFixed() || rate.isBounded())) {
        const auto baseStrideLength = rate.getUpperBound() * mKernel->getStride();
        assert (baseStrideLength.denominator() == 1);
        ConstantInt * baseStrideVal = b->getSize(baseStrideLength.numerator());
        if (strideIndex == nullptr) {
            return baseStrideVal;
        } else {
            return b->CreateMul(strideIndex, baseStrideVal);
        }
    } else if (rate.isGreedy()) {
        assert ("kernel cannot have a greedy output rate" && port.Port.Type != PortType::Output);
        return b->getSize(ceiling(rate.getLowerBound()));
    } else if (rate.isPartialSum()) {
        return getPartialSumItemCount(b, port, previouslyTransferred, strideIndex, location);
    } else if (rate.isRelative()) {
        const auto refPort = getReference(port.Port);
        const auto refInput = getInput(mKernelId, refPort);
        const BufferPort & ref = mBufferGraph[refInput];
        Value * const baseRate = calculateStrideLength(b, ref, previouslyTransferred, strideIndex, location);
        return b->CreateMulRational(baseRate, rate.getRate());
    }
    llvm_unreachable("unexpected rate type");
}

/** ------------------------------------------------------------------------------------------------------------- *
 * @brief calculateNumOfLinearItems
 ** ------------------------------------------------------------------------------------------------------------- */
Value * PipelineCompiler::calculateNumOfLinearItems(BuilderRef b, const BufferPort & port, Value * const linearStrides, StringRef location) {
    assert (linearStrides);
    const Binding & binding = port.Binding;
    const ProcessingRate & rate = binding.getRate();
    if (rate.isFixed() || rate.isBounded()) {
        return b->CreateMulRational(linearStrides, rate.getUpperBound() * mKernel->getStride());
    } else if (rate.isGreedy()) {
        return getAccessibleInputItems(b, port);
    } else if (rate.isPartialSum()) {
        Value * priorItemCount = nullptr;
        if (LLVM_LIKELY(port.Port.Type == PortType::Input)) {
            priorItemCount = mCurrentProcessedItemCountPhi[port.Port];
        } else {
            priorItemCount = mCurrentProducedItemCountPhi[port.Port];
        }
        return getPartialSumItemCount(b, port, priorItemCount, linearStrides, location);
    } else if (rate.isRelative()) {
        auto getRefPort = [&] () {
            const auto refPort = getReference(port.Port);
            if (LLVM_LIKELY(refPort.Type == PortType::Input)) {
                return getInput(mKernelId, refPort);
            } else {
                return getOutput(mKernelId, refPort);
            }
        };
        const BufferPort & ref = mBufferGraph[getRefPort()];
        Value * const baseCount = calculateNumOfLinearItems(b, ref, linearStrides, location);
        return b->CreateMulRational(baseCount, rate.getRate());
    }
    llvm_unreachable("unexpected rate type");
}

}<|MERGE_RESOLUTION|>--- conflicted
+++ resolved
@@ -377,16 +377,7 @@
 
     Value * const closed = isClosed(b, streamSet);
 
-<<<<<<< HEAD
-    if (StrideStepLength[mKernelId] > 1 && mIsPartitionRoot) {
-        stepLength = b->getSize(StrideStepLength[mKernelId]);
-    }
-
-
-    Value * const strideLength = calculateStrideLength(b, port, mCurrentProcessedItemCountPhi[port.Port], stepLength);
-=======
     Value * const strideLength = calculateStrideLength(b, port, mCurrentProcessedItemCountPhi[port.Port], mStrideStepSize, "hasSufficient");
->>>>>>> b29aa093
 
     // Value * strideLength = getInputStrideLength(b, port, stepLength);
 
@@ -400,7 +391,7 @@
     debugPrint(b, prefix + "_closed = %" PRIu8, closed);
     #endif
 
-<<<<<<< HEAD
+
     Value * minimum = required;
     if (mPrincipalFixedRateFactor && port.isFixed()) {
         assert (!port.isPrincipal());
@@ -411,8 +402,7 @@
     }
 
     Value * hasEnough = b->CreateICmpUGE(accessible, minimum);
-=======
->>>>>>> b29aa093
+\
     if (LLVM_LIKELY(mIsPartitionRoot)) { // && !port.isZeroExtended()
         if (mAnyClosed) {
             mAnyClosed = b->CreateOr(mAnyClosed, closed);
@@ -421,9 +411,6 @@
         }
     }
 
-<<<<<<< HEAD
-=======
-    Value * const hasEnough = b->CreateICmpUGE(accessible, required);
     Value * const isExhausted = b->CreateNot(hasEnough);
 
     if (LLVM_UNLIKELY(mKernelIsInternallySynchronized)) {
@@ -443,7 +430,6 @@
         }
     }
 
->>>>>>> b29aa093
     Value * const sufficientInput = b->CreateOr(hasEnough, closed);
     BasicBlock * const hasInputData = b->CreateBasicBlock(prefix + "_hasInputData", mKernelCheckOutputSpace);
 
@@ -1205,40 +1191,20 @@
         accessibleItems[port.Port.Number] = accessible;
     }
 
-<<<<<<< HEAD
     if (mHasPrincipalInputRate && mPrincipalFixedRateFactor == nullptr) {
         for (auto e : make_iterator_range(in_edges(mKernelId, mBufferGraph))) {
             const BufferPort & port = mBufferGraph[e];
             assert (port.Port.Type == PortType::Input);
             if (LLVM_UNLIKELY(port.isPrincipal())) {
-=======
-    Value * principalFixedRateFactor = nullptr;
-
-    if (LLVM_UNLIKELY(mHasPrincipalInput)) {
-
-        for (auto e : make_iterator_range(in_edges(mKernelId, mBufferGraph))) {
-            const BufferPort & port = mBufferGraph[e];
-            if (LLVM_UNLIKELY(port.isPrincipal())) {
-                assert (port.Port.Type == PortType::Input);
->>>>>>> b29aa093
                 const Binding & input = port.Binding;
                 const ProcessingRate & rate = input.getRate();
                 assert (rate.isFixed());
                 Value * const accessible = accessibleItems[port.Port.Number];
                 const auto factor = mFixedRateLCM / rate.getRate();
-<<<<<<< HEAD
                 mPrincipalFixedRateFactor = b->CreateMulRational(accessible, factor);
                 break;
             }
         }
-        assert (mPrincipalFixedRateFactor);
-=======
-                principalFixedRateFactor = b->CreateMulRational(accessible, factor);
-                break;
-            }
-        }
-
->>>>>>> b29aa093
     }
 
     for (auto e : make_iterator_range(in_edges(mKernelId, mBufferGraph))) {
@@ -1265,17 +1231,11 @@
         accessibleItems[inputPort.Number] = accessible;
     }
 
-<<<<<<< HEAD
     if (mHasPrincipalInputRate) {
         assert (mPrincipalFixedRateFactor);
         minFixedRateFactor = mPrincipalFixedRateFactor;
     } else {
         flat_set<unsigned> encountered;
-=======
-    minFixedRateFactor = principalFixedRateFactor;
-
-    if (LLVM_LIKELY(!mHasPrincipalInput)) {
->>>>>>> b29aa093
         for (auto e : make_iterator_range(in_edges(mKernelId, mBufferGraph))) {
             const BufferPort & port = mBufferGraph[e];
             assert (port.Port.Type == PortType::Input);
