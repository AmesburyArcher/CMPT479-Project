﻿#include "../pipeline_compiler.hpp"

namespace kernel {

/** ------------------------------------------------------------------------------------------------------------- *
 * @brief makePartitionEntryPoints
 ** ------------------------------------------------------------------------------------------------------------- */
void PipelineCompiler::makePartitionEntryPoints(KernelBuilder & b) {

    assert (LastComputePartitionId < (PartitionCount - 1));

<<<<<<< HEAD
=======
    BasicBlock * const pipelineEnd =  b.CreateBasicBlock("PipelineEnd");

>>>>>>> 340aaee0
    IntegerType * const boolTy = b.getInt1Ty();
    IntegerType * const sizeTy = b.getInt64Ty();

    #ifndef NDEBUG
    for (unsigned i = 0 + 1; i < PartitionCount; ++i) {
        mPartitionEntryPoint[i] = nullptr;
    }
    #endif

    assert (KernelPartitionId[FirstKernel] == 1);
    assert (FirstComputePartitionId > 0);
    assert (FirstComputePartitionId <= LastComputePartitionId);
    assert (KernelPartitionId[LastKernel] == (PartitionCount - 2));
    assert (LastComputePartitionId < (PartitionCount - 1));

    if (mIsIOProcessThread) {
        assert (!mIsNestedPipeline);
        for (unsigned i = 1; i < FirstComputePartitionId; ++i) {
            assert (mPartitionEntryPoint[i] == nullptr);
            mPartitionEntryPoint[i] = b.CreateBasicBlock("Partition" + std::to_string(i), pipelineEnd);
        }
        for (unsigned i = LastComputePartitionId + 1; i < (PartitionCount - 1); ++i) {
            assert (mPartitionEntryPoint[i] == nullptr);
            mPartitionEntryPoint[i] = b.CreateBasicBlock("Partition" + std::to_string(i), pipelineEnd);
        }
        assert (mPartitionEntryPoint[(PartitionCount - 1)] == nullptr);
        mPartitionEntryPoint[(PartitionCount - 1)] = pipelineEnd;
        size_t skip = 1;
        if (LLVM_UNLIKELY(FirstComputePartitionId == 1)) {
            skip = 2;
        } else {
            for (auto i = 2; i < FirstComputePartitionId; ++i) {
                mPartitionPipelineProgressPhi[i] =
                    PHINode::Create(boolTy, PartitionCount, std::to_string(i) + ".pipelineProgress", mPartitionEntryPoint[i]);
            }
        }
        for (auto i = (LastComputePartitionId + skip); i < PartitionCount; ++i) {
            mPartitionPipelineProgressPhi[i] =
                PHINode::Create(boolTy, PartitionCount, std::to_string(i) + ".pipelineProgress", mPartitionEntryPoint[i]);
        }
    } else {
        for (unsigned i = FirstComputePartitionId; i <= LastComputePartitionId; ++i) {
            assert (mPartitionEntryPoint[i] == nullptr);
            mPartitionEntryPoint[i] = b.CreateBasicBlock("Partition" + std::to_string(i), pipelineEnd);
        }
        assert (mPartitionEntryPoint[(PartitionCount - 1)] == nullptr);
        mPartitionEntryPoint[(PartitionCount - 1)] = pipelineEnd;
        for (unsigned i = FirstComputePartitionId + 1; i <= LastComputePartitionId; ++i) {
            mPartitionPipelineProgressPhi[i] =
                PHINode::Create(boolTy, PartitionCount, std::to_string(i) + ".pipelineProgress", mPartitionEntryPoint[i]);
        }
        mPartitionPipelineProgressPhi[(PartitionCount - 1)] =
            PHINode::Create(boolTy, PartitionCount, ".pipelineProgress", mPartitionEntryPoint[(PartitionCount - 1)] );
    }

    if (LLVM_UNLIKELY(EnableCycleCounter)) {
        if (mIsIOProcessThread) {
            for (unsigned i = 2; i < FirstComputePartitionId; ++i) {
                mPartitionStartTimePhi[i] =
                    PHINode::Create(sizeTy, PartitionCount, std::to_string(i) + ".startTimeCycleCounter", mPartitionEntryPoint[i]);
            }
            for (unsigned i = FirstComputePartitionId; i <= LastComputePartitionId; ++i) {
                mPartitionStartTimePhi[i] = nullptr;
            }
            for (unsigned i = LastComputePartitionId + 1; i < PartitionCount; ++i) {
                mPartitionStartTimePhi[i] =
                    PHINode::Create(sizeTy, PartitionCount, std::to_string(i) + ".startTimeCycleCounter", mPartitionEntryPoint[i]);
            }
        } else {
            for (unsigned i = FirstComputePartitionId + 1; i <= LastComputePartitionId; ++i) {
                mPartitionStartTimePhi[i] =
                    PHINode::Create(sizeTy, PartitionCount, std::to_string(i) + ".startTimeCycleCounter", mPartitionEntryPoint[i]);
            }
        }
    }

    for (size_t i = 0; i < PartitionCount; ++i) {
        for (size_t j = 0; j < LastStreamSet - FirstStreamSet + 1; ++j) {
            mPartitionProducedItemCountPhi[i][j] = nullptr;
        }
    }
    for (size_t i = 0; i < PartitionCount; ++i) {
        for (size_t j = FirstKernel; j <= LastKernel; ++j) {
            mPartitionTerminationSignalPhi[i][j - FirstKernel] = nullptr;
        }
    }

    for (size_t kernel = FirstKernel; kernel <= LastKernel; ++kernel) {
        mKernelTerminationSignal[kernel] = nullptr;
    }

    if (mIsIOProcessThread) {
        return;
    }

    // Create any PHI nodes we need to propogate the current produced/consumed item counts
    // of the kernels we jump over as well as the termination signals for any kernel we may
    // need to check if its closed or not.

    const auto firstComputeKernel = FirstKernelInPartition[FirstComputePartitionId];

    for (auto streamSet = FirstStreamSet; streamSet <= LastStreamSet; ++streamSet) {
        const BufferNode & bn = mBufferGraph[streamSet];

        if (LLVM_UNLIKELY(bn.isConstant())) {
            continue;
        }

        const auto output = in_edge(streamSet, mBufferGraph);
        const auto producer = source(output, mBufferGraph);
        if (LLVM_UNLIKELY(producer < firstComputeKernel)) {
            continue;
        }

        // TODO: make new buffer type to automatically state this is a cross partition
        // thread local buffer.

//        if (bn.isThreadLocal()) {
//            const auto prodPartId = KernelPartitionId[producer];
//            bool noCrossPartitionConsumer = true;
//            for (const auto e : make_iterator_range(out_edges(streamSet, mBufferGraph))) {
//                const auto consPartId = KernelPartitionId[target(e, mBufferGraph)];
//                if (prodPartId != consPartId) {
//                    noCrossPartitionConsumer = false;
//                    break;
//                }
//            }
//            if (noCrossPartitionConsumer) {
//                continue;
//            }
//        }

        const BufferPort & outputPort = mBufferGraph[output];
        const auto prefix = makeBufferName(producer, outputPort.Port);

        const auto k = streamSet - FirstStreamSet;

        auto lastReader = producer;
        for (const auto input : make_iterator_range(out_edges(streamSet, mBufferGraph))) {
            const auto consumer = target(input, mBufferGraph);
            lastReader = std::max(lastReader, consumer);
        }
        const auto readsPartId = std::min(KernelPartitionId[lastReader], LastComputePartitionId);
        assert (FirstComputePartitionId <= readsPartId && readsPartId <= LastComputePartitionId);
        const auto prodPrefix = prefix + "_produced@partition";
        const auto prodPartId = KernelPartitionId[producer];
        for (auto partitionId = prodPartId + 1; partitionId <= readsPartId; ++partitionId) {
            auto entryPoint = mPartitionEntryPoint[partitionId]; assert (entryPoint);
            PHINode * const phi = PHINode::Create(sizeTy, PartitionCount, prodPrefix + std::to_string(partitionId), entryPoint);
            mPartitionProducedItemCountPhi[partitionId][k] = phi;
        }
    }

    // any termination signal needs to be phi-ed out if it can be read by a descendent
    // or guards the loop condition at the end of the pipeline loop.

    assert (KernelPartitionId[PipelineInput] == 0);
    assert (KernelPartitionId[PipelineOutput] == PartitionCount - 1);

    BitVector toCheck(LastKernel + 1);

    auto makeTerminationSignal = [&](const size_t partitionId) {
        auto entryPoint = mPartitionEntryPoint[partitionId];
        const auto prefix = "terminationSignalForPartition" + std::to_string(partitionId) + "@";
        const auto l = FirstKernelInPartition[partitionId];
        toCheck.reset();    

        const auto final = std::min<size_t>(partitionId, (LastComputePartitionId + 1));
        for (auto p = FirstComputePartitionId; p < final; ++p) {
            if (mTerminationCheck[p]) {
                toCheck.set(FirstKernelInPartition[p]);
            }
        }

        for (auto k = firstComputeKernel; k < l; ) {
            for (const auto e : make_iterator_range(out_edges(k, mBufferGraph))) {
                const auto streamSet = target(e, mBufferGraph);
                for (const auto f : make_iterator_range(out_edges(streamSet, mBufferGraph))) {
                    const auto consumer = target(f, mBufferGraph);
                    const auto conPartId = KernelPartitionId[consumer];
                    if (conPartId >= partitionId && (conPartId <= LastComputePartitionId || conPartId == (PartitionCount - 1))) {
                        const auto s = getTerminationSignalIndex(k);
                        toCheck.set(s);
                        goto added_to_set;
                    }
                }
            }
added_to_set: ++k;
        }

        for (auto k = firstComputeKernel; k < l; ++k) {
            if (toCheck.test(k)) {
                PHINode * const phi = PHINode::Create(sizeTy, 2, prefix + std::to_string(k), entryPoint);
                mPartitionTerminationSignalPhi[partitionId][k - FirstKernel] = phi;
            }
        }
    };

    for (auto partitionId = FirstComputePartitionId; partitionId <= LastComputePartitionId; ++partitionId) {
        makeTerminationSignal(partitionId);
    }
    assert (KernelPartitionId[PipelineOutput] == (PartitionCount - 1U));
    makeTerminationSignal(PartitionCount - 1U);

}

/** ------------------------------------------------------------------------------------------------------------- *
 * @brief branchToInitialPartition
 ** ------------------------------------------------------------------------------------------------------------- */
void PipelineCompiler::branchToInitialPartition(KernelBuilder & b) {

    size_t firstPartition;
    if (mIsIOProcessThread) {
        firstPartition = KernelPartitionId[FirstKernel];
        if (LLVM_UNLIKELY(firstPartition == FirstComputePartitionId)) {
            firstPartition = LastComputePartitionId + 1;
        }
    } else {
        firstPartition = FirstComputePartitionId;
    }
    BasicBlock * const entry = mPartitionEntryPoint[firstPartition]; assert (entry);
    b.CreateBr(entry);

    b.SetInsertPoint(entry);
    mCurrentPartitionId = -1U;
<<<<<<< HEAD
    setActiveKernel(b, FirstKernel, true);
    if (isMultithreaded()) {
        #ifdef ENABLE_PAPI
        if (NumOfPAPIEvents) {
            startPAPIMeasurement(b, {PAPIKernelCounter::PAPI_KERNEL_SYNCHRONIZATION, PAPIKernelCounter::PAPI_KERNEL_TOTAL});
        }
        #endif
        if (LLVM_UNLIKELY(EnableCycleCounter || mUseDynamicMultithreading)) {
            if (EnableCycleCounter) {
                startCycleCounter(b, {CycleCounter::KERNEL_SYNCHRONIZATION, CycleCounter::TOTAL_TIME});
            } else {
                startCycleCounter(b, CycleCounter::KERNEL_SYNCHRONIZATION);
            }
        }
        const auto type = isDataParallel(FirstKernel) ? SYNC_LOCK_PRE_INVOCATION : SYNC_LOCK_FULL;
        acquireSynchronizationLock(b, FirstKernel, type, mSegNo);
        if (LLVM_UNLIKELY(EnableCycleCounter || mUseDynamicMultithreading)) {
            updateCycleCounter(b, FirstKernel, CycleCounter::KERNEL_SYNCHRONIZATION);
        }
        #ifdef ENABLE_PAPI
        if (NumOfPAPIEvents) {
            accumPAPIMeasurementWithoutReset(b, mKernelId, PAPIKernelCounter::PAPI_KERNEL_SYNCHRONIZATION);
        }
=======
    const auto firstKernel = FirstKernelInPartition[firstPartition];
    setActiveKernel(b, firstKernel, true);
    assert (mKernelId == firstKernel);
    #ifdef ENABLE_PAPI
    startPAPIMeasurement(b, {PAPIKernelCounter::PAPI_KERNEL_SYNCHRONIZATION, PAPIKernelCounter::PAPI_KERNEL_TOTAL});
    #endif
    startCycleCounter(b, {CycleCounter::KERNEL_SYNCHRONIZATION, CycleCounter::TOTAL_TIME});
    if (isMultithreaded()) {
        if (LLVM_LIKELY(!mIsIOProcessThread)) {
            const auto type = isDataParallel(firstKernel) ? SYNC_LOCK_PRE_INVOCATION : SYNC_LOCK_FULL;
            acquireSynchronizationLock(b, firstKernel, type, mSegNo);
        }
        updateCycleCounter(b, firstKernel, CycleCounter::KERNEL_SYNCHRONIZATION);
        #ifdef ENABLE_PAPI
        accumPAPIMeasurementWithoutReset(b, firstKernel, PAPIKernelCounter::PAPI_KERNEL_SYNCHRONIZATION);
>>>>>>> 340aaee0
        #endif
    }

}

/** ------------------------------------------------------------------------------------------------------------- *
 * @brief getPartitionExitPoint
 ** ------------------------------------------------------------------------------------------------------------- */
BasicBlock * PipelineCompiler::getPartitionExitPoint(KernelBuilder & /* b */) {
    assert (mKernelId >= FirstKernel && mKernelId <= PipelineOutput);
    assert (mCurrentPartitionId < (PartitionCount - 1));
    auto nextPartitionId = mCurrentPartitionId + 1;
    if (mIsIOProcessThread) {
        assert (mCurrentPartitionId < FirstComputePartitionId || mCurrentPartitionId > LastComputePartitionId);
        if (nextPartitionId == FirstComputePartitionId) {
            nextPartitionId = LastComputePartitionId + 1;
        }
    } else {
        assert (FirstComputePartitionId <= mCurrentPartitionId && mCurrentPartitionId <= LastComputePartitionId);
        if (nextPartitionId > LastComputePartitionId) {
            nextPartitionId = (PartitionCount - 1);
        }
    }
    BasicBlock * bb = mPartitionEntryPoint[nextPartitionId]; assert (bb);
    return bb;
}

/** ------------------------------------------------------------------------------------------------------------- *
 * @brief checkForPartitionEntry
 ** ------------------------------------------------------------------------------------------------------------- */
void PipelineCompiler::checkForPartitionEntry(KernelBuilder & b) {
    assert (mKernelId >= FirstKernel && mKernelId <= LastKernel);
    mIsPartitionRoot = false;
    const auto partitionId = KernelPartitionId[mKernelId];
    assert (mIsIOProcessThread ^ (FirstComputePartitionId <= partitionId && partitionId <= LastComputePartitionId));
    if (partitionId != mCurrentPartitionId) {
        mIsPartitionRoot = true;
        assert (FirstKernelInPartition[partitionId] == mKernelId);
        mCurrentPartitionId = partitionId;
        mCurrentPartitionRoot = mKernelId;
        assert (FirstKernelInPartition[partitionId] == mKernelId);
        mNextPartitionEntryPoint = getPartitionExitPoint(b);
        determinePartitionStrideRateScalingFactor();
        mUsesNestedSynchronizationVariable = UseJumpGuidedSynchronization && (PartitionJumpTargetId[partitionId] == (PartitionCount - 1));
        if (LLVM_UNLIKELY(mUsesNestedSynchronizationVariable && (partitionId < (PartitionCount - 2)))) {
            mPartitionExitSegNoPhi = PHINode::Create(b.getSizeTy(), 2, "regionedSegNo", mNextPartitionEntryPoint);
        } else {
            mPartitionExitSegNoPhi = nullptr;
        }
        #ifdef PRINT_DEBUG_MESSAGES
        debugPrint(b, "  *** entering partition %" PRIu64, b.getSize(mCurrentPartitionId));
        #endif
    }
}

/** ------------------------------------------------------------------------------------------------------------- *
 * @brief determinePartitionStrideRateScalingFactor
 ** ------------------------------------------------------------------------------------------------------------- */
void PipelineCompiler::determinePartitionStrideRateScalingFactor() {
    auto l = StrideStepLength[mCurrentPartitionRoot];
    auto g = StrideStepLength[mCurrentPartitionRoot];
    const auto firstKernelInNextPartition = FirstKernelInPartition[mCurrentPartitionId + 1];
    for (auto i = mCurrentPartitionRoot + 1U; i < firstKernelInNextPartition; ++i) {
        assert (KernelPartitionId[i] == mCurrentPartitionId);
        l = boost::lcm(l, StrideStepLength[i]);
        g = boost::gcd(g, StrideStepLength[i]);
    }
    assert (l > 0 && g > 0);
    // If a kernel within this partition has a min/max stride value that is greater
    // than the min/max stride of the partition root then when the root kernel
    // executes its final block, its partial stride may actually require the other
    // kernel executes N full strides and a final block. To accomidate this
    // possibility, the partition root scales the num of partition strides
    // full+partial strides by to the following ratio:
    mPartitionStrideRateScalingFactor = Rational{l,g};
}

/** ------------------------------------------------------------------------------------------------------------- *
 * @brief loadLastGoodVirtualBaseAddressesOfUnownedBuffersInCurrentPartition
 ** ------------------------------------------------------------------------------------------------------------- */
void PipelineCompiler::loadLastGoodVirtualBaseAddressesOfUnownedBuffersInPartition(KernelBuilder & b) const {
    for (auto i = mKernelId; i <= LastKernel; ++i) {
        if (KernelPartitionId[i] != mCurrentPartitionId) {
            break;
        }
        loadLastGoodVirtualBaseAddressesOfUnownedBuffers(b, i);
    }
}

/** ------------------------------------------------------------------------------------------------------------- *
 * @brief loadLastGoodVirtualBaseAddressesOfUnownedBuffersInCurrentPartition
 ** ------------------------------------------------------------------------------------------------------------- */
void PipelineCompiler::phiOutPartitionItemCounts(KernelBuilder & b, const unsigned kernel,
                                                 const unsigned targetPartitionId,
                                                 const bool fromKernelEntryBlock) {

    BasicBlock * const exitPoint = b.GetInsertBlock();

    for (const auto e : make_iterator_range(out_edges(kernel, mBufferGraph))) {
        const auto streamSet = target(e, mBufferGraph);

        // When jumping out of a partition to some subsequent one, we may have to
        // phi-out some of the produced item counts. We 3 cases to consider:

        // (1) if we've executed the kernel, we use the fully produced item count.
        // (2) if producer is the current kernel, we use the already produced phi node.
        // (3) if we have yet to execute (and will be jumping over) the kernel, load
        // the prior produced count.


        const auto k = streamSet - FirstStreamSet;

        const BufferPort & br = mBufferGraph[e];
        // Select/load the appropriate produced item count
        PHINode * const prodPhi = mPartitionProducedItemCountPhi[targetPartitionId][k];
        if (prodPhi) {
            Value * produced = nullptr;
            if (kernel < mKernelId) {
                produced = mLocallyAvailableItems[streamSet];
            } else if (kernel == mKernelId && !mAllowDataParallelExecution) {
                assert (!mCurrentKernelIsStateFree);
                if (fromKernelEntryBlock) {
                    if (LLVM_UNLIKELY(br.isDeferred())) {
                        produced = mInitiallyProducedDeferredItemCount[streamSet];
                    } else {
                        produced = mInitiallyProducedItemCount[streamSet];
                    }
                } else if (mProducedAtJumpPhi[br.Port]) {
                    produced = mProducedAtJumpPhi[br.Port];
                } else {
                    if (LLVM_UNLIKELY(br.isDeferred())) {
                        produced = mAlreadyProducedDeferredPhi[br.Port];
                    } else {
                        produced = mAlreadyProducedPhi[br.Port];
                    }
                }
            } else { // if (kernel > mKernelId) {
                const auto prefix = makeBufferName(kernel, br.Port);
                Value * ptr = nullptr;
                if (LLVM_UNLIKELY(br.isDeferred() && !fromKernelEntryBlock)) {
                    ptr = b.getScalarFieldPtr(prefix + DEFERRED_ITEM_COUNT_SUFFIX).first;
                } else {
                    ptr = b.getScalarFieldPtr(prefix + ITEM_COUNT_SUFFIX).first;
                }
                produced = b.CreateLoad(b.getSizeTy(), ptr);
            }

            assert (isFromCurrentFunction(b, produced, false));

            #ifdef PRINT_DEBUG_MESSAGES
            SmallVector<char, 256> tmp;
            raw_svector_ostream out(tmp);
            out << makeKernelName(mKernelId) << " -> " <<
                   makeBufferName(kernel, br.Port) << "_avail = %" PRIu64;
            debugPrint(b, out.str(), produced);
            #endif

            prodPhi->addIncoming(produced, exitPoint);
        }

    }

}

/** ------------------------------------------------------------------------------------------------------------- *
 * @brief phiOutPartitionStatusFlags
 ** ------------------------------------------------------------------------------------------------------------- */
void PipelineCompiler::phiOutPartitionStatusFlags(KernelBuilder & b, const unsigned targetPartitionId, const bool fromKernelEntryBlock) {

    assert (!mIsIOProcessThread);

    BasicBlock * const exitPoint = b.GetInsertBlock();

    Constant * const unterminated = getTerminationSignal(b, TerminationSignal::None);
    const auto firstKernelOfTargetPartition = FirstKernelInPartition[targetPartitionId];
    assert (firstKernelOfTargetPartition <= PipelineOutput);
    const auto firstKernel = FirstKernelInPartition[FirstComputePartitionId];
    assert (firstKernel <= firstKernelOfTargetPartition);
    for (auto kernel = firstKernel; kernel < firstKernelOfTargetPartition; ++kernel) {
        PHINode * const termPhi = mPartitionTerminationSignalPhi[targetPartitionId][kernel - FirstKernel];
        if (termPhi) {
            Value * const term = mKernelTerminationSignal[kernel];
            assert (isFromCurrentFunction(b, term));
            termPhi->addIncoming(term ? term : unterminated, exitPoint);
        }
    }

    assert (!mIsIOProcessThread);
    assert (FirstComputePartitionId <= targetPartitionId && targetPartitionId <= LastComputePartitionId || targetPartitionId == KernelPartitionId[PipelineOutput]);

    PHINode * const progressPhi = mPartitionPipelineProgressPhi[targetPartitionId];
    assert (progressPhi);
    assert (isFromCurrentFunction(b, progressPhi, false));
    Value * const progress = mPipelineProgress;
    assert (isFromCurrentFunction(b, progress, false));
    progressPhi->addIncoming(progress, exitPoint);
}

/** ------------------------------------------------------------------------------------------------------------- *
 * @brief phiOutAllStateAndReleaseSynchronizationLocks
 ** ------------------------------------------------------------------------------------------------------------- */
void PipelineCompiler::phiOutPartitionStateAndReleaseSynchronizationLocks(KernelBuilder & b,
    const unsigned targetKernelId, const unsigned targetPartitionId, const bool fromKernelEntryBlock) {

    assert (!mIsIOProcessThread);
    assert (KernelPartitionId[FirstKernel] == 1);
    const auto firstComputeKernel = FirstKernelInPartition[FirstComputePartitionId];
    const auto oneAfterLastComputeKernel = FirstKernelInPartition[LastComputePartitionId + 1];

    assert (firstComputeKernel > PipelineInput);
    assert (firstComputeKernel <= mKernelId && mKernelId < oneAfterLastComputeKernel);

    phiOutPartitionItemCounts(b, PipelineInput, targetPartitionId, fromKernelEntryBlock);
    for (auto kernel = firstComputeKernel; kernel < mKernelId; ++kernel) {
        phiOutPartitionItemCounts(b, kernel, targetPartitionId, fromKernelEntryBlock);
    }

    phiOutPartitionItemCounts(b, mKernelId, targetPartitionId, fromKernelEntryBlock);

    releaseAllSynchronizationLocksFor(b, mKernelId);

<<<<<<< HEAD
    const auto releaseAllSynchronizationLocks = (!mUsesNestedSynchronizationVariable);

    assert (releaseAllSynchronizationLocks || UseJumpGuidedSynchronization);

    for (auto kernel = mKernelId + 1; kernel < targetKernelId; ++kernel) {
=======
    assert (afterFirstSegNo);

    Value * const curSegNo = mSegNo;
    mSegNo = afterFirstSegNo;


    for (auto kernel = mKernelId + 1U; kernel < targetKernelId; ++kernel) {
>>>>>>> 340aaee0
        phiOutPartitionItemCounts(b, kernel, targetPartitionId, fromKernelEntryBlock);
        if (HasTerminationSignal.test(kernel)) {
            mKernelTerminationSignal[kernel] = readTerminationSignal(b, kernel);
        }
<<<<<<< HEAD
        if (releaseAllSynchronizationLocks) {
=======
        if (firstComputeKernel <= kernel && kernel < oneAfterLastComputeKernel) {
>>>>>>> 340aaee0
            releaseAllSynchronizationLocksFor(b, kernel);
        }
    }

    phiOutPartitionStatusFlags(b, targetPartitionId, fromKernelEntryBlock);
//    for (auto kernel = mKernelId + 1; kernel < targetKernelId; ++kernel) {
//        mKernelTerminationSignal[kernel] = nullptr;
//    }
}

/** ------------------------------------------------------------------------------------------------------------- *
 * @brief acquirePartitionSynchronizationLock
 ** ------------------------------------------------------------------------------------------------------------- */
void PipelineCompiler::acquirePartitionSynchronizationLock(KernelBuilder & b, const unsigned firstKernelInTargetPartition, Value * const segNo) {

    assert (!mIsIOProcessThread);

    #ifdef ENABLE_PAPI
    if (LLVM_UNLIKELY(NumOfPAPIEvents > 0)) {
        startPAPIMeasurement(b, PAPIKernelCounter::PAPI_PARTITION_JUMP_SYNCHRONIZATION);
    }
    #endif
    if (LLVM_UNLIKELY(EnableCycleCounter || mUseDynamicMultithreading)) {
        startCycleCounter(b, CycleCounter::PARTITION_JUMP_SYNCHRONIZATION);
    }
    assert (firstKernelInTargetPartition <= PipelineOutput);

<<<<<<< HEAD
    if (firstKernelInTargetPartition == PipelineOutput) {
        const auto type = isDataParallel(LastKernel) ? SYNC_LOCK_POST_INVOCATION : SYNC_LOCK_FULL;
        acquireSynchronizationLock(b, LastKernel, type, segNo);
=======
    #ifdef USE_PARTITION_GUIDED_SYNCHRONIZATION_VARIABLE_REGIONS
    assert (firstKernelInTargetPartition != PipelineOutput);
    #endif

    const auto afterLastComputeKernel = FirstKernelInPartition[LastComputePartitionId + 1];
    if (firstKernelInTargetPartition >= afterLastComputeKernel) {
        const auto lastComputeKernel = afterLastComputeKernel - 1U;
        const auto type = isDataParallel(lastComputeKernel) ? SYNC_LOCK_POST_INVOCATION : SYNC_LOCK_FULL;
        if (LLVM_LIKELY(mKernelId != lastComputeKernel || type == SYNC_LOCK_POST_INVOCATION)) {
            assert (mKernelId <= lastComputeKernel);
            acquireSynchronizationLock(b, lastComputeKernel, type, segNo);
        }
>>>>>>> 340aaee0
    } else {
        const auto type = isDataParallel(firstKernelInTargetPartition) ? SYNC_LOCK_PRE_INVOCATION : SYNC_LOCK_FULL;
        acquireSynchronizationLock(b, firstKernelInTargetPartition, type, segNo);
    }

    if (LLVM_UNLIKELY(EnableCycleCounter || mUseDynamicMultithreading)) {
        updateCycleCounter(b, mKernelId, CycleCounter::PARTITION_JUMP_SYNCHRONIZATION);
        if (EnableCycleCounter) {
            const auto partId = KernelPartitionId[firstKernelInTargetPartition];
            if (partId < (PartitionCount - 1)) {
                BasicBlock * const exitBlock = b.GetInsertBlock();
                Value * const startTime = mCycleCounters[CycleCounter::PARTITION_JUMP_SYNCHRONIZATION];
                mPartitionStartTimePhi[partId]->addIncoming(startTime, exitBlock);
            }
        }
    }

    #ifdef ENABLE_PAPI
    if (NumOfPAPIEvents > 0) {
        accumPAPIMeasurementWithoutReset(b, mKernelId, PAPIKernelCounter::PAPI_PARTITION_JUMP_SYNCHRONIZATION);
    }
    #endif

}

/** ------------------------------------------------------------------------------------------------------------- *
 * @brief releaseAllSynchronizationLocksUntil
 ** ------------------------------------------------------------------------------------------------------------- */
void PipelineCompiler::releaseAllSynchronizationLocksFor(KernelBuilder & b, const unsigned kernel) {

    if (KernelPartitionId[kernel - 1] != KernelPartitionId[kernel]) {
        recordStridesPerSegment(b, kernel, b.getSize(0));
    }

    if (LLVM_LIKELY(!mIsIOProcessThread)) {
        if (isDataParallel(kernel)) {
            releaseSynchronizationLock(b, kernel, SYNC_LOCK_PRE_INVOCATION, mSegNo);
            releaseSynchronizationLock(b, kernel, SYNC_LOCK_POST_INVOCATION, mSegNo);
        } else {
            releaseSynchronizationLock(b, kernel, SYNC_LOCK_FULL, mSegNo);
        }
    }

}

/** ------------------------------------------------------------------------------------------------------------- *
 * @brief writeInitiallyTerminatedPartitionExit
 ** ------------------------------------------------------------------------------------------------------------- */
void PipelineCompiler::writeInitiallyTerminatedPartitionExit(KernelBuilder & b) {

    b.SetInsertPoint(mKernelInitiallyTerminated);

    loadLastGoodVirtualBaseAddressesOfUnownedBuffersInPartition(b);

    // NOTE: this branches to the next partition regardless of the jump target destination.

    auto nextPartitionId = mCurrentPartitionId + 1U;
    if (mIsIOProcessThread) {
        if (nextPartitionId == FirstComputePartitionId) {
            nextPartitionId = LastComputePartitionId + 1;
        }
    } else {
        if (nextPartitionId == (LastComputePartitionId + 1)) {
            nextPartitionId = (PartitionCount - 1);
            assert (KernelPartitionId[PipelineOutput] == (PartitionCount - 1));
        }
    }
    assert (nextPartitionId == (PartitionCount - 1) || (mIsIOProcessThread ^ (FirstComputePartitionId <= nextPartitionId && nextPartitionId <= LastComputePartitionId)));

    const auto jumpTargetId = PartitionJumpTargetId[mCurrentPartitionId];

    assert (nextPartitionId <= jumpTargetId);

    assert (jumpTargetId == (PartitionCount - 1) || (mIsIOProcessThread ^ (FirstComputePartitionId <= jumpTargetId && jumpTargetId <= LastComputePartitionId)));

    if (LLVM_LIKELY((nextPartitionId != jumpTargetId) && mIsPartitionRoot) && (!mIsIOProcessThread)) {

        #ifdef PRINT_DEBUG_MESSAGES
        debugPrint(b, "** " + makeKernelName(mKernelId) + ".initiallyTerminated (seqexit) = %" PRIu64, mSegNo);
        #endif

        assert (nextPartitionId <= LastComputePartitionId);

        const auto targetKernelId = FirstKernelInPartition[nextPartitionId];

        Value * nextSegNo = mSegNo;

        if (LLVM_UNLIKELY(mUsesNestedSynchronizationVariable)) {
            nextSegNo = obtainNextSegmentNumber(b, mKernelId + 1U);
        }

        acquirePartitionSynchronizationLock(b, targetKernelId, nextSegNo);
        phiOutPartitionStateAndReleaseSynchronizationLocks(b, targetKernelId, nextPartitionId, true);
        zeroAnySkippedTransitoryConsumedItemCountsUntil(b, targetKernelId);

        if (LLVM_UNLIKELY(EnableCycleCounter)) {
            updateCycleCounter(b, mKernelId, CycleCounter::TOTAL_TIME);
        }
        #ifdef ENABLE_PAPI
        if (NumOfPAPIEvents) {
            accumPAPIMeasurementWithoutReset(b, mKernelId, PAPIKernelCounter::PAPI_KERNEL_TOTAL);
        }
        #endif

        mKernelInitiallyTerminatedExit = b.GetInsertBlock();
        if (LLVM_UNLIKELY(mPartitionExitSegNoPhi)) {
            mPartitionExitSegNoPhi->addIncoming(nextSegNo, mKernelInitiallyTerminatedExit);
        }

        b.CreateBr(mNextPartitionEntryPoint);

    } else if (mKernelJumpToNextUsefulPartition) {

        assert (mIsPartitionRoot);
        assert (!mIsIOProcessThread);

        #ifdef PRINT_DEBUG_MESSAGES
        debugPrint(b, "** " + makeKernelName(mKernelId) + ".initiallyTerminated (reusejump) = %" PRIu64, mSegNo);
        #endif

        mKernelInitiallyTerminatedExit = b.GetInsertBlock();
        for (const auto e : make_iterator_range(out_edges(mKernelId, mBufferGraph))) {
            const auto streamSet = target(e, mBufferGraph);
            const auto & br = mBufferGraph[e];
            Value * produced = nullptr;
            if (LLVM_UNLIKELY(br.isDeferred())) {
                produced = mInitiallyProducedDeferredItemCount[streamSet];
            } else {
                produced = mInitiallyProducedItemCount[streamSet];
            }
            const auto port = br.Port;
            assert (isFromCurrentFunction(b, produced, false));
            mProducedAtJumpPhi[port]->addIncoming(produced, mKernelInitiallyTerminatedExit);
        }

        mMaximumNumOfStridesAtJumpPhi->addIncoming(b.getSize(0), mKernelInitiallyTerminatedExit);

        b.CreateBr(mKernelJumpToNextUsefulPartition);
    } else {

        #ifdef PRINT_DEBUG_MESSAGES
        debugPrint(b, "** " + makeKernelName(mKernelId) + ".initiallyTerminated (exitdirect) = %" PRIu64, mSegNo);
        #endif

        if (LLVM_UNLIKELY(mAllowDataParallelExecution)) {
            assert (!mIsIOProcessThread);
            releaseSynchronizationLock(b, mKernelId, SYNC_LOCK_PRE_INVOCATION, mSegNo);
            #ifdef ENABLE_PAPI
            if (LLVM_UNLIKELY(NumOfPAPIEvents > 0)) {
                startPAPIMeasurement(b, PAPIKernelCounter::PAPI_KERNEL_SYNCHRONIZATION);
            }
            #endif
            if (LLVM_UNLIKELY(EnableCycleCounter || mUseDynamicMultithreading)) {
                startCycleCounter(b, CycleCounter::KERNEL_SYNCHRONIZATION);
            }
            acquireSynchronizationLock(b, mKernelId, SYNC_LOCK_POST_INVOCATION, mSegNo);
            if (LLVM_UNLIKELY(EnableCycleCounter || mUseDynamicMultithreading)) {
                updateCycleCounter(b, FirstKernel, CycleCounter::KERNEL_SYNCHRONIZATION);
            }
            #ifdef ENABLE_PAPI
            if (LLVM_UNLIKELY(NumOfPAPIEvents > 0)) {
                accumPAPIMeasurementWithoutReset(b, mKernelId, PAPIKernelCounter::PAPI_KERNEL_SYNCHRONIZATION);
            }
            #endif
        }
        mKernelInitiallyTerminatedExit = b.GetInsertBlock();
        updateKernelExitPhisAfterInitiallyTerminated(b);
        b.CreateBr(mKernelExit);
    }


}

/** ------------------------------------------------------------------------------------------------------------- *
 * @brief writeOnInitialTerminationJumpToNextPartitionToCheck
 ** ------------------------------------------------------------------------------------------------------------- */
void PipelineCompiler::writeJumpToNextPartition(KernelBuilder & b) {

    assert (mIsPartitionRoot);
    assert (!mIsIOProcessThread);

    b.SetInsertPoint(mKernelJumpToNextUsefulPartition);
    const auto jumpPartitionId = PartitionJumpTargetId[mCurrentPartitionId];
    assert (mCurrentPartitionId < jumpPartitionId);
    const auto targetKernelId = FirstKernelInPartition[jumpPartitionId];
    assert (targetKernelId > (mKernelId + 1U));
    assert (targetKernelId < FirstKernelInPartition[LastComputePartitionId + 1] || targetKernelId == PipelineOutput);


    #ifdef PRINT_DEBUG_MESSAGES
    debugPrint(b, "** " + makeKernelName(mKernelId) + ".jumping = %" PRIu64, mSegNo);
    #endif

    updateNextSlidingWindowSize(b, mMaximumNumOfStridesAtJumpPhi, b.getSize(0));

    if (!UseJumpGuidedSynchronization || targetKernelId != PipelineOutput) {
        acquirePartitionSynchronizationLock(b, targetKernelId, mSegNo);
        phiOutPartitionStateAndReleaseSynchronizationLocks(b, targetKernelId, jumpPartitionId, false);
        zeroAnySkippedTransitoryConsumedItemCountsUntil(b, targetKernelId);
    } else {
        if (LLVM_UNLIKELY(isDataParallel(mKernelId))) {
            releaseSynchronizationLock(b, mKernelId, SYNC_LOCK_PRE_INVOCATION, mSegNo);
            acquireSynchronizationLock(b, mKernelId, SYNC_LOCK_POST_INVOCATION, mSegNo);
            releaseSynchronizationLock(b, mKernelId, SYNC_LOCK_POST_INVOCATION, mSegNo);
        } else {
            releaseSynchronizationLock(b, mKernelId, SYNC_LOCK_FULL, mSegNo);
        }
        phiOutPartitionStatusFlags(b, jumpPartitionId, false);
    }

    if (LLVM_UNLIKELY(EnableCycleCounter)) {
        updateCycleCounter(b, mKernelId, CycleCounter::TOTAL_TIME);
    }
    #ifdef ENABLE_PAPI
    if (NumOfPAPIEvents) {
        accumPAPIMeasurementWithoutReset(b, mKernelId, PAPIKernelCounter::PAPI_KERNEL_TOTAL);
    }
    #endif

    b.CreateBr(mPartitionEntryPoint[jumpPartitionId]);
}

/** ------------------------------------------------------------------------------------------------------------- *
 * @brief checkForPartitionExit
 ** ------------------------------------------------------------------------------------------------------------- */
void PipelineCompiler::checkForPartitionExit(KernelBuilder & b) {

    assert (mKernelId >= FirstKernel && mKernelId <= LastKernel);


    // TODO: if any statefree kernel exists, swap counter accumulators to be thread local
    // and combine them at the end?
<<<<<<< HEAD

    const auto nextKernel = mKernelId + 1;
    const auto nextPartitionId = KernelPartitionId[nextKernel];
    assert (nextKernel != PipelineOutput || (nextPartitionId != mCurrentPartitionId));

    Value * nextSegNo = mSegNo;
    if (LLVM_UNLIKELY(mIsPartitionRoot && mUsesNestedSynchronizationVariable)) {
        nextSegNo = obtainNextSegmentNumber(b, nextKernel);
    }

    const auto type = isDataParallel(mKernelId) ? SYNC_LOCK_POST_INVOCATION : SYNC_LOCK_FULL;
    releaseSynchronizationLock(b, mKernelId, type, mSegNo);
=======
    updateCycleCounter(b, mKernelId, CycleCounter::TOTAL_TIME);



    auto nextKernel = mKernelId + 1U;

    if (mIsIOProcessThread) {
        const auto firstComputeKernel = FirstKernelInPartition[FirstComputePartitionId];
        assert (mKernelId < firstComputeKernel || mKernelId >= FirstKernelInPartition[LastComputePartitionId + 1]);
        if (nextKernel == firstComputeKernel) {
            nextKernel = FirstKernelInPartition[LastComputePartitionId + 1];
            assert (!isDataParallel(mKernelId));
            releaseSynchronizationLock(b, mKernelId, SYNC_LOCK_FULL, mSegNo);
        }
    } else {
        const auto type = isDataParallel(mKernelId) ? SYNC_LOCK_POST_INVOCATION : SYNC_LOCK_FULL;
        releaseSynchronizationLock(b, mKernelId, type, mSegNo);
        assert (FirstKernelInPartition[FirstComputePartitionId] <= mKernelId && mKernelId < FirstKernelInPartition[LastComputePartitionId + 1]);
        if (nextKernel == FirstKernelInPartition[LastComputePartitionId + 1]) {
            nextKernel = PipelineOutput;
        }
    }

>>>>>>> 340aaee0

    mSegNo = nextSegNo;

    if (LLVM_UNLIKELY(EnableCycleCounter)) {
        updateCycleCounter(b, mKernelId, CycleCounter::TOTAL_TIME);
    }
    #ifdef ENABLE_PAPI
    if (NumOfPAPIEvents) {
        accumPAPIMeasurementWithoutReset(b, mKernelId, PAPIKernelCounter::PAPI_KERNEL_TOTAL);
    }
    #endif

<<<<<<< HEAD

=======
>>>>>>> 340aaee0
    if (LLVM_LIKELY(nextKernel < PipelineOutput)) {
        #ifdef ENABLE_PAPI
        if (NumOfPAPIEvents) {
            startPAPIMeasurement(b, {PAPIKernelCounter::PAPI_KERNEL_SYNCHRONIZATION, PAPIKernelCounter::PAPI_KERNEL_TOTAL});
        }
        #endif
        if (LLVM_UNLIKELY(EnableCycleCounter || mUseDynamicMultithreading)) {
            startCycleCounter(b, {CycleCounter::KERNEL_SYNCHRONIZATION, CycleCounter::TOTAL_TIME});
        }
        const auto type = isDataParallel(nextKernel) ? SYNC_LOCK_PRE_INVOCATION : SYNC_LOCK_FULL;
<<<<<<< HEAD
        acquireSynchronizationLock(b, nextKernel, type, mSegNo);
        if (LLVM_UNLIKELY(EnableCycleCounter || mUseDynamicMultithreading)) {
=======
        if (LLVM_LIKELY(!mIsIOProcessThread)) {
            acquireSynchronizationLock(b, nextKernel, type, nextSegNo);
>>>>>>> 340aaee0
            updateCycleCounter(b, nextKernel, CycleCounter::KERNEL_SYNCHRONIZATION);
        }
        #ifdef ENABLE_PAPI
        if (NumOfPAPIEvents) {
            accumPAPIMeasurementWithoutReset(b, nextKernel, PAPIKernelCounter::PAPI_KERNEL_SYNCHRONIZATION);
        }
        #endif
    }

    if (nextPartitionId != mCurrentPartitionId) {
        BasicBlock * const exitBlock = b.GetInsertBlock();
        assert (mCurrentPartitionId < nextPartitionId);
        assert (nextPartitionId <= PartitionCount);
        #ifdef PRINT_DEBUG_MESSAGES
        debugPrint(b, "  *** exiting partition %" PRIu64, b.getSize(mCurrentPartitionId));
        #endif
        b.CreateBr(mNextPartitionEntryPoint);

        b.SetInsertPoint(mNextPartitionEntryPoint);
        PHINode * const progressPhi = mPartitionPipelineProgressPhi[nextPartitionId];
        progressPhi->addIncoming(mPipelineProgress, exitBlock);
        mPipelineProgress = progressPhi;

        // Since there may be multiple paths into this kernel, phi out the start time
        // for each path.
        if (LLVM_UNLIKELY(EnableCycleCounter && nextPartitionId < (PartitionCount - 1))) {
            mPartitionStartTimePhi[nextPartitionId]->addIncoming(mCycleCounters[TOTAL_TIME], exitBlock);
            mCycleCounters[TOTAL_TIME] = mPartitionStartTimePhi[nextPartitionId];
        }

        if (LLVM_UNLIKELY(mPartitionExitSegNoPhi)) {
            assert (UseJumpGuidedSynchronization);
            mPartitionExitSegNoPhi->addIncoming(nextSegNo, exitBlock);
            mSegNo = mPartitionExitSegNoPhi;
            mPartitionExitSegNoPhi = nullptr;
        }

        const auto n = LastStreamSet - FirstStreamSet + 1U;

        for (unsigned i = 0; i != n; ++i) {
            PHINode * const phi = mPartitionProducedItemCountPhi[nextPartitionId][i];
            if (phi) {
                assert (isFromCurrentFunction(b, phi, false));
                const auto streamSet = FirstStreamSet + i;
                assert (isFromCurrentFunction(b, mLocallyAvailableItems[streamSet], false));
                phi->addIncoming(mLocallyAvailableItems[streamSet], exitBlock);
                mLocallyAvailableItems[streamSet] = phi;
            }
        }

        const auto firstKernelOfNextPartition = FirstKernelInPartition[nextPartitionId];
        assert (firstKernelOfNextPartition <= PipelineOutput);

        for (auto kernel = FirstKernel; kernel < firstKernelOfNextPartition; ++kernel) {
            PHINode * const termPhi = mPartitionTerminationSignalPhi[nextPartitionId][kernel - FirstKernel];
            if (termPhi) {
                assert (isFromCurrentFunction(b, termPhi, false));
                assert (isFromCurrentFunction(b, mKernelTerminationSignal[kernel], false));
                termPhi->addIncoming(mKernelTerminationSignal[kernel], exitBlock);
                mKernelTerminationSignal[kernel] = termPhi;
            }
        }
    }



}

} // end of namespace kernel<|MERGE_RESOLUTION|>--- conflicted
+++ resolved
@@ -1,4 +1,4 @@
-﻿#include "../pipeline_compiler.hpp"
+#include "../pipeline_compiler.hpp"
 
 namespace kernel {
 
@@ -8,12 +8,7 @@
 void PipelineCompiler::makePartitionEntryPoints(KernelBuilder & b) {
 
     assert (LastComputePartitionId < (PartitionCount - 1));
-
-<<<<<<< HEAD
-=======
     BasicBlock * const pipelineEnd =  b.CreateBasicBlock("PipelineEnd");
-
->>>>>>> 340aaee0
     IntegerType * const boolTy = b.getInt1Ty();
     IntegerType * const sizeTy = b.getInt64Ty();
 
@@ -45,12 +40,12 @@
         if (LLVM_UNLIKELY(FirstComputePartitionId == 1)) {
             skip = 2;
         } else {
-            for (auto i = 2; i < FirstComputePartitionId; ++i) {
+            for (unsigned i = 2; i < FirstComputePartitionId; ++i) {
                 mPartitionPipelineProgressPhi[i] =
                     PHINode::Create(boolTy, PartitionCount, std::to_string(i) + ".pipelineProgress", mPartitionEntryPoint[i]);
             }
         }
-        for (auto i = (LastComputePartitionId + skip); i < PartitionCount; ++i) {
+        for (unsigned i = (LastComputePartitionId + skip); i < PartitionCount; ++i) {
             mPartitionPipelineProgressPhi[i] =
                 PHINode::Create(boolTy, PartitionCount, std::to_string(i) + ".pipelineProgress", mPartitionEntryPoint[i]);
         }
@@ -127,24 +122,6 @@
         if (LLVM_UNLIKELY(producer < firstComputeKernel)) {
             continue;
         }
-
-        // TODO: make new buffer type to automatically state this is a cross partition
-        // thread local buffer.
-
-//        if (bn.isThreadLocal()) {
-//            const auto prodPartId = KernelPartitionId[producer];
-//            bool noCrossPartitionConsumer = true;
-//            for (const auto e : make_iterator_range(out_edges(streamSet, mBufferGraph))) {
-//                const auto consPartId = KernelPartitionId[target(e, mBufferGraph)];
-//                if (prodPartId != consPartId) {
-//                    noCrossPartitionConsumer = false;
-//                    break;
-//                }
-//            }
-//            if (noCrossPartitionConsumer) {
-//                continue;
-//            }
-//        }
 
         const BufferPort & outputPort = mBufferGraph[output];
         const auto prefix = makeBufferName(producer, outputPort.Port);
@@ -239,8 +216,8 @@
 
     b.SetInsertPoint(entry);
     mCurrentPartitionId = -1U;
-<<<<<<< HEAD
     setActiveKernel(b, FirstKernel, true);
+    assert (mKernelId == FirstKernel);
     if (isMultithreaded()) {
         #ifdef ENABLE_PAPI
         if (NumOfPAPIEvents) {
@@ -254,33 +231,18 @@
                 startCycleCounter(b, CycleCounter::KERNEL_SYNCHRONIZATION);
             }
         }
-        const auto type = isDataParallel(FirstKernel) ? SYNC_LOCK_PRE_INVOCATION : SYNC_LOCK_FULL;
-        acquireSynchronizationLock(b, FirstKernel, type, mSegNo);
-        if (LLVM_UNLIKELY(EnableCycleCounter || mUseDynamicMultithreading)) {
-            updateCycleCounter(b, FirstKernel, CycleCounter::KERNEL_SYNCHRONIZATION);
-        }
-        #ifdef ENABLE_PAPI
-        if (NumOfPAPIEvents) {
-            accumPAPIMeasurementWithoutReset(b, mKernelId, PAPIKernelCounter::PAPI_KERNEL_SYNCHRONIZATION);
-        }
-=======
-    const auto firstKernel = FirstKernelInPartition[firstPartition];
-    setActiveKernel(b, firstKernel, true);
-    assert (mKernelId == firstKernel);
-    #ifdef ENABLE_PAPI
-    startPAPIMeasurement(b, {PAPIKernelCounter::PAPI_KERNEL_SYNCHRONIZATION, PAPIKernelCounter::PAPI_KERNEL_TOTAL});
-    #endif
-    startCycleCounter(b, {CycleCounter::KERNEL_SYNCHRONIZATION, CycleCounter::TOTAL_TIME});
-    if (isMultithreaded()) {
         if (LLVM_LIKELY(!mIsIOProcessThread)) {
-            const auto type = isDataParallel(firstKernel) ? SYNC_LOCK_PRE_INVOCATION : SYNC_LOCK_FULL;
-            acquireSynchronizationLock(b, firstKernel, type, mSegNo);
-        }
-        updateCycleCounter(b, firstKernel, CycleCounter::KERNEL_SYNCHRONIZATION);
-        #ifdef ENABLE_PAPI
-        accumPAPIMeasurementWithoutReset(b, firstKernel, PAPIKernelCounter::PAPI_KERNEL_SYNCHRONIZATION);
->>>>>>> 340aaee0
-        #endif
+            const auto type = isDataParallel(mKernelId) ? SYNC_LOCK_PRE_INVOCATION : SYNC_LOCK_FULL;
+            acquireSynchronizationLock(b, mKernelId, type, mSegNo);
+            if (LLVM_UNLIKELY(EnableCycleCounter || mUseDynamicMultithreading)) {
+                updateCycleCounter(b, mKernelId, CycleCounter::KERNEL_SYNCHRONIZATION);
+            }
+            #ifdef ENABLE_PAPI
+            if (NumOfPAPIEvents) {
+                accumPAPIMeasurementWithoutReset(b, mKernelId, PAPIKernelCounter::PAPI_KERNEL_SYNCHRONIZATION);
+            }
+            #endif
+        }
     }
 
 }
@@ -315,6 +277,8 @@
     mIsPartitionRoot = false;
     const auto partitionId = KernelPartitionId[mKernelId];
     assert (mIsIOProcessThread ^ (FirstComputePartitionId <= partitionId && partitionId <= LastComputePartitionId));
+    mUsesNestedSynchronizationVariable = false;
+    mNestedSegNum = mSegNo;
     if (partitionId != mCurrentPartitionId) {
         mIsPartitionRoot = true;
         assert (FirstKernelInPartition[partitionId] == mKernelId);
@@ -323,8 +287,9 @@
         assert (FirstKernelInPartition[partitionId] == mKernelId);
         mNextPartitionEntryPoint = getPartitionExitPoint(b);
         determinePartitionStrideRateScalingFactor();
-        mUsesNestedSynchronizationVariable = UseJumpGuidedSynchronization && (PartitionJumpTargetId[partitionId] == (PartitionCount - 1));
-        if (LLVM_UNLIKELY(mUsesNestedSynchronizationVariable && (partitionId < (PartitionCount - 2)))) {
+        mUsesNestedSynchronizationVariable = HasNestedSegmentNumber.test(mKernelId);
+        assert (!mUsesNestedSynchronizationVariable || !mIsIOProcessThread);
+        if (LLVM_UNLIKELY(mUsesNestedSynchronizationVariable && (partitionId < LastComputePartitionId))) {
             mPartitionExitSegNoPhi = PHINode::Create(b.getSizeTy(), 2, "regionedSegNo", mNextPartitionEntryPoint);
         } else {
             mPartitionExitSegNoPhi = nullptr;
@@ -332,6 +297,8 @@
         #ifdef PRINT_DEBUG_MESSAGES
         debugPrint(b, "  *** entering partition %" PRIu64, b.getSize(mCurrentPartitionId));
         #endif
+    } else {
+        assert (!HasNestedSegmentNumber.test(mKernelId));
     }
 }
 
@@ -468,7 +435,7 @@
     }
 
     assert (!mIsIOProcessThread);
-    assert (FirstComputePartitionId <= targetPartitionId && targetPartitionId <= LastComputePartitionId || targetPartitionId == KernelPartitionId[PipelineOutput]);
+    assert ((FirstComputePartitionId <= targetPartitionId && targetPartitionId <= LastComputePartitionId) || targetPartitionId == KernelPartitionId[PipelineOutput]);
 
     PHINode * const progressPhi = mPartitionPipelineProgressPhi[targetPartitionId];
     assert (progressPhi);
@@ -486,11 +453,14 @@
 
     assert (!mIsIOProcessThread);
     assert (KernelPartitionId[FirstKernel] == 1);
-    const auto firstComputeKernel = FirstKernelInPartition[FirstComputePartitionId];
+    const auto firstComputeKernel =
+        FirstKernelInPartition[FirstComputePartitionId];
     const auto oneAfterLastComputeKernel = FirstKernelInPartition[LastComputePartitionId + 1];
 
     assert (firstComputeKernel > PipelineInput);
     assert (firstComputeKernel <= mKernelId && mKernelId < oneAfterLastComputeKernel);
+
+    const auto releaseSynchronizationUpTo = mUsesNestedSynchronizationVariable ? PipelineInput : oneAfterLastComputeKernel;
 
     phiOutPartitionItemCounts(b, PipelineInput, targetPartitionId, fromKernelEntryBlock);
     for (auto kernel = firstComputeKernel; kernel < mKernelId; ++kernel) {
@@ -501,38 +471,20 @@
 
     releaseAllSynchronizationLocksFor(b, mKernelId);
 
-<<<<<<< HEAD
-    const auto releaseAllSynchronizationLocks = (!mUsesNestedSynchronizationVariable);
-
-    assert (releaseAllSynchronizationLocks || UseJumpGuidedSynchronization);
-
     for (auto kernel = mKernelId + 1; kernel < targetKernelId; ++kernel) {
-=======
-    assert (afterFirstSegNo);
-
-    Value * const curSegNo = mSegNo;
-    mSegNo = afterFirstSegNo;
-
-
-    for (auto kernel = mKernelId + 1U; kernel < targetKernelId; ++kernel) {
->>>>>>> 340aaee0
         phiOutPartitionItemCounts(b, kernel, targetPartitionId, fromKernelEntryBlock);
         if (HasTerminationSignal.test(kernel)) {
             mKernelTerminationSignal[kernel] = readTerminationSignal(b, kernel);
         }
-<<<<<<< HEAD
-        if (releaseAllSynchronizationLocks) {
-=======
-        if (firstComputeKernel <= kernel && kernel < oneAfterLastComputeKernel) {
->>>>>>> 340aaee0
+        if (firstComputeKernel <= kernel && kernel < releaseSynchronizationUpTo) {
             releaseAllSynchronizationLocksFor(b, kernel);
         }
     }
 
     phiOutPartitionStatusFlags(b, targetPartitionId, fromKernelEntryBlock);
-//    for (auto kernel = mKernelId + 1; kernel < targetKernelId; ++kernel) {
-//        mKernelTerminationSignal[kernel] = nullptr;
-//    }
+    for (auto kernel = mKernelId + 1; kernel < targetKernelId; ++kernel) {
+        mKernelTerminationSignal[kernel] = nullptr;
+    }
 }
 
 /** ------------------------------------------------------------------------------------------------------------- *
@@ -551,15 +503,6 @@
         startCycleCounter(b, CycleCounter::PARTITION_JUMP_SYNCHRONIZATION);
     }
     assert (firstKernelInTargetPartition <= PipelineOutput);
-
-<<<<<<< HEAD
-    if (firstKernelInTargetPartition == PipelineOutput) {
-        const auto type = isDataParallel(LastKernel) ? SYNC_LOCK_POST_INVOCATION : SYNC_LOCK_FULL;
-        acquireSynchronizationLock(b, LastKernel, type, segNo);
-=======
-    #ifdef USE_PARTITION_GUIDED_SYNCHRONIZATION_VARIABLE_REGIONS
-    assert (firstKernelInTargetPartition != PipelineOutput);
-    #endif
 
     const auto afterLastComputeKernel = FirstKernelInPartition[LastComputePartitionId + 1];
     if (firstKernelInTargetPartition >= afterLastComputeKernel) {
@@ -569,7 +512,6 @@
             assert (mKernelId <= lastComputeKernel);
             acquireSynchronizationLock(b, lastComputeKernel, type, segNo);
         }
->>>>>>> 340aaee0
     } else {
         const auto type = isDataParallel(firstKernelInTargetPartition) ? SYNC_LOCK_PRE_INVOCATION : SYNC_LOCK_FULL;
         acquireSynchronizationLock(b, firstKernelInTargetPartition, type, segNo);
@@ -647,6 +589,8 @@
 
     if (LLVM_LIKELY((nextPartitionId != jumpTargetId) && mIsPartitionRoot) && (!mIsIOProcessThread)) {
 
+
+
         #ifdef PRINT_DEBUG_MESSAGES
         debugPrint(b, "** " + makeKernelName(mKernelId) + ".initiallyTerminated (seqexit) = %" PRIu64, mSegNo);
         #endif
@@ -656,9 +600,12 @@
         const auto targetKernelId = FirstKernelInPartition[nextPartitionId];
 
         Value * nextSegNo = mSegNo;
-
-        if (LLVM_UNLIKELY(mUsesNestedSynchronizationVariable)) {
-            nextSegNo = obtainNextSegmentNumber(b, mKernelId + 1U);
+        if (mUsesNestedSynchronizationVariable) {
+            assert (mIsPartitionRoot);
+            if (LLVM_UNLIKELY(isDataParallel(mKernelId))) {
+                acquireSynchronizationLockWithTimingInstrumentation(b, mKernelId, SYNC_LOCK_POST_INVOCATION, mSegNo);
+            }
+            nextSegNo = obtainNextSegmentNumber(b);
         }
 
         acquirePartitionSynchronizationLock(b, targetKernelId, nextSegNo);
@@ -678,13 +625,12 @@
         if (LLVM_UNLIKELY(mPartitionExitSegNoPhi)) {
             mPartitionExitSegNoPhi->addIncoming(nextSegNo, mKernelInitiallyTerminatedExit);
         }
-
         b.CreateBr(mNextPartitionEntryPoint);
 
     } else if (mKernelJumpToNextUsefulPartition) {
-
         assert (mIsPartitionRoot);
         assert (!mIsIOProcessThread);
+        assert (!mUsesNestedSynchronizationVariable);
 
         #ifdef PRINT_DEBUG_MESSAGES
         debugPrint(b, "** " + makeKernelName(mKernelId) + ".initiallyTerminated (reusejump) = %" PRIu64, mSegNo);
@@ -706,10 +652,8 @@
         }
 
         mMaximumNumOfStridesAtJumpPhi->addIncoming(b.getSize(0), mKernelInitiallyTerminatedExit);
-
         b.CreateBr(mKernelJumpToNextUsefulPartition);
     } else {
-
         #ifdef PRINT_DEBUG_MESSAGES
         debugPrint(b, "** " + makeKernelName(mKernelId) + ".initiallyTerminated (exitdirect) = %" PRIu64, mSegNo);
         #endif
@@ -717,23 +661,7 @@
         if (LLVM_UNLIKELY(mAllowDataParallelExecution)) {
             assert (!mIsIOProcessThread);
             releaseSynchronizationLock(b, mKernelId, SYNC_LOCK_PRE_INVOCATION, mSegNo);
-            #ifdef ENABLE_PAPI
-            if (LLVM_UNLIKELY(NumOfPAPIEvents > 0)) {
-                startPAPIMeasurement(b, PAPIKernelCounter::PAPI_KERNEL_SYNCHRONIZATION);
-            }
-            #endif
-            if (LLVM_UNLIKELY(EnableCycleCounter || mUseDynamicMultithreading)) {
-                startCycleCounter(b, CycleCounter::KERNEL_SYNCHRONIZATION);
-            }
-            acquireSynchronizationLock(b, mKernelId, SYNC_LOCK_POST_INVOCATION, mSegNo);
-            if (LLVM_UNLIKELY(EnableCycleCounter || mUseDynamicMultithreading)) {
-                updateCycleCounter(b, FirstKernel, CycleCounter::KERNEL_SYNCHRONIZATION);
-            }
-            #ifdef ENABLE_PAPI
-            if (LLVM_UNLIKELY(NumOfPAPIEvents > 0)) {
-                accumPAPIMeasurementWithoutReset(b, mKernelId, PAPIKernelCounter::PAPI_KERNEL_SYNCHRONIZATION);
-            }
-            #endif
+            acquireSynchronizationLockWithTimingInstrumentation(b, mKernelId, SYNC_LOCK_POST_INVOCATION, mSegNo);
         }
         mKernelInitiallyTerminatedExit = b.GetInsertBlock();
         updateKernelExitPhisAfterInitiallyTerminated(b);
@@ -757,6 +685,7 @@
     const auto targetKernelId = FirstKernelInPartition[jumpPartitionId];
     assert (targetKernelId > (mKernelId + 1U));
     assert (targetKernelId < FirstKernelInPartition[LastComputePartitionId + 1] || targetKernelId == PipelineOutput);
+    assert (!mUsesNestedSynchronizationVariable || targetKernelId == PipelineOutput);
 
 
     #ifdef PRINT_DEBUG_MESSAGES
@@ -765,14 +694,14 @@
 
     updateNextSlidingWindowSize(b, mMaximumNumOfStridesAtJumpPhi, b.getSize(0));
 
-    if (!UseJumpGuidedSynchronization || targetKernelId != PipelineOutput) {
+    if (!mUsesNestedSynchronizationVariable || targetKernelId != PipelineOutput) {
         acquirePartitionSynchronizationLock(b, targetKernelId, mSegNo);
         phiOutPartitionStateAndReleaseSynchronizationLocks(b, targetKernelId, jumpPartitionId, false);
         zeroAnySkippedTransitoryConsumedItemCountsUntil(b, targetKernelId);
     } else {
         if (LLVM_UNLIKELY(isDataParallel(mKernelId))) {
             releaseSynchronizationLock(b, mKernelId, SYNC_LOCK_PRE_INVOCATION, mSegNo);
-            acquireSynchronizationLock(b, mKernelId, SYNC_LOCK_POST_INVOCATION, mSegNo);
+            acquireSynchronizationLockWithTimingInstrumentation(b, mKernelId, SYNC_LOCK_POST_INVOCATION, mSegNo);
             releaseSynchronizationLock(b, mKernelId, SYNC_LOCK_POST_INVOCATION, mSegNo);
         } else {
             releaseSynchronizationLock(b, mKernelId, SYNC_LOCK_FULL, mSegNo);
@@ -802,27 +731,11 @@
 
     // TODO: if any statefree kernel exists, swap counter accumulators to be thread local
     // and combine them at the end?
-<<<<<<< HEAD
-
-    const auto nextKernel = mKernelId + 1;
-    const auto nextPartitionId = KernelPartitionId[nextKernel];
-    assert (nextKernel != PipelineOutput || (nextPartitionId != mCurrentPartitionId));
-
-    Value * nextSegNo = mSegNo;
-    if (LLVM_UNLIKELY(mIsPartitionRoot && mUsesNestedSynchronizationVariable)) {
-        nextSegNo = obtainNextSegmentNumber(b, nextKernel);
-    }
-
-    const auto type = isDataParallel(mKernelId) ? SYNC_LOCK_POST_INVOCATION : SYNC_LOCK_FULL;
-    releaseSynchronizationLock(b, mKernelId, type, mSegNo);
-=======
-    updateCycleCounter(b, mKernelId, CycleCounter::TOTAL_TIME);
-
-
-
-    auto nextKernel = mKernelId + 1U;
+
+    auto nextKernel = mKernelId + 1;
 
     if (mIsIOProcessThread) {
+        assert (!mUsesNestedSynchronizationVariable);
         const auto firstComputeKernel = FirstKernelInPartition[FirstComputePartitionId];
         assert (mKernelId < firstComputeKernel || mKernelId >= FirstKernelInPartition[LastComputePartitionId + 1]);
         if (nextKernel == firstComputeKernel) {
@@ -830,32 +743,22 @@
             assert (!isDataParallel(mKernelId));
             releaseSynchronizationLock(b, mKernelId, SYNC_LOCK_FULL, mSegNo);
         }
-    } else {
+    } else if (!mIsIOProcessThread) {
+        Value * nextSegNo = mSegNo;
+        if (LLVM_UNLIKELY(mUsesNestedSynchronizationVariable)) {
+            assert (mIsPartitionRoot);
+            nextSegNo = obtainNextSegmentNumber(b);
+        }
         const auto type = isDataParallel(mKernelId) ? SYNC_LOCK_POST_INVOCATION : SYNC_LOCK_FULL;
         releaseSynchronizationLock(b, mKernelId, type, mSegNo);
         assert (FirstKernelInPartition[FirstComputePartitionId] <= mKernelId && mKernelId < FirstKernelInPartition[LastComputePartitionId + 1]);
         if (nextKernel == FirstKernelInPartition[LastComputePartitionId + 1]) {
+            assert (!mUsesNestedSynchronizationVariable);
             nextKernel = PipelineOutput;
         }
-    }
-
->>>>>>> 340aaee0
-
-    mSegNo = nextSegNo;
-
-    if (LLVM_UNLIKELY(EnableCycleCounter)) {
-        updateCycleCounter(b, mKernelId, CycleCounter::TOTAL_TIME);
-    }
-    #ifdef ENABLE_PAPI
-    if (NumOfPAPIEvents) {
-        accumPAPIMeasurementWithoutReset(b, mKernelId, PAPIKernelCounter::PAPI_KERNEL_TOTAL);
-    }
-    #endif
-
-<<<<<<< HEAD
-
-=======
->>>>>>> 340aaee0
+        mSegNo = nextSegNo;
+    }
+
     if (LLVM_LIKELY(nextKernel < PipelineOutput)) {
         #ifdef ENABLE_PAPI
         if (NumOfPAPIEvents) {
@@ -865,49 +768,49 @@
         if (LLVM_UNLIKELY(EnableCycleCounter || mUseDynamicMultithreading)) {
             startCycleCounter(b, {CycleCounter::KERNEL_SYNCHRONIZATION, CycleCounter::TOTAL_TIME});
         }
-        const auto type = isDataParallel(nextKernel) ? SYNC_LOCK_PRE_INVOCATION : SYNC_LOCK_FULL;
-<<<<<<< HEAD
-        acquireSynchronizationLock(b, nextKernel, type, mSegNo);
-        if (LLVM_UNLIKELY(EnableCycleCounter || mUseDynamicMultithreading)) {
-=======
         if (LLVM_LIKELY(!mIsIOProcessThread)) {
-            acquireSynchronizationLock(b, nextKernel, type, nextSegNo);
->>>>>>> 340aaee0
-            updateCycleCounter(b, nextKernel, CycleCounter::KERNEL_SYNCHRONIZATION);
-        }
-        #ifdef ENABLE_PAPI
-        if (NumOfPAPIEvents) {
-            accumPAPIMeasurementWithoutReset(b, nextKernel, PAPIKernelCounter::PAPI_KERNEL_SYNCHRONIZATION);
-        }
-        #endif
-    }
+            const auto type = isDataParallel(nextKernel) ? SYNC_LOCK_PRE_INVOCATION : SYNC_LOCK_FULL;
+            acquireSynchronizationLock(b, nextKernel, type, mSegNo);
+            if (LLVM_UNLIKELY(EnableCycleCounter || mUseDynamicMultithreading)) {
+                updateCycleCounter(b, nextKernel, CycleCounter::KERNEL_SYNCHRONIZATION);
+            }
+            #ifdef ENABLE_PAPI
+            if (NumOfPAPIEvents) {
+                accumPAPIMeasurementWithoutReset(b, nextKernel, PAPIKernelCounter::PAPI_KERNEL_SYNCHRONIZATION);
+            }
+            #endif
+        }
+    }
+
+    const auto nextPartitionId = KernelPartitionId[nextKernel];
+    assert (nextKernel != PipelineOutput || (nextPartitionId != mCurrentPartitionId));
 
     if (nextPartitionId != mCurrentPartitionId) {
-        BasicBlock * const exitBlock = b.GetInsertBlock();
         assert (mCurrentPartitionId < nextPartitionId);
         assert (nextPartitionId <= PartitionCount);
+        BasicBlock * const exitBlock = b.GetInsertBlock();
         #ifdef PRINT_DEBUG_MESSAGES
         debugPrint(b, "  *** exiting partition %" PRIu64, b.getSize(mCurrentPartitionId));
         #endif
         b.CreateBr(mNextPartitionEntryPoint);
 
         b.SetInsertPoint(mNextPartitionEntryPoint);
-        PHINode * const progressPhi = mPartitionPipelineProgressPhi[nextPartitionId];
+        PHINode * const progressPhi = mPartitionPipelineProgressPhi[nextPartitionId]; assert (progressPhi);
+        assert (mPipelineProgress);
         progressPhi->addIncoming(mPipelineProgress, exitBlock);
         mPipelineProgress = progressPhi;
+
+        if (LLVM_UNLIKELY(mPartitionExitSegNoPhi)) {
+            mPartitionExitSegNoPhi->addIncoming(mSegNo, exitBlock);
+            mSegNo = mPartitionExitSegNoPhi;
+            mPartitionExitSegNoPhi = nullptr;
+        }
 
         // Since there may be multiple paths into this kernel, phi out the start time
         // for each path.
         if (LLVM_UNLIKELY(EnableCycleCounter && nextPartitionId < (PartitionCount - 1))) {
             mPartitionStartTimePhi[nextPartitionId]->addIncoming(mCycleCounters[TOTAL_TIME], exitBlock);
             mCycleCounters[TOTAL_TIME] = mPartitionStartTimePhi[nextPartitionId];
-        }
-
-        if (LLVM_UNLIKELY(mPartitionExitSegNoPhi)) {
-            assert (UseJumpGuidedSynchronization);
-            mPartitionExitSegNoPhi->addIncoming(nextSegNo, exitBlock);
-            mSegNo = mPartitionExitSegNoPhi;
-            mPartitionExitSegNoPhi = nullptr;
         }
 
         const auto n = LastStreamSet - FirstStreamSet + 1U;
@@ -937,8 +840,6 @@
         }
     }
 
-
-
 }
 
 } // end of namespace kernel