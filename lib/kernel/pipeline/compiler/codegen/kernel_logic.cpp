﻿#include "../pipeline_compiler.hpp"

namespace kernel {

/** ------------------------------------------------------------------------------------------------------------- *
 * @brief setActiveKernel
 ** ------------------------------------------------------------------------------------------------------------- */
void PipelineCompiler::setActiveKernel(BuilderRef b, const unsigned kernelId, const bool allowThreadLocal) {
    assert (kernelId >= FirstKernel && kernelId <= LastKernel);
    mKernelId = kernelId;
    mKernel = getKernel(kernelId);
    mKernelSharedHandle = nullptr;
    if (LLVM_LIKELY(mKernel->isStateful())) {
        Value * handle = b->getScalarFieldPtr(makeKernelName(kernelId)).first;
        if (LLVM_UNLIKELY(isKernelFamilyCall(kernelId))) {
            PointerType * pty = mKernel->getSharedStateType()->getPointerTo();
            handle = b->CreateLoad(pty, handle);
        }
        mKernelSharedHandle = handle;
    }
    mKernelThreadLocalHandle = nullptr;
    if (mKernel->hasThreadLocal() && allowThreadLocal) {
        mKernelThreadLocalHandle = getThreadLocalHandlePtr(b, mKernelId);
    }
    mCurrentKernelName = mKernelName[mKernelId];
}

/** ------------------------------------------------------------------------------------------------------------- *
 * @brief computeFullyProcessedItemCounts
 ** ------------------------------------------------------------------------------------------------------------- */
void PipelineCompiler::computeFullyProcessedItemCounts(BuilderRef b, Value * const terminated) {

    Constant * const sz_MAX_INT = ConstantInt::getAllOnesValue(b->getSizeTy());

    for (const auto e : make_iterator_range(in_edges(mKernelId, mBufferGraph))) {
        const BufferPort & br = mBufferGraph[e];
        const auto port = br.Port;
        Value * processed = nullptr;
        if (mUpdatedProcessedDeferredPhi[port]) {
            processed = mUpdatedProcessedDeferredPhi[port];
        } else {
            processed = mUpdatedProcessedPhi[port];
        }

        const Binding & input = br.Binding;

        if (LLVM_UNLIKELY(input.hasAttribute(AttrId::BlockSize))) {
            // If the input rate has a block size attribute then --- for the purpose of determining how many
            // items have been consumed --- we consider a stream set to be fully processed when an entire
            // stride has been processed.
            Constant * const BLOCK_WIDTH = b->getSize(b->getBitBlockWidth());
            processed = b->CreateAnd(processed, ConstantExpr::getNeg(BLOCK_WIDTH));
        }

        Value * const avail = sz_MAX_INT; // mLocallyAvailableItems[source(e, mBufferGraph)];
        Value * const fullyProcessed = b->CreateSelect(terminated, avail, processed);

        mFullyProcessedItemCount[port] = fullyProcessed;
        if (LLVM_UNLIKELY(CheckAssertions)) {
            const auto streamSet = source(e, mBufferGraph);
            const BufferNode & bn = mBufferGraph[streamSet];
            if (bn.Locality == BufferLocality::ThreadLocal) {
                Value * const produced = mLocallyAvailableItems[streamSet]; assert (produced);
                Value * const fullyConsumed = b->CreateICmpEQ(produced, processed);
                Constant * const fatal = getTerminationSignal(b, TerminationSignal::Fatal);
                Value * const fatalError = b->CreateICmpEQ(mTerminatedAtLoopExitPhi, fatal);
                Value * const valid = b->CreateOr(fullyConsumed, fatalError);
                Constant * const bindingName = b->GetString(input.getName());

                b->CreateAssert(valid,
                                "%s.%s: local available item count (%" PRId64 ") does not match "
                                "its processed item count (%" PRId64 ")",
                                mCurrentKernelName, bindingName,
                                produced, processed);
            }
        }
    }
}

/** ------------------------------------------------------------------------------------------------------------- *
 * @brief computeFullyProducedItemCounts
 ** ------------------------------------------------------------------------------------------------------------- */
void PipelineCompiler::computeFullyProducedItemCounts(BuilderRef b, Value * const terminated) {
    for (const auto e : make_iterator_range(out_edges(mKernelId, mBufferGraph))) {
        const BufferPort & br = mBufferGraph[e];
        const auto port = br.Port;
        const auto streamSet = target(e, mBufferGraph);
        const BufferNode & bn = mBufferGraph[streamSet];
        Value * produced = nullptr;
        if (LLVM_UNLIKELY(bn.OutputItemCountId != streamSet)) {
            produced = mLocallyAvailableItems[bn.OutputItemCountId];
        } else {
            if (mUpdatedProducedDeferredPhi[port]) {
                produced = mUpdatedProducedDeferredPhi[port];
            } else {
                produced = mUpdatedProducedPhi[port];
            }

            const Binding & output = br.Binding;
            if (LLVM_UNLIKELY(output.hasAttribute(AttrId::Delayed))) {
                const auto & D = output.findAttribute(AttrId::Delayed);
                produced = b->CreateSaturatingSub(produced, b->getSize(D.amount()));
            }
            if (LLVM_UNLIKELY(output.hasAttribute(AttrId::BlockSize))) {
                Constant * const BLOCK_WIDTH = b->getSize(b->getBitBlockWidth());
                produced = b->CreateAnd(produced, ConstantExpr::getNeg(BLOCK_WIDTH));
            }
            produced = b->CreateSelect(terminated, mUpdatedProducedPhi[port], produced);
        }
        assert (isFromCurrentFunction(b, produced, false));
        mFullyProducedItemCount[port]->addIncoming(produced, mKernelLoopExitPhiCatch);
    }
}

/** ------------------------------------------------------------------------------------------------------------- *
 * @brief addLookahead
 ** ------------------------------------------------------------------------------------------------------------- */
Value * PipelineCompiler::addLookahead(BuilderRef b, const BufferPort & inputPort, Value * const itemCount) const {
    if (LLVM_LIKELY(inputPort.LookAhead == 0)) {
        return itemCount;
    }
    Constant * const lookAhead = b->getSize(inputPort.LookAhead);
    return b->CreateAdd(itemCount, lookAhead);
}

/** ------------------------------------------------------------------------------------------------------------- *
 * @brief subtractLookahead
 ** ------------------------------------------------------------------------------------------------------------- */
Value * PipelineCompiler::subtractLookahead(BuilderRef b, const BufferPort & inputPort, Value * const itemCount) {
    if (LLVM_LIKELY(inputPort.LookAhead == 0)) {
        return itemCount;
    }
    Constant * const lookAhead = b->getSize(inputPort.LookAhead);
    Value * const closed = isClosed(b, inputPort.Port);
    Value * const reducedItemCount = b->CreateSaturatingSub(itemCount, lookAhead);
    return b->CreateSelect(closed, itemCount, reducedItemCount);
}

/** ------------------------------------------------------------------------------------------------------------- *
 * @brief getThreadLocalHandlePtr
 ** ------------------------------------------------------------------------------------------------------------- */
Value * PipelineCompiler::getThreadLocalHandlePtr(BuilderRef b, const unsigned kernelIndex) const {
    const Kernel * const kernel = getKernel(kernelIndex);
    assert ("getThreadLocalHandlePtr should not have been called" && kernel->hasThreadLocal());
    const auto prefix = makeKernelName(kernelIndex);
    Value * handle = getScalarFieldPtr(b.get(), prefix + KERNEL_THREAD_LOCAL_SUFFIX).first;
    if (LLVM_UNLIKELY(isKernelFamilyCall(kernelIndex))) {
        StructType * const localStateTy = kernel->getThreadLocalStateType();
        if (LLVM_UNLIKELY(CheckAssertions)) {
            b->CreateAssert(handle, "null handle load");
        }
        handle = b->CreateLoad(localStateTy->getPointerTo(), handle);
    }
    assert (handle->getType()->isPointerTy());
    return handle;
}

/** ------------------------------------------------------------------------------------------------------------- *
 * @brief getCommonThreadLocalHandlePtr
 ** ------------------------------------------------------------------------------------------------------------- */
Value * PipelineCompiler::getCommonThreadLocalHandlePtr(BuilderRef b, const unsigned kernelIndex) const {
    const Kernel * const kernel = getKernel(kernelIndex);
    assert ("getThreadLocalHandlePtr should not have been called" && kernel->hasThreadLocal());
    const auto prefix = makeKernelName(kernelIndex);
    Value * handle = getCommonThreadLocalScalarFieldPtr(b.get(), prefix + KERNEL_THREAD_LOCAL_SUFFIX).first;
    if (LLVM_UNLIKELY(isKernelFamilyCall(kernelIndex))) {
        StructType * const localStateTy = kernel->getThreadLocalStateType();
        if (LLVM_UNLIKELY(CheckAssertions)) {
            b->CreateAssert(handle, "null handle load");
        }
        handle = b->CreateLoad(localStateTy->getPointerTo(), handle);
    }
    assert (handle->getType()->isPointerTy());
    return handle;
}

/** ------------------------------------------------------------------------------------------------------------- *
 * @brief isBounded
 ** ------------------------------------------------------------------------------------------------------------- */
bool PipelineCompiler::isBounded() const {
    assert (mKernelId >= FirstKernel && mKernelId <= LastKernel);
    for (const auto e : make_iterator_range(in_edges(mKernelId, mBufferGraph))) {
        const auto streamSet = source(e, mBufferGraph);
        const BufferNode & bn = mBufferGraph[streamSet];
        if (bn.isNonThreadLocal()) {
            const BufferPort & br = mBufferGraph[e];
            const Binding & binding = br.Binding;
            const ProcessingRate & rate = binding.getRate();
            switch (rate.getKind()) {
                case RateId::Bounded:
                case RateId::Fixed:
                case RateId::PartialSum:
                    return true;
                case RateId::Greedy:
                    if (rate.getLowerBound() > Rational{0, 1}) {
                        return true;
                    }
                default: break;
            }
        }
    }
    return false;
}

/** ------------------------------------------------------------------------------------------------------------- *
 * @brief requiresExplicitFinalStride
 ** ------------------------------------------------------------------------------------------------------------- */
bool PipelineCompiler::requiresExplicitFinalStride() const {
    assert (mKernelId >= FirstKernel && mKernelId <= LastKernel);
    if (mKernel->requiresExplicitPartialFinalStride()) {
        return true;
    }
    for (const auto e : make_iterator_range(in_edges(mKernelId, mBufferGraph))) {
        const auto streamSet = source(e, mBufferGraph);
        const BufferNode & bn = mBufferGraph[streamSet];
        if (bn.isOwned()) {
            const BufferPort & br = mBufferGraph[e];
            const Binding & binding = br.Binding;
            const ProcessingRate & rate = binding.getRate();
            switch (rate.getKind()) {
                case RateId::Fixed:
                case RateId::PartialSum:
                    return true;
                default: break;
            }
        }
    }
    for (const auto e : make_iterator_range(out_edges(mKernelId, mBufferGraph))) {
        const auto streamSet = target(e, mBufferGraph);
        const BufferNode & bn = mBufferGraph[streamSet];
        if (bn.isOwned()) {
            const BufferPort & br = mBufferGraph[e];
            const Binding & binding = br.Binding;
            const ProcessingRate & rate = binding.getRate();
            switch (rate.getKind()) {
                case RateId::Fixed:
                case RateId::PartialSum:
                    return true;
                default: break;
            }
        }
    }
    return false;
}

/** ------------------------------------------------------------------------------------------------------------- *
 * @brief identifyPipelineInputs
 ** ------------------------------------------------------------------------------------------------------------- */
void PipelineCompiler::identifyPipelineInputs(const unsigned kernelId) {
    mHasPipelineInput.reset();
    mHasPipelineInput.resize(in_degree(kernelId, mBufferGraph));

    if (LLVM_LIKELY(out_degree(PipelineInput, mBufferGraph) > 0)) {
        for (const auto e : make_iterator_range(in_edges(kernelId, mBufferGraph))) {
            const auto streamSet = source(e, mBufferGraph);
            if (LLVM_UNLIKELY(in_degree(streamSet, mBufferGraph) == 0)) {
                assert ("non-constant streamset without a producer?" && mBufferGraph[streamSet].isConstant());
                continue;
            }
            const auto producer = parent(streamSet, mBufferGraph);
            if (LLVM_UNLIKELY(producer == PipelineInput)) {
                const BufferPort & br = mBufferGraph[e];
                mHasPipelineInput.set(br.Port.Number);
            }
        }
    }
}

/** ------------------------------------------------------------------------------------------------------------- *
 * @brief hasAtLeastOneNonGreedyInput
 ** ------------------------------------------------------------------------------------------------------------- */
bool PipelineCompiler::hasAtLeastOneNonGreedyInput() const {
    for (const auto e : make_iterator_range(in_edges(mKernelId, mBufferGraph))) {
        const BufferPort & bp = mBufferGraph[e];
        const Binding & binding = bp.Binding;
        if (!binding.getRate().isGreedy()) {
            return true;
        }
    }
    return false;
}

/** ------------------------------------------------------------------------------------------------------------- *
 * @brief hasAtLeastOneNonGreedyInput
 ** ------------------------------------------------------------------------------------------------------------- */
bool PipelineCompiler::hasAnyGreedyInput(const unsigned kernelId) const {
    for (const auto e : make_iterator_range(in_edges(kernelId, mBufferGraph))) {
        const BufferPort & bp = mBufferGraph[e];
        const Binding & binding = bp.Binding;
        if (binding.getRate().isGreedy()) {
            return true;
        }
    }
    return false;
}

/** ------------------------------------------------------------------------------------------------------------- *
 * @brief isDataParallel
 ** ------------------------------------------------------------------------------------------------------------- */
bool PipelineCompiler::isDataParallel(const size_t kernel) const {
    #ifdef ALLOW_INTERNALLY_SYNCHRONIZED_KERNELS_TO_BE_DATA_PARALLEL
    return mIsStatelessKernel.test(kernel) || mIsInternallySynchronized.test(kernel);
    #else
    return mIsStatelessKernel.test(kernel);
    #endif
}

/** ------------------------------------------------------------------------------------------------------------- *
 * @brief hasPrincipalInputRate
 ** ------------------------------------------------------------------------------------------------------------- */
bool PipelineCompiler::hasPrincipalInputRate() const {
    unsigned numOfPrincipalInputs = 0;
    unsigned totalNumOfFixedRateInputs = 0;
    bool nonFixedPrincipalAttribute = false;
    for (auto e : make_iterator_range(in_edges(mKernelId, mBufferGraph))) {
        const BufferPort & port = mBufferGraph[e];
        assert (port.Port.Type == PortType::Input);
        if (LLVM_UNLIKELY(port.isPrincipal())) {
            nonFixedPrincipalAttribute |= !port.isFixed();
            ++numOfPrincipalInputs;
            assert (totalNumOfFixedRateInputs == 0);
        }
        if (port.isFixed()) {
            ++totalNumOfFixedRateInputs;
        }
    }
    if (LLVM_UNLIKELY(numOfPrincipalInputs > 1 || nonFixedPrincipalAttribute)) {
        SmallVector<char, 512> tmp;
        raw_svector_ostream msg(tmp);
        msg << "Error: " << mKernel->getName();
        if (nonFixedPrincipalAttribute) {
            msg << " has a Principal attribute assigned to a non-Fixed rate input";
        } else {
            msg << " has more than one input with a Principal attribute";
        }
        report_fatal_error(msg.str());
    }
    assert (totalNumOfFixedRateInputs >= numOfPrincipalInputs);
    return (numOfPrincipalInputs == 1 && numOfPrincipalInputs < totalNumOfFixedRateInputs);
}

/** ------------------------------------------------------------------------------------------------------------- *
 * @brief isCurrentKernelStateFree
 ** ------------------------------------------------------------------------------------------------------------- */
bool PipelineCompiler::isCurrentKernelStateFree() const {
    return PipelineCommonGraphFunctions::isKernelStateFree(mKernelId);
}

/** ------------------------------------------------------------------------------------------------------------- *
 * @brief getInputBufferVertex
 ** ------------------------------------------------------------------------------------------------------------- */
unsigned PipelineCompiler::getInputBufferVertex(const StreamSetPort inputPort) const {
    return PipelineCommonGraphFunctions::getInputBufferVertex(mKernelId, inputPort);
}

/** ------------------------------------------------------------------------------------------------------------- *
 * @brief getInputBuffer
 ** ------------------------------------------------------------------------------------------------------------- */
StreamSetBuffer * PipelineCompiler::getInputBuffer(const StreamSetPort inputPort) const {
    return PipelineCommonGraphFunctions::getInputBuffer(mKernelId, inputPort);
}

/** ------------------------------------------------------------------------------------------------------------- *
 * @brief getInputBinding
 ** ------------------------------------------------------------------------------------------------------------- */
const Binding & PipelineCompiler::getInputBinding(const StreamSetPort inputPort) const {
    return PipelineCommonGraphFunctions::getInputBinding(mKernelId, inputPort);
}

/** ------------------------------------------------------------------------------------------------------------- *
 * @brief getOutputBufferVertex
 ** ------------------------------------------------------------------------------------------------------------- */
unsigned PipelineCompiler::getOutputBufferVertex(const StreamSetPort outputPort) const {
    return PipelineCommonGraphFunctions::getOutputBufferVertex(mKernelId, outputPort);
}

/** ------------------------------------------------------------------------------------------------------------- *
 * @brief getOutputBinding
 ** ------------------------------------------------------------------------------------------------------------- */
const Binding & PipelineCompiler::getOutputBinding(const StreamSetPort outputPort) const {
    return PipelineCommonGraphFunctions::getOutputBinding(mKernelId, outputPort);
}

/** ------------------------------------------------------------------------------------------------------------- *
 * @brief getOutputBuffer
 ** ------------------------------------------------------------------------------------------------------------- */
StreamSetBuffer * PipelineCompiler::getOutputBuffer(const StreamSetPort outputPort) const {
    return PipelineCommonGraphFunctions::getOutputBuffer(mKernelId, outputPort);
}

/** ------------------------------------------------------------------------------------------------------------- *
 * @brief getBinding
 ** ------------------------------------------------------------------------------------------------------------- */
const Binding & PipelineCompiler::getBinding(const StreamSetPort port) const {
    return PipelineCommonGraphFunctions::getBinding(mKernelId, port);
}

/** ------------------------------------------------------------------------------------------------------------- *
 * @brief getReference
 ** ------------------------------------------------------------------------------------------------------------- */
const StreamSetPort PipelineCompiler::getReference(const StreamSetPort port) const {
    return PipelineCommonGraphFunctions::getReference(mKernelId, port);
}

/** ------------------------------------------------------------------------------------------------------------- *
 * @brief reset
 ** ------------------------------------------------------------------------------------------------------------- */
template <typename Vec>
void reset(Vec & vec, const size_t n) {
    vec.resize(n);
    std::memset(vec.data(), 0, n * sizeof(typename Vec::value_type));
}

/** ------------------------------------------------------------------------------------------------------------- *
 * @brief clearInternalStateForCurrentKernel
 ** ------------------------------------------------------------------------------------------------------------- */
void PipelineCompiler::clearInternalStateForCurrentKernel() {

    // TODO: make it so these are only needed in debug mode for assertion checks?

    mNumOfTruncatedInputBuffers = 0;

    mExecuteStridesIndividually = false;
    mCurrentKernelIsStateFree = false;
    mAllowDataParallelExecution = false;
    mHasPrincipalInput = false;

    mHasMoreInput = nullptr;
    mHasZeroExtendedInput = nullptr;
    mStrideStepSize = nullptr;
    mAnyClosed = nullptr;
<<<<<<< HEAD
    mPrincipalFixedRateFactor = nullptr;
=======
    mHasExhaustedClosedInput = nullptr;
    mStrideStepSizeAtLoopEntryPhi = nullptr;

>>>>>>> b29aa093
    mKernelInsufficientInput = nullptr;
    mKernelTerminated = nullptr;
    mKernelInitiallyTerminated = nullptr;
    mKernelInitiallyTerminatedExit = nullptr;
    mInitiallyTerminated = nullptr;

    mMaximumNumOfStrides = nullptr;
    mNumOfLinearStridesPhi = nullptr;
    mNumOfLinearStrides = nullptr;
    mFixedRateFactorPhi = nullptr;
    mFinalPartialStrideFixedRateRemainderPhi = nullptr;
    mIsFinalInvocationPhi = nullptr;
    mIsFinalInvocation = nullptr;

    assert (mKernelId >= FirstKernel);
    assert (mKernelId <= LastKernel);

    const auto numOfInputs = in_degree(mKernelId, mBufferGraph);
    reset(mInternalAccessibleInputItems, numOfInputs);
    mInitiallyProcessedItemCount.reset(numOfInputs);
    mInitiallyProcessedDeferredItemCount.reset(numOfInputs);
    mAlreadyProcessedPhi.reset(numOfInputs);
    mAlreadyProcessedDeferredPhi.reset(numOfInputs);
    mIsInputZeroExtended.reset(numOfInputs);
    mInputVirtualBaseAddressPhi.reset(numOfInputs);
    mFirstInputStrideLength.reset(numOfInputs);
    mLinearInputItemsPhi.reset(numOfInputs);
    mReturnedProcessedItemCountPtr.reset(numOfInputs);
    mProcessedItemCountPtr.reset(numOfInputs);
    mProcessedItemCount.reset(numOfInputs);
    mProcessedDeferredItemCountPtr.reset(numOfInputs);
    mProcessedDeferredItemCount.reset(numOfInputs);
    mExhaustedInputPort.reset(numOfInputs);
    mExhaustedInputPortPhi.reset(numOfInputs);
    mCurrentProcessedItemCountPhi.reset(numOfInputs);
    mCurrentProcessedDeferredItemCountPhi.reset(numOfInputs);
    mCurrentLinearInputItems.reset(numOfInputs);
    mUpdatedProcessedPhi.reset(numOfInputs);
    mUpdatedProcessedDeferredPhi.reset(numOfInputs);
    mConsumedItemCountsAtLoopExitPhi.reset(numOfInputs);
    mFullyProcessedItemCount.reset(numOfInputs);

    const auto numOfOutputs = out_degree(mKernelId, mBufferGraph);
    reset(mInternalWritableOutputItems, numOfOutputs);
    mAlreadyProducedPhi.reset(numOfOutputs);
    mAlreadyProducedDelayedPhi.reset(numOfOutputs);
    mAlreadyProducedDeferredPhi.reset(numOfOutputs);
    mFirstOutputStrideLength.reset(numOfOutputs);
    mLinearOutputItemsPhi.reset(numOfOutputs);
    mReturnedOutputVirtualBaseAddressPtr.reset(numOfOutputs);
    mReturnedProducedItemCountPtr.reset(numOfOutputs);
    mProducedItemCountPtr.reset(numOfOutputs);
    mProducedItemCount.reset(numOfOutputs);
    mProducedDeferredItemCountPtr.reset(numOfOutputs);
    mProducedDeferredItemCount.reset(numOfOutputs);    
    mCurrentProducedItemCountPhi.reset(numOfOutputs);
    mCurrentProducedDeferredItemCountPhi.reset(numOfOutputs);
    mCurrentLinearOutputItems.reset(numOfOutputs);
    mProducedAtJumpPhi.reset(numOfOutputs);
    mProducedAtTerminationPhi.reset(numOfOutputs);
    mProducedAtTermination.reset(numOfOutputs);
    mUpdatedProducedPhi.reset(numOfOutputs);
    mUpdatedProducedDeferredPhi.reset(numOfOutputs);
    mFullyProducedItemCount.reset(numOfOutputs);

}

/** ------------------------------------------------------------------------------------------------------------- *
 * @brief initializeKernelAssertions
 ** ------------------------------------------------------------------------------------------------------------- */
void PipelineCompiler::initializeKernelAssertions(BuilderRef b) {
    SmallVector<char, 256> tmp;
    for (auto kernel = PipelineInput; kernel <= LastKernel; ++kernel) {
        raw_svector_ostream out(tmp);
        out << kernel << "." << getKernel(kernel)->getName();
        mKernelName[kernel] = b->GetString(out.str());
        tmp.clear();
    }
}


/** ------------------------------------------------------------------------------------------------------------- *
 * @brief makeKernelName
 ** ------------------------------------------------------------------------------------------------------------- */
LLVM_READNONE std::string PipelineCompiler::makeKernelName(const size_t kernelIndex) const {
    std::string tmp;
    raw_string_ostream out(tmp);
    out << kernelIndex;
    #ifdef PRINT_DEBUG_MESSAGES
    out << '.' << getKernel(kernelIndex)->getName();
    #endif
    out.flush();
    return tmp;
}

/** ------------------------------------------------------------------------------------------------------------- *
 * @brief makeBufferName
 ** ------------------------------------------------------------------------------------------------------------- */
LLVM_READNONE std::string PipelineCompiler::makeBufferName(const size_t kernelIndex, const StreamSetPort port) const {
    std::string tmp;
    raw_string_ostream out(tmp);
    out << kernelIndex;
    #ifdef PRINT_DEBUG_MESSAGES
    out << '.' << getKernel(kernelIndex)->getName()
        << '.' << getBinding(kernelIndex, port).getName();
    #else
    if (port.Type == PortType::Input) {
        out << 'I';
    } else { // if (port.Type == PortType::Output) {
        out << 'O';
    }
    out.write_hex(port.Number);
    #endif
    out.flush();
    return tmp;
}

}<|MERGE_RESOLUTION|>--- conflicted
+++ resolved
@@ -429,13 +429,10 @@
     mHasZeroExtendedInput = nullptr;
     mStrideStepSize = nullptr;
     mAnyClosed = nullptr;
-<<<<<<< HEAD
+
     mPrincipalFixedRateFactor = nullptr;
-=======
     mHasExhaustedClosedInput = nullptr;
     mStrideStepSizeAtLoopEntryPhi = nullptr;
-
->>>>>>> b29aa093
     mKernelInsufficientInput = nullptr;
     mKernelTerminated = nullptr;
     mKernelInitiallyTerminated = nullptr;
