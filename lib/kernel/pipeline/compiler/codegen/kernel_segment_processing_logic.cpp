--- conflicted
+++ resolved
@@ -21,15 +21,10 @@
     mIsOptimizationBranch = isa<OptimizationBranch>(mKernel);
     mRecordHistogramData = recordsAnyHistogramData();
     mExecuteStridesIndividually =
-<<<<<<< HEAD
         mKernel->hasAttribute(AttrId::ExecuteStridesIndividually)
             || ((mRecordHistogramData || mUsesIllustrator) && !hasAnyGreedyInput(mKernelId));
     mCurrentKernelIsStateFree = mIsStatelessKernel.test(mKernelId) && !mUsesIllustrator;
-=======
-        mKernel->hasAttribute(AttrId::ExecuteStridesIndividually) || (mRecordHistogramData && !hasAnyGreedyInput(mKernelId));
-    mCurrentKernelIsStateFree = mIsStatelessKernel.test(mKernelId);
     mHasPrincipalInputRate = hasPrincipalInputRate();
->>>>>>> 6313f278
     assert (mIsStatelessKernel.test(mKernelId) == isCurrentKernelStateFree());
     #ifndef DISABLE_ALL_DATA_PARALLEL_SYNCHRONIZATION
     #ifdef ALLOW_INTERNALLY_SYNCHRONIZED_KERNELS_TO_BE_DATA_PARALLEL
