#include "../pipeline_compiler.hpp"

namespace kernel {

/** ------------------------------------------------------------------------------------------------------------- *
 * @brief bindAdditionalInitializationArguments
 ** ------------------------------------------------------------------------------------------------------------- */
void PipelineCompiler::bindAdditionalInitializationArguments(KernelBuilder & b, ArgIterator & arg, const ArgIterator & arg_end) {
    bindFamilyInitializationArguments(b, arg, arg_end);
    bindRepeatingStreamSetInitializationArguments(b, arg, arg_end);
    assert (arg == arg_end);
}

/** ------------------------------------------------------------------------------------------------------------- *
 * @brief generateImplicitKernels
 ** ------------------------------------------------------------------------------------------------------------- */
void PipelineCompiler::generateImplicitKernels(KernelBuilder & b) {
    assert (b.getModule() == mTarget->getModule());
    for (auto i = FirstKernel; i <= LastKernel; ++i) {
        const_cast<Kernel *>(getKernel(i))->generateOrLoadKernel(b);
    }
}

/** ------------------------------------------------------------------------------------------------------------- *
 * @brief addPipelineKernelProperties
 ** ------------------------------------------------------------------------------------------------------------- */
void PipelineCompiler::addPipelineKernelProperties(KernelBuilder & b) {
    // TODO: look into improving cache locality/false sharing of this struct

    // TODO: create a non-persistent / pass through input scalar type to allow the
    // pipeline to pass an input scalar to a kernel rather than recording it needlessly?
    // Non-family kernels can be contained within the shared state but family ones
    // must be allocated dynamically.

    IntegerType * const sizeTy = b.getSizeTy();

    mTarget->addInternalScalar(sizeTy, EXPECTED_NUM_OF_STRIDES_MULTIPLIER, 0);

    #ifdef ENABLE_PAPI
    if (LLVM_LIKELY(NumOfPAPIEvents > 0)) {
        mTarget->addThreadLocalScalar(b.getInt32Ty(), STATISTICS_PAPI_EVENT_SET, 0);
    }
    #endif
    if (LLVM_LIKELY(RequiredThreadLocalStreamSetMemory > 0)) {
        PointerType * const int8PtrTy = b.getInt8PtrTy();
        mTarget->addThreadLocalScalar(int8PtrTy, BASE_THREAD_LOCAL_STREAMSET_MEMORY, 0);
        mTarget->addThreadLocalScalar(sizeTy, BASE_THREAD_LOCAL_STREAMSET_MEMORY_BYTES, 0);
    }
    // NOTE: both the shared and thread local objects are parameters to the kernel.
    // They get automatically set by reading in the appropriate params.

    if (HasZeroExtendedStream) {
        PointerType * const voidPtrTy = b.getVoidPtrTy();
        mTarget->addThreadLocalScalar(voidPtrTy, ZERO_EXTENDED_BUFFER);
        mTarget->addThreadLocalScalar(sizeTy, ZERO_EXTENDED_SPACE);
    }

    mKernelId = 0;
    mKernel = mTarget;
    auto currentPartitionId = -1U;
    addBufferHandlesToPipelineKernel(b, PipelineInput, 0);
    addConsumerKernelProperties(b, PipelineInput);
    if (mUseDynamicMultithreading || UseJumpGuidedSynchronization) {
        mTarget->addInternalScalar(sizeTy, NEXT_LOGICAL_SEGMENT_NUMBER, getCacheLineGroupId(PipelineInput));
    }
<<<<<<< HEAD
=======

>>>>>>> bc4a0937
    for (auto i = FirstKernel; i <= LastKernel; ++i) {
        const auto partitionId = KernelPartitionId[i];
        const bool isRoot = (partitionId != currentPartitionId);
        currentPartitionId = partitionId;        
        addInternalKernelProperties(b, i, isRoot);
        addCycleCounterProperties(b, i, isRoot);
        #ifdef ENABLE_PAPI
        addPAPIEventCounterKernelProperties(b, i, isRoot);
        #endif
        addProducedItemCountDeltaProperties(b, i);
        addUnconsumedItemCountProperties(b, i);
<<<<<<< HEAD

        if (LLVM_UNLIKELY(UseJumpGuidedSynchronization && isRoot)) {
            if (LLVM_UNLIKELY(PartitionJumpTargetId[partitionId] == (PartitionCount - 1))) {
                // add this to the state of the *next* kernel
                mTarget->addInternalScalar(sizeTy,
                    NEXT_LOGICAL_SEGMENT_NUMBER + std::to_string(i + 1), getCacheLineGroupId(i + 1));
            }
        }

=======
        if (LLVM_UNLIKELY(mBufferGraph[i].startsNestedSynchronizationRegion())) {
            assert (isRoot);
            assert (UseJumpGuidedSynchronization);
            assert (FirstComputePartitionId <= partitionId && partitionId <= LastComputePartitionId);
            mTarget->addInternalScalar(sizeTy,
                NEXT_LOGICAL_SEGMENT_NUMBER + std::to_string(i), getCacheLineGroupId(i));
        }
>>>>>>> bc4a0937
    }
    if (LLVM_UNLIKELY(EnableCycleCounter)) {
        mTarget->addThreadLocalScalar(b.getInt64Ty(), STATISTICS_CYCLE_COUNT_TOTAL,
                                      getCacheLineGroupId(PipelineOutput), ThreadLocalScalarAccumulationRule::Sum);
    }
    addCycleCounterProperties(b, PipelineOutput, true);
    addRepeatingStreamSetBufferProperties(b);
    generateMetaDataForRepeatingStreamSets(b);
    #ifdef ENABLE_PAPI
    addPAPIEventCounterPipelineProperties(b);
    #endif
    if (mUseDynamicMultithreading) {
        if (LLVM_UNLIKELY(TraceDynamicMultithreading)) {
            addDynamicThreadingReportProperties(b, getCacheLineGroupId(PipelineOutput + 1));
        }
    }
    addZeroInputStructProperties(b);

    const auto first = FirstKernelInPartition[FirstComputePartitionId];
    const auto last = FirstKernelInPartition[LastComputePartitionId + 1];

    if (first > FirstKernel || last <= LastKernel) {
        mTarget->addInternalScalar(sizeTy, COMPUTE_THREAD_TERMINATION_STATE);
    }


}



/** ------------------------------------------------------------------------------------------------------------- *
 * @brief addInternalKernelProperties
 ** ------------------------------------------------------------------------------------------------------------- */
void PipelineCompiler::addInternalKernelProperties(KernelBuilder & b, const unsigned kernelId, const bool isRoot) {

    mKernelId = kernelId;
    mKernel = getKernel(kernelId);
    bool isStateless = false;

    const auto firstComputeKernelId = FirstKernelInPartition[FirstComputePartitionId];
    const auto onAfterLastComputeKernelId = FirstKernelInPartition[LastComputePartitionId + 1];

    if (LLVM_UNLIKELY(isKernelStateFree(kernelId))) {
        if (LLVM_LIKELY(firstComputeKernelId <= mKernelId && mKernelId < onAfterLastComputeKernelId && !mUsesIllustrator)) {
            isStateless = true;
            mIsStatelessKernel.set(kernelId);
        }
    }

    const auto isInternallySynchronized = mKernel->hasAttribute(AttrId::InternallySynchronized);
    if (LLVM_UNLIKELY(isInternallySynchronized)) {
        mIsInternallySynchronized.set(kernelId);
    }

    #if defined(DISABLE_ALL_DATA_PARALLEL_SYNCHRONIZATION)
    const auto allowDataParallelExecution = false;
    #elif defined(ALLOW_INTERNALLY_SYNCHRONIZED_KERNELS_TO_BE_DATA_PARALLEL)
    const auto allowDataParallelExecution = isStateless || isInternallySynchronized;
    #else
    const auto allowDataParallelExecution = isStateless;
    #endif

    IntegerType * const sizeTy = b.getSizeTy();

    const auto groupId = getCacheLineGroupId(kernelId);

    addTerminationProperties(b, kernelId, groupId);

    const auto name = makeKernelName(kernelId);

    if (kernelId < onAfterLastComputeKernelId) {
        const auto syncLockType = allowDataParallelExecution ? SYNC_LOCK_PRE_INVOCATION : SYNC_LOCK_FULL;
        mTarget->addInternalScalar(sizeTy, name + LOGICAL_SEGMENT_SUFFIX[syncLockType], groupId);
        if (isRoot && (kernelId >= firstComputeKernelId)) {
            addSegmentLengthSlidingWindowKernelProperties(b, kernelId, groupId);
        }
    }

    addConsumerKernelProperties(b, kernelId);

    for (const auto e : make_iterator_range(in_edges(kernelId, mBufferGraph))) {
        const BufferPort & br = mBufferGraph[e];
        const auto prefix = makeBufferName(kernelId, br.Port);
        mTarget->addInternalScalar(sizeTy, prefix + ITEM_COUNT_SUFFIX, groupId);
        if (LLVM_UNLIKELY(isStateless)) {
            mTarget->addInternalScalar(sizeTy, prefix + STATE_FREE_INTERNAL_ITEM_COUNT_SUFFIX, groupId);
        }
        if (LLVM_UNLIKELY(br.isDeferred())) {
            mTarget->addInternalScalar(sizeTy, prefix + DEFERRED_ITEM_COUNT_SUFFIX, groupId);
        }
    }

    for (const auto e : make_iterator_range(out_edges(kernelId, mBufferGraph))) {
        const BufferPort & br = mBufferGraph[e];
        const auto prefix = makeBufferName(kernelId, br.Port);
        mTarget->addInternalScalar(sizeTy, prefix + ITEM_COUNT_SUFFIX, groupId);
        if (LLVM_UNLIKELY(isStateless)) {
            mTarget->addInternalScalar(sizeTy, prefix + STATE_FREE_INTERNAL_ITEM_COUNT_SUFFIX, groupId);
        }
        if (LLVM_UNLIKELY(br.isDeferred())) {
            mTarget->addInternalScalar(sizeTy, prefix + DEFERRED_ITEM_COUNT_SUFFIX, groupId);
        }
    }

    addBufferHandlesToPipelineKernel(b, kernelId, groupId);

    addFamilyKernelProperties(b, kernelId, groupId);

    if (LLVM_UNLIKELY(isInternallySynchronized || mUsesIllustrator)) {
        // TODO: only needed if its possible to loop back or if we are not guaranteed that this kernel will always fire
        mTarget->addInternalScalar(sizeTy, name + INTERNALLY_SYNCHRONIZED_SUB_SEGMENT_SUFFIX, groupId);
    }

    if (LLVM_LIKELY(mKernel->isStateful())) {
        Type * sharedStateTy = nullptr;
        if (LLVM_UNLIKELY(isKernelFamilyCall(kernelId))) {
            sharedStateTy = b.getVoidPtrTy();
        } else {
            sharedStateTy = mKernel->getSharedStateType();
        }
        mTarget->addInternalScalar(sharedStateTy, name, groupId);
    }

    if (mKernel->hasThreadLocal()) {
        // we cannot statically allocate a "family" thread local object.
        Type * localStateTy = nullptr;
        if (LLVM_UNLIKELY(isKernelFamilyCall(kernelId))) {
            localStateTy = b.getVoidPtrTy();
        } else {
            localStateTy = mKernel->getThreadLocalStateType();
        }
        mTarget->addThreadLocalScalar(localStateTy, name + KERNEL_THREAD_LOCAL_SUFFIX, groupId);
    }

    if (LLVM_UNLIKELY(allowDataParallelExecution)) {
        assert (kernelId < onAfterLastComputeKernelId);
        mTarget->addInternalScalar(sizeTy, name + LOGICAL_SEGMENT_SUFFIX[SYNC_LOCK_POST_INVOCATION], groupId);
    }

    if (LLVM_UNLIKELY(mGenerateTransferredItemCountHistogram || mGenerateDeferredItemCountHistogram)) {
        addHistogramProperties(b, kernelId, groupId);
    }

    if (LLVM_UNLIKELY(mTraceDynamicBuffers)) {
        for (const auto e : make_iterator_range(out_edges(kernelId, mBufferGraph))) {
            const auto bufferVertex = target(e, mBufferGraph);
            const BufferNode & bn = mBufferGraph[bufferVertex];
            if (bn.Buffer->isDynamic()) {
                const BufferPort & rd = mBufferGraph[e];
                const auto prefix = makeBufferName(kernelId, rd.Port);
                LLVMContext & C = b.getContext();
                const auto numOfConsumers = std::max(out_degree(bufferVertex, mConsumerGraph), 1UL);

                // segment num  0
                // new capacity 1
                // produced item count 2
                // consumer processed item count [3,n)
                Type * const traceStructTy = ArrayType::get(sizeTy, numOfConsumers + 3);

                FixedArray<Type *, 2> traceStruct;
                traceStruct[0] = traceStructTy->getPointerTo(); // pointer to trace log
                traceStruct[1] = sizeTy; // length of trace log
                mTarget->addInternalScalar(StructType::get(C, traceStruct),
                                                   prefix + STATISTICS_BUFFER_EXPANSION_SUFFIX, groupId);
            }
        }
    }

    if (LLVM_UNLIKELY(isRoot && DebugOptionIsSet(codegen::TraceStridesPerSegment))) {
        LLVMContext & C = b.getContext();
//        FixedArray<Type *, 2> recordStruct;
//        recordStruct[0] = sizeTy; // segment num
//        recordStruct[1] = sizeTy; // # of strides
        Type * const recordStructTy = ArrayType::get(sizeTy, 2);

        FixedArray<Type *, 4> traceStruct;
        traceStruct[0] = sizeTy; // last num of strides (to avoid unnecessary loads of the trace
                                 // log and simplify the logic for first stride)
        traceStruct[1] = recordStructTy->getPointerTo(); // pointer to trace log
        traceStruct[2] = sizeTy; // trace length
        traceStruct[3] = sizeTy; // trace capacity (for realloc)

        mTarget->addInternalScalar(StructType::get(C, traceStruct),
                                           name + STATISTICS_STRIDES_PER_SEGMENT_SUFFIX, groupId);
    }
}

/** ------------------------------------------------------------------------------------------------------------- *
 * @brief generateInitializeMethod
 ** ------------------------------------------------------------------------------------------------------------- */
void PipelineCompiler::generateInitializeMethod(KernelBuilder & b) {

    // TODO: if we detect a fatal error at init, we should not execute
    // the pipeline loop.

    initializeScalarValues(b);

    initializeKernelAssertions(b);

    Constant * const unterminated = getTerminationSignal(b, TerminationSignal::None);
    Constant * const aborted = getTerminationSignal(b, TerminationSignal::Aborted);

    Value * terminated = nullptr;
    auto partitionId = KernelPartitionId[PipelineInput];

    for (auto i = FirstKernel; i <= LastKernel; ++i) {

        const auto curPartitionId = KernelPartitionId[i];
        const auto isRoot = (curPartitionId != partitionId);
        partitionId = curPartitionId;
        // Family kernels must be initialized in the "main" method.
        setActiveKernel(b, i, false);
        assert (mKernelId == i);
        assert (mKernel->isGenerated());
        if (isRoot) {
            initializeStridesPerSegment(b);
        }

        if (LLVM_LIKELY(!isKernelFamilyCall(i))) {
            ArgVec args;
            if (LLVM_LIKELY(mKernel->isStateful())) {
                args.push_back(mKernelSharedHandle);
            }
            #ifndef NDEBUG
            unsigned expected = 0;
            #endif
            for (const auto e : make_iterator_range(in_edges(i, mScalarGraph))) {
                assert (mScalarGraph[e].Type == PortType::Input);
                assert (expected++ == mScalarGraph[e].Number);
                const auto scalar = source(e, mScalarGraph);
                args.push_back(getScalar(b, scalar));
            }
            addFamilyCallInitializationArguments(b, i, args);
            addRepeatingStreamSetInitializationArguments(i, args);
            #ifndef NDEBUG
            for (unsigned j = 0; j != args.size(); ++j) {
                assert (isFromCurrentFunction(b, args[j], false));
            }
            #endif
            Value * const signal = callKernelInitializeFunction(b, args);
            Value * const terminatedOnInit = b.CreateICmpNE(signal, unterminated);

            if (terminated) {
                terminated = b.CreateOr(terminated, terminatedOnInit);
            } else {
                terminated = terminatedOnInit;
            }
        }

        if (LLVM_UNLIKELY(mUsesIllustrator)) {
            for (const auto e : make_iterator_range(out_edges(i, mBufferGraph))) {
                const BufferPort & br = mBufferGraph[e];
                if (LLVM_UNLIKELY(br.isIllustrated())) {
                    registerStreamSetIllustrator(b, target(e, mBufferGraph));
                }
            }
        }

        // Is this the last kernel in a partition? If so, store the accumulated
        // termination signal.
        if (terminated && HasTerminationSignal.test(mKernelId)) {
            Value * const signal = b.CreateSelect(terminated, aborted, unterminated);
            writeTerminationSignal(b, mKernelId, signal);
            terminated = nullptr;
        }
    }



    if (LLVM_UNLIKELY(TraceDynamicMultithreading)) {
        initDynamicThreadingReportProperties(b);
    }
    resetInternalBufferHandles();
}

/** ------------------------------------------------------------------------------------------------------------- *
 * @brief generateAllocateInternalStreamSetsMethod
 ** ------------------------------------------------------------------------------------------------------------- */
void PipelineCompiler::generateAllocateSharedInternalStreamSetsMethod(KernelBuilder & b, Value * const expectedNumOfStrides) {
    b.setScalarField(EXPECTED_NUM_OF_STRIDES_MULTIPLIER, expectedNumOfStrides);


    initializeInitialSlidingWindowSegmentLengths(b, expectedNumOfStrides);

    Value * allocScale = expectedNumOfStrides;
    if (LLVM_LIKELY(!mIsNestedPipeline)) {
        Value * bsl = b.getScalarField(BUFFER_SEGMENT_LENGTH);
        allocScale = b.CreateMul(allocScale, bsl);
        Value * const threadCount = b.getScalarField(MAXIMUM_NUM_OF_THREADS);
        allocScale = b.CreateMul(allocScale, threadCount);
    }

    bool hasAnyReturnedBuffer = false;
    for (const auto output : make_iterator_range(in_edges(PipelineOutput, mBufferGraph))) {
        const auto streamSet = source(output, mBufferGraph);
        const BufferNode & bn = mBufferGraph[streamSet];
        if (LLVM_UNLIKELY(bn.isReturned())) {
            if (getReturnedBufferScaleFactor(streamSet) > 0) {
                hasAnyReturnedBuffer = true;
                break;
            }
        }
    }

    Value * expectedSourceOutputSize = nullptr;
    if (LLVM_UNLIKELY(hasAnyReturnedBuffer)) {
        for (auto kernel = FirstKernel; kernel <= LastKernel; ++kernel) {
            if (LLVM_UNLIKELY(in_degree(kernel, mBufferGraph) == 0)) {
                setActiveKernel(b, kernel, false);
                assert (mKernel->isGenerated());
                FixedArray<Value *, 1> args;
                args[0] = mKernelSharedHandle;
                Value * eosVal = callKernelExpectedSourceOutputSizeFunction(b, args);
                expectedSourceOutputSize = b.CreateUMax(eosVal, expectedSourceOutputSize);
            }
        }
        expectedSourceOutputSize = b.CreateCeilUDiv(expectedSourceOutputSize, b.getSize(b.getBitBlockWidth()));
    }
    allocateOwnedBuffers(b, allocScale, expectedSourceOutputSize, true);
    initializeBufferExpansionHistory(b);
    resetInternalBufferHandles();
}

/** ------------------------------------------------------------------------------------------------------------- *
 * @brief generateInitializeThreadLocalMethod
 ** ------------------------------------------------------------------------------------------------------------- */
void PipelineCompiler::generateInitializeThreadLocalMethod(KernelBuilder & b) {
    assert (mTarget->hasThreadLocal());
    for (unsigned i = FirstKernel; i <= LastKernel; ++i) {
        const Kernel * const kernel = getKernel(i);
        if (kernel->hasThreadLocal()) {
            setActiveKernel(b, i, true);
            assert (mKernel == kernel);
            callKernelInitializeThreadLocalFunction(b);
        }
    }
}

/** ------------------------------------------------------------------------------------------------------------- *
 * @brief generateAllocateThreadLocalInternalStreamSetsMethod
 ** ------------------------------------------------------------------------------------------------------------- */
void PipelineCompiler::generateAllocateThreadLocalInternalStreamSetsMethod(KernelBuilder & b, Value * const expectedNumOfStrides) {
    assert (mTarget->hasThreadLocal());
    Value * allocScale = expectedNumOfStrides;
    if (LLVM_LIKELY(!mIsNestedPipeline)) {
        Value * bsl = b.getScalarField(BUFFER_SEGMENT_LENGTH);
        allocScale = b.CreateMul(allocScale, bsl);
    }
    if (LLVM_LIKELY(RequiredThreadLocalStreamSetMemory > 0)) {
        auto size = RequiredThreadLocalStreamSetMemory;
        #ifdef THREADLOCAL_BUFFER_CAPACITY_MULTIPLIER
        size *= THREADLOCAL_BUFFER_CAPACITY_MULTIPLIER;
        #endif
        ConstantInt * const reqMemory = b.getSize(size);
        Value * const memorySize = b.CreateMul(reqMemory, allocScale);
        Value * const base = b.CreatePageAlignedMalloc(memorySize);
        PointerType * const int8PtrTy = b.getInt8PtrTy();
        b.setScalarField(BASE_THREAD_LOCAL_STREAMSET_MEMORY, b.CreatePointerCast(base, int8PtrTy));
        b.setScalarField(BASE_THREAD_LOCAL_STREAMSET_MEMORY_BYTES, memorySize);
    }
    allocateOwnedBuffers(b, expectedNumOfStrides, nullptr, false);
    resetInternalBufferHandles();
}

/** ------------------------------------------------------------------------------------------------------------- *
 * @brief generateKernelMethod
 ** ------------------------------------------------------------------------------------------------------------- */
void PipelineCompiler::generateKernelMethod(KernelBuilder & b) {
    initializeKernelAssertions(b);
    initializeScalarValues(b);
    if (mIsNestedPipeline) {
        generateSingleThreadKernelMethod(b);
    } else {
        generateMultiThreadKernelMethod(b);
    }
    resetInternalBufferHandles();
}

/** ------------------------------------------------------------------------------------------------------------- *
 * @brief generateFinalizeMethod
 ** ------------------------------------------------------------------------------------------------------------- */
void PipelineCompiler::generateFinalizeMethod(KernelBuilder & b) {

    if (LLVM_UNLIKELY(codegen::AnyDebugOptionIsSet() || NumOfPAPIEvents > 0)) {
        printOptionalCycleCounter(b);
        #ifdef ENABLE_PAPI
        printPAPIReportIfRequested(b);
        #endif
        printOptionalBlockingIOStatistics(b);
        printOptionalBlockedIOPerSegment(b);
        printOptionalBufferExpansionHistory(b);
        printOptionalStridesPerSegment(b);
        printProducedItemCountDeltas(b);
        printUnconsumedItemCounts(b);
        if (mGenerateTransferredItemCountHistogram) {
            printHistogramReport(b, HistogramReportType::TransferredItems);
        }
        if (mGenerateDeferredItemCountHistogram) {
            printHistogramReport(b, HistogramReportType::DeferredItems);
        }
        if (TraceDynamicMultithreading) {
            printDynamicThreadingReport(b);
        }
    }

    initializeScalarValues(b);
    for (unsigned i = FirstKernel; i <= LastKernel; ++i) {
        setActiveKernel(b, i, true);
        SmallVector<Value *, 1> params;
        if (LLVM_LIKELY(mKernel->isStateful())) {
            assert (mTarget->isStateful());
            params.push_back(mKernelSharedHandle);
        }
        if (LLVM_UNLIKELY(mKernel->hasThreadLocal())) {
            assert (mTarget->hasThreadLocal());
            params.push_back(mKernelThreadLocalHandle);
        }
        mScalarValue[i] = callKernelFinalizeFunction(b, params);
    }

    if (LLVM_UNLIKELY(mGenerateTransferredItemCountHistogram || mGenerateDeferredItemCountHistogram)) {
        freeHistogramProperties(b);
    }

    deallocateRepeatingBuffers(b);
    releaseOwnedBuffers(b);
    resetInternalBufferHandles();
}

/** ------------------------------------------------------------------------------------------------------------- *
 * @brief generateFinalizeThreadLocalMethod
 ** ------------------------------------------------------------------------------------------------------------- */
void PipelineCompiler::generateFinalizeThreadLocalMethod(KernelBuilder & b) {

    assert (mTarget->hasThreadLocal());

    for (unsigned i = FirstKernel; i <= LastKernel; ++i) {
        const Kernel * const kernel = getKernel(i);
        assert (kernel->hasThreadLocal() || !isa<PipelineKernel>(kernel));
        if (kernel->hasThreadLocal()) {
            setActiveKernel(b, i, true, true);
            assert (mKernel == kernel);
            SmallVector<Value *, 2> args;
            if (LLVM_LIKELY(mKernelSharedHandle != nullptr)) {
                args.push_back(mKernelSharedHandle);
            }
            args.push_back(mKernelCommonThreadLocalHandle); assert (mKernelCommonThreadLocalHandle);
            args.push_back(mKernelThreadLocalHandle); assert (mKernelThreadLocalHandle);
            callKernelFinalizeThreadLocalFunction(b, args);
            if (LLVM_UNLIKELY(isKernelFamilyCall(i))) {
              //  b.CreateFree(mKernelThreadLocalHandle);
            }
        }
    }

    // Since all of the nested kernels thread local state is contained within
    // this pipeline thread's thread local state, freeing the pipeline's will
    // also free the inner kernels.
    if (LLVM_LIKELY(RequiredThreadLocalStreamSetMemory > 0)) {
        b.CreateFree(b.getScalarField(BASE_THREAD_LOCAL_STREAMSET_MEMORY));
    }
    if (LLVM_UNLIKELY(HasZeroExtendedStream)) {
        b.CreateFree(b.getScalarField(ZERO_EXTENDED_BUFFER));
    }
    freePendingFreeableDynamicBuffers(b);
    freeZeroedInputBuffers(b);
}

}<|MERGE_RESOLUTION|>--- conflicted
+++ resolved
@@ -63,10 +63,7 @@
     if (mUseDynamicMultithreading || UseJumpGuidedSynchronization) {
         mTarget->addInternalScalar(sizeTy, NEXT_LOGICAL_SEGMENT_NUMBER, getCacheLineGroupId(PipelineInput));
     }
-<<<<<<< HEAD
-=======
-
->>>>>>> bc4a0937
+
     for (auto i = FirstKernel; i <= LastKernel; ++i) {
         const auto partitionId = KernelPartitionId[i];
         const bool isRoot = (partitionId != currentPartitionId);
@@ -78,17 +75,6 @@
         #endif
         addProducedItemCountDeltaProperties(b, i);
         addUnconsumedItemCountProperties(b, i);
-<<<<<<< HEAD
-
-        if (LLVM_UNLIKELY(UseJumpGuidedSynchronization && isRoot)) {
-            if (LLVM_UNLIKELY(PartitionJumpTargetId[partitionId] == (PartitionCount - 1))) {
-                // add this to the state of the *next* kernel
-                mTarget->addInternalScalar(sizeTy,
-                    NEXT_LOGICAL_SEGMENT_NUMBER + std::to_string(i + 1), getCacheLineGroupId(i + 1));
-            }
-        }
-
-=======
         if (LLVM_UNLIKELY(mBufferGraph[i].startsNestedSynchronizationRegion())) {
             assert (isRoot);
             assert (UseJumpGuidedSynchronization);
@@ -96,7 +82,6 @@
             mTarget->addInternalScalar(sizeTy,
                 NEXT_LOGICAL_SEGMENT_NUMBER + std::to_string(i), getCacheLineGroupId(i));
         }
->>>>>>> bc4a0937
     }
     if (LLVM_UNLIKELY(EnableCycleCounter)) {
         mTarget->addThreadLocalScalar(b.getInt64Ty(), STATISTICS_CYCLE_COUNT_TOTAL,
