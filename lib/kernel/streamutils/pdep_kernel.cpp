/*
 *  Copyright (c) 2018 International Characters.
 *  This software is licensed to the public under the Open Software License 3.0.
 */
#include <kernel/streamutils/pdep_kernel.h>
#include <kernel/streamutils/deletion.h>

#include <llvm/IR/Intrinsics.h>
#include <llvm/IR/Module.h>
#include <kernel/core/kernel_builder.h>
#include <kernel/core/streamset.h>
#include <kernel/core/idisa_target.h>
#include <kernel/pipeline/pipeline_builder.h>
#include <llvm/Support/raw_ostream.h>
#include <kernel/pipeline/driver/driver.h>
#include <kernel/pipeline/driver/cpudriver.h>
#include <pablo/pablo_kernel.h>
#include <pablo/pablo_toolchain.h>
#include <pablo/bixnum/bixnum.h>

using namespace llvm;

namespace kernel {

using BuilderRef = Kernel::BuilderRef;

void SpreadByMask(PipelineBuilder & P,
                  StreamSet * mask, StreamSet * toSpread, StreamSet * outputs,
                  unsigned streamOffset,
                  bool zeroExtend,
                  StreamExpandOptimization opt,
                  unsigned expansionFieldWidth,
                  ProcessingRateProbabilityDistribution itemsPerOutputUnit) {
    unsigned streamCount = outputs->getNumElements();
    StreamSet * const expanded = P.CreateStreamSet(streamCount);
    Scalar * base = P.CreateConstant(P.getDriver().getBuilder()->getSize(streamOffset));
    P.CreateKernelCall<StreamExpandKernel>(mask, toSpread, expanded, base, zeroExtend, opt, expansionFieldWidth, itemsPerOutputUnit);
    P.CreateKernelCall<FieldDepositKernel>(mask, expanded, outputs, expansionFieldWidth);
}

const unsigned StreamExpandStrideSize = 4;

StreamExpandKernel::StreamExpandKernel(BuilderRef b,
                                       StreamSet * mask,
                                       StreamSet * source,
                                       StreamSet * expanded,
                                       Scalar * base,
                                       bool zeroExtend,
                                       const StreamExpandOptimization opt,
                                       const unsigned FieldWidth, ProcessingRateProbabilityDistribution itemsPerOutputUnitProbability)
: MultiBlockKernel(b, [&]() -> std::string {
                        std::string tmp;
                        raw_string_ostream nm(tmp);
<<<<<<< HEAD
                        nm << "streamExpand"  << StreamExpandStrideSize << ':' << FieldWidth;
=======
                        nm << "streamExpand"  << codegen::StreamExpandStrideSize << ':' << FieldWidth;
>>>>>>> 31a76e7a
                        if (opt == StreamExpandOptimization::NullCheck)  {
                            nm << 'N';
                        }
                        nm << '_' << source->getNumElements() << ':' << expanded->getNumElements();
<<<<<<< HEAD
                        if (zeroExtend) nm << "z";
                        nm.flush();
                        return tmp;
                    }(),
{Bind("marker", mask, Principal())},
=======
                        nm.flush();
                        return tmp;
                    }(),
// input stream sets
{Bind("marker", mask, Principal()),
 Bind("source", source, PopcountOf("marker"), itemsPerOutputUnitProbability, ZeroExtended(), BlockSize(b->getBitBlockWidth()))},
// output stream set
>>>>>>> 31a76e7a
{Binding{"output", expanded}},
// input scalar
{Binding{"base", base}},
{}, {})
, mFieldWidth(FieldWidth)
, mSelectedStreamCount(expanded->getNumElements()),
    mOptimization(opt) {
<<<<<<< HEAD
        setStride(StreamExpandStrideSize * b->getBitBlockWidth());
        if (zeroExtend) {
            mInputStreamSets.push_back(Bind("source", source, PopcountOf("marker"), itemsPerOutputUnitProbability, ZeroExtended(), BlockSize(b->getBitBlockWidth())));
        } else {
            mInputStreamSets.push_back(Bind("source", source, PopcountOf("marker"), itemsPerOutputUnitProbability, BlockSize(b->getBitBlockWidth())));
        }
=======
        setStride(codegen::StreamExpandStrideSize * b->getBitBlockWidth());
>>>>>>> 31a76e7a
    }

void StreamExpandKernel::generateMultiBlockLogic(BuilderRef b, llvm::Value * const numOfStrides) {
    Type * fieldWidthTy = b->getIntNTy(mFieldWidth);
    Type * sizeTy = b->getSizeTy();
    const unsigned numFields = b->getBitBlockWidth() / mFieldWidth;

    Constant * const ZERO = b->getSize(0);
    Constant * BLOCK_WIDTH = ConstantInt::get(sizeTy, b->getBitBlockWidth());
    Constant * FIELD_WIDTH = ConstantInt::get(sizeTy, mFieldWidth);
    Constant * fwSplat = b->getSplat(numFields, ConstantInt::get(fieldWidthTy, mFieldWidth));
    Constant * fw_sub1Splat = b->getSplat(numFields, ConstantInt::get(fieldWidthTy, mFieldWidth - 1));

    BasicBlock * entry = b->GetInsertBlock();
    BasicBlock * expandLoop = b->CreateBasicBlock("expandLoop");
    BasicBlock * expansionDone = b->CreateBasicBlock("expansionDone");
    Value * numOfBlocks = numOfStrides;
    if (getStride() != b->getBitBlockWidth()) {
        assert ((getStride() % b->getBitBlockWidth()) == 0);
        ConstantInt * const mult = b->getSize(getStride() / b->getBitBlockWidth());
        numOfBlocks = b->CreateMul(numOfStrides, mult);
    }
    Value * processedSourceItems = b->getProcessedItemCount("source");
    Value * initialSourceOffset = b->CreateURem(processedSourceItems, BLOCK_WIDTH);
    Value * const streamBase = b->getScalarField("base");

    SmallVector<Value *, 16> pendingData(mSelectedStreamCount);
    for (unsigned i = 0; i < mSelectedStreamCount; i++) {
        Constant * const streamIndex = ConstantInt::get(streamBase->getType(), i);
        Value * const streamOffset = b->CreateAdd(streamBase, streamIndex);
        pendingData[i] = b->loadInputStreamBlock("source", streamOffset, ZERO);
    }

    b->CreateBr(expandLoop);
    // Main Loop
    b->SetInsertPoint(expandLoop);
    const unsigned incomingCount = (mOptimization == StreamExpandOptimization::NullCheck) ? 3 : 2;
    PHINode * blockNoPhi = b->CreatePHI(b->getSizeTy(), incomingCount);
    PHINode * pendingOffsetPhi = b->CreatePHI(b->getSizeTy(), incomingCount);
    SmallVector<PHINode *, 16> pendingDataPhi(mSelectedStreamCount);
    blockNoPhi->addIncoming(ZERO, entry);
    pendingOffsetPhi->addIncoming(initialSourceOffset, entry);

    for (unsigned i = 0; i < mSelectedStreamCount; i++) {
        pendingDataPhi[i] = b->CreatePHI(b->getBitBlockType(), incomingCount);
        pendingDataPhi[i]->addIncoming(pendingData[i], entry);
    }
    Value * deposit_mask = b->loadInputStreamBlock("marker", ZERO, blockNoPhi);
    Value * nextBlk = b->CreateAdd(blockNoPhi, b->getSize(1));
    Value * moreToDo = b->CreateICmpNE(nextBlk, numOfBlocks);
    if (mOptimization == StreamExpandOptimization::NullCheck) {
        BasicBlock * expandLoopContinue = b->CreateBasicBlock("expandLoopContinue");
        BasicBlock * nullMarkers = b->CreateBasicBlock("nullMarkers");
        b->CreateCondBr(b->bitblock_any(deposit_mask), expandLoopContinue, nullMarkers);

        b->SetInsertPoint(nullMarkers);
        Constant * zeroes = b->allZeroes();
        for (unsigned i = 0; i < mSelectedStreamCount; i++) {
            b->storeOutputStreamBlock("output", b->getInt32(i), blockNoPhi, zeroes);
        }
        blockNoPhi->addIncoming(nextBlk, nullMarkers);
        pendingOffsetPhi->addIncoming(pendingOffsetPhi, nullMarkers);
        for (unsigned i = 0; i < mSelectedStreamCount; i++) {
            pendingDataPhi[i]->addIncoming(pendingDataPhi[i], nullMarkers);
        }
        b->CreateCondBr(moreToDo, expandLoop, expansionDone);

        b->SetInsertPoint(expandLoopContinue);
    }
    // Calculate the field values and offsets we need for assembling a
    // a full block of source bits.  Assembly will use the following operations.
    // A = b->simd_srlv(fw, b->mvmd_dsll(fw, source, pending, field_offset_lo), bit_offset);
    // B = b->simd_sllv(fw, b->mvmd_dsll(fw, source, pending, field_offset_hi), shift_fwd);
    // all_source_bits = simd_or(A, B);
    Value * pendingOffset = b->CreateURem(pendingOffsetPhi, BLOCK_WIDTH);

    // Value * pendingItems = b->CreateURem(b->CreateSub(bwConst, pendingOffset), bwConst);
    Value * pendingItems = b->CreateSub(BLOCK_WIDTH, pendingOffset);

    Value * field_offset_lo = b->CreateCeilUDiv(pendingItems, FIELD_WIDTH);
    Value * bit_offset = b->simd_fill(mFieldWidth, b->CreateURem(pendingOffset, FIELD_WIDTH));
    // Carefully avoid a shift by the full fieldwith (which gives a poison value).
    // field_offset_lo + 1 unless the bit_offset is 0, in which case it is just field_offset_lo.
    Value * field_offset_hi =  b->CreateUDiv(pendingItems, FIELD_WIDTH);
    // fw - bit_offset, unless bit_offset is 0, in which case, the shift_fwd is 0.
    Value * shift_fwd = b->CreateURem(b->CreateSub(fwSplat, bit_offset), fwSplat);

    // Once all source bits are assembled, they need to be distributed to the
    // output fields in accord with the popcounts of the deposit mask fields.
    // The bits for each output field will typically come from (at most) two
    // source fields, with offsets.  Calculate the field numbers and offsets.

    Value * fieldPopCounts = b->simd_popcount(mFieldWidth, deposit_mask);
    // For each field determine the (partial) sum popcount of all fields prior to
    // the current field.

    Value * partialSum = b->hsimd_partial_sum(mFieldWidth, fieldPopCounts);
    Value * const blockPopCount = b->CreateZExtOrTrunc(b->CreateExtractElement(partialSum, numFields - 1), sizeTy);
    partialSum = b->mvmd_slli(mFieldWidth, partialSum, 1);

    Value * const source_field_lo = b->CreateUDiv(partialSum, fwSplat);
    Value * const source_field_hi = b->CreateUDiv(b->CreateAdd(partialSum, fw_sub1Splat), fwSplat);
    Value * const source_shift_lo = b->CreateAnd(partialSum, fw_sub1Splat);  // parallel URem
    Value * const source_shift_hi = b->CreateAnd(b->CreateSub(fwSplat, source_shift_lo), fw_sub1Splat);
    // The source stream may not be positioned at a block boundary.  Partial data
    // has been saved in the kernel state, determine the next full block number
    // for loading source streams.
    Value * const newPendingOffset = b->CreateAdd(pendingOffsetPhi, blockPopCount);
    Value * const srcBlockNo = b->CreateUDiv(newPendingOffset, BLOCK_WIDTH);

    // Now load and process source streams.
    SmallVector<Value *, 16> sourceData(mSelectedStreamCount);
    for (unsigned i = 0; i < mSelectedStreamCount; i++) {
        Constant * const streamIndex = ConstantInt::get(streamBase->getType(), i);
        Value * const streamOffset = b->CreateAdd(streamBase, streamIndex);
        sourceData[i] = b->loadInputStreamBlock("source", streamOffset, srcBlockNo);
        Value * A = b->simd_srlv(mFieldWidth, b->mvmd_dsll(mFieldWidth, sourceData[i], pendingDataPhi[i], field_offset_lo), bit_offset);
        Value * B = b->simd_sllv(mFieldWidth, b->mvmd_dsll(mFieldWidth, sourceData[i], pendingDataPhi[i], field_offset_hi), shift_fwd);
        Value * full_source_block = b->CreateOr(A, B, "toExpand");
        Value * C = b->simd_srlv(mFieldWidth, b->mvmd_shuffle(mFieldWidth, full_source_block, source_field_lo), source_shift_lo);
        Value * D = b->simd_sllv(mFieldWidth, b->mvmd_shuffle(mFieldWidth, full_source_block, source_field_hi), source_shift_hi);
        Value * output = b->bitCast(b->CreateOr(C, D, "expanded"));
        b->storeOutputStreamBlock("output", b->getInt32(i), blockNoPhi, output);
    }
    //
    // Update loop control Phis for the next iteration.
    //
    blockNoPhi->addIncoming(nextBlk, b->GetInsertBlock());
    pendingOffsetPhi->addIncoming(newPendingOffset, b->GetInsertBlock());
    for (unsigned i = 0; i < mSelectedStreamCount; i++) {
        pendingDataPhi[i]->addIncoming(sourceData[i], b->GetInsertBlock());
    }
    //
    // Now continue the loop if there are more blocks to process.
    b->CreateCondBr(moreToDo, expandLoop, expansionDone);

    b->SetInsertPoint(expansionDone);
}

FieldDepositKernel::FieldDepositKernel(BuilderRef b
                                       , StreamSet * mask, StreamSet * input, StreamSet * output
                                       , const unsigned fieldWidth)
: MultiBlockKernel(b, "FieldDeposit" + std::to_string(fieldWidth) + "_" + std::to_string(input->getNumElements()),
{Bind("depositMask", mask)
, Bind("inputStreamSet", input)},
{Bind("outputStreamSet", output)},
{}, {}, {})
, mFieldWidth(fieldWidth)
, mStreamCount(input->getNumElements()) {

}

void PDEPFieldDepositLogic(BuilderRef kb, llvm::Value * const numOfStrides, unsigned fieldWidth, unsigned streamCount, unsigned stride);

void FieldDepositKernel::generateMultiBlockLogic(BuilderRef kb, llvm::Value * const numOfStrides) {
    if (AVX2_available() && BMI2_available() && ((mFieldWidth == 32) || (mFieldWidth == 64))) {
        PDEPFieldDepositLogic(kb, numOfStrides, mFieldWidth, mStreamCount, getStride());
    } else {
        BasicBlock * entry = kb->GetInsertBlock();
        BasicBlock * processBlock = kb->CreateBasicBlock("processBlock");
        BasicBlock * done = kb->CreateBasicBlock("done");
        Constant * const ZERO = kb->getSize(0);
        Value * numOfBlocks = numOfStrides;
        if (getStride() != kb->getBitBlockWidth()) {
            numOfBlocks = kb->CreateShl(numOfStrides, kb->getSize(std::log2(getStride()/kb->getBitBlockWidth())));
        }
        kb->CreateBr(processBlock);

        kb->SetInsertPoint(processBlock);
        PHINode * blockOffsetPhi = kb->CreatePHI(kb->getSizeTy(), 2);
        blockOffsetPhi->addIncoming(ZERO, entry);
        Value * depositMask = kb->loadInputStreamBlock("depositMask", ZERO, blockOffsetPhi);
        for (unsigned j = 0; j < mStreamCount; ++j) {
            Value * input = kb->loadInputStreamBlock("inputStreamSet", kb->getInt32(j), blockOffsetPhi);
            Value * output = kb->simd_pdep(mFieldWidth, input, depositMask);
            kb->storeOutputStreamBlock("outputStreamSet", kb->getInt32(j), blockOffsetPhi, output);
        }
        Value * nextBlk = kb->CreateAdd(blockOffsetPhi, kb->getSize(1));
        blockOffsetPhi->addIncoming(nextBlk, processBlock);
        Value * moreToDo = kb->CreateICmpNE(nextBlk, numOfBlocks);
        kb->CreateCondBr(moreToDo, processBlock, done);

        kb->SetInsertPoint(done);
    }
}

//#define PREFER_FIELD_STORES_OVER_INSERT_ELEMENT

void PDEPFieldDepositLogic(BuilderRef kb, llvm::Value * const numOfStrides, unsigned fieldWidth, unsigned streamCount, unsigned stride) {
#ifdef PREFER_FIELD_LOADS_OVER_EXTRACT_ELEMENT
    Type * fieldTy = kb->getIntNTy(fieldWidth);
    Type * fieldPtrTy = PointerType::get(fieldTy, 0);
#elif PREFER_FIELD_STORES_OVER_INSERT_ELEMENT
    Type * fieldTy = kb->getIntNTy(fieldWidth);
    Type * fieldPtrTy = PointerType::get(fieldTy, 0);
#endif
    BasicBlock * entry = kb->GetInsertBlock();
    BasicBlock * processBlock = kb->CreateBasicBlock("processBlock");
    BasicBlock * done = kb->CreateBasicBlock("done");
    Constant * const ZERO = kb->getSize(0);
    const unsigned fieldsPerBlock = kb->getBitBlockWidth()/fieldWidth;
    Value * numOfBlocks = numOfStrides;
    if (stride != kb->getBitBlockWidth()) {
        numOfBlocks = kb->CreateShl(numOfStrides, kb->getSize(std::log2(stride/kb->getBitBlockWidth())));
    }
    kb->CreateBr(processBlock);
    kb->SetInsertPoint(processBlock);
    PHINode * blockOffsetPhi = kb->CreatePHI(kb->getSizeTy(), 2);
    blockOffsetPhi->addIncoming(ZERO, entry);

    SmallVector<Value *, 16> mask(fieldsPerBlock);
    //  When operating on fields individually, we can use vector load/store with
    //  extract/insert element operations, or we can use individual field load
    //  and stores.   Individual field operations require fewer total operations,
    //  but more memory instructions.   It may be that vector load/extract is better,
    //  while field store is better.   Vector insert then store creates long dependence
    //  chains.
    //
#ifdef PREFER_FIELD_LOADS_OVER_EXTRACT_ELEMENT
    Value * depositMaskPtr = kb->getInputStreamBlockPtr("depositMask", ZERO, blockOffsetPhi);
    depositMaskPtr = kb->CreatePointerCast(depositMaskPtr, fieldPtrTy);
    for (unsigned i = 0; i < fieldsPerBlock; i++) {
        mask[i] = kb->CreateLoad(kb->CreateGEP(fieldTy, depositMaskPtr, kb->getInt32(i)));
    }
#else

    Value * depositMask = kb->fwCast(fieldWidth, kb->loadInputStreamBlock("depositMask", ZERO, blockOffsetPhi));
    for (unsigned i = 0; i < fieldsPerBlock; i++) {
        mask[i] = kb->CreateExtractElement(depositMask, kb->getInt32(i));
    }
#endif
    for (unsigned j = 0; j < streamCount; ++j) {
#ifdef PREFER_FIELD_LOADS_OVER_EXTRACT_ELEMENT
        Value * inputPtr = kb->getInputStreamBlockPtr("inputStreamSet", kb->getInt32(j), blockOffsetPhi);
        inputPtr = kb->CreatePointerCast(inputPtr, fieldPtrTy);
#else
        Value * const input = kb->loadInputStreamBlock("inputStreamSet", kb->getInt32(j), blockOffsetPhi);
        Value * inputStrm = kb->fwCast(fieldWidth, input);
#endif
#ifdef PREFER_FIELD_STORES_OVER_INSERT_ELEMENT
        Value * outputPtr = kb->getOutputStreamBlockPtr("outputStreamSet", kb->getInt32(j), blockOffsetPhi);
        outputPtr = kb->CreatePointerCast(outputPtr, fieldPtrTy);
#else
        // Value * outputStrm = kb->fwCast(mPDEPWidth, kb->allZeroes());
        Value * outputStrm = UndefValue::get(kb->fwVectorType(fieldWidth));
#endif
        for (unsigned i = 0; i < fieldsPerBlock; i++) {
#ifdef PREFER_FIELD_LOADS_OVER_EXTRACT_ELEMENT
            Value * field = kb->CreateLoad(kb->CreateGEP(fieldTy, inputPtr, kb->getInt32(i)));
#else
            Value * field = kb->CreateExtractElement(inputStrm, kb->getInt32(i));
#endif
            Value * compressed = kb->CreatePdeposit(field, mask[i]);
#ifdef PREFER_FIELD_STORES_OVER_INSERT_ELEMENT
            kb->CreateStore(compressed, kb->CreateGEP(fieldTy, outputPtr, kb->getInt32(i)));
        }
#else
        outputStrm = kb->CreateInsertElement(outputStrm, compressed, kb->getInt32(i));
    }
    kb->storeOutputStreamBlock("outputStreamSet", kb->getInt32(j), blockOffsetPhi, outputStrm);
#endif
    }
    Value * nextBlk = kb->CreateAdd(blockOffsetPhi, kb->getSize(1));
    blockOffsetPhi->addIncoming(nextBlk, processBlock);
    Value * moreToDo = kb->CreateICmpNE(nextBlk, numOfBlocks);
    kb->CreateCondBr(moreToDo, processBlock, done);
    kb->SetInsertPoint(done);
}

PDEPFieldDepositKernel::PDEPFieldDepositKernel(BuilderRef b
                                               , StreamSet * mask, StreamSet * input, StreamSet * output
                                               , const unsigned fieldWidth)
: MultiBlockKernel(b, "PDEPFieldDeposit" + std::to_string(fieldWidth) + "_" + std::to_string(input->getNumElements()) ,
                   {Binding{"depositMask", mask},
                    Binding{"inputStreamSet", input}},
                   {Binding{"outputStreamSet", output}},
                   {}, {}, {})
, mPDEPWidth(fieldWidth)
, mStreamCount(input->getNumElements()) {
    if ((fieldWidth != 32) && (fieldWidth != 64))
        llvm::report_fatal_error("Unsupported PDEP width for PDEPFieldDepositKernel");
}

void PDEPFieldDepositKernel::generateMultiBlockLogic(BuilderRef kb, llvm::Value * const numOfStrides) {
    PDEPFieldDepositLogic(kb, numOfStrides, mPDEPWidth, mStreamCount, getStride());
}


PDEPkernel::PDEPkernel(BuilderRef b, const unsigned swizzleFactor, std::string name)
: MultiBlockKernel(b, std::move(name),
                   // input stream sets
{Binding{b->getStreamSetTy(), "marker", FixedRate(), Principal()},
    Binding{b->getStreamSetTy(swizzleFactor), "source", PopcountOf("marker"), BlockSize(b->getBitBlockWidth() / swizzleFactor) }},
                   // output stream set
{Binding{b->getStreamSetTy(swizzleFactor), "output", FixedRate(), BlockSize(b->getBitBlockWidth() / swizzleFactor)}},
{}, {}, {})
, mSwizzleFactor(swizzleFactor) {
}

void PDEPkernel::generateMultiBlockLogic(BuilderRef b, Value * const numOfStrides) {
    BasicBlock * const entry = b->GetInsertBlock();
    BasicBlock * const processBlock = b->CreateBasicBlock("processBlock");
    BasicBlock * const finishedStrides = b->CreateBasicBlock("finishedStrides");
    const auto pdepWidth = b->getBitBlockWidth() / mSwizzleFactor;
    ConstantInt * const BLOCK_WIDTH = b->getSize(b->getBitBlockWidth());
    ConstantInt * const PDEP_WIDTH = b->getSize(pdepWidth);

    Constant * const ZERO = b->getSize(0);
    Value * const sourceItemCount = b->getProcessedItemCount("source");

    Value * numOfBlocks = numOfStrides;
    if (getStride() != b->getBitBlockWidth()) {
        numOfBlocks = b->CreateShl(numOfStrides, b->getSize(std::log2(getStride()/b->getBitBlockWidth())));
    }
    Value * const initialSourceOffset = b->CreateURem(sourceItemCount, BLOCK_WIDTH);
    b->CreateBr(processBlock);

    b->SetInsertPoint(processBlock);
    PHINode * const strideIndex = b->CreatePHI(b->getSizeTy(), 2);
    strideIndex->addIncoming(ZERO, entry);
    PHINode * const bufferPhi = b->CreatePHI(b->getBitBlockType(), 2);
    bufferPhi->addIncoming(Constant::getNullValue(b->getBitBlockType()), entry);
    PHINode * const sourceOffsetPhi = b->CreatePHI(b->getSizeTy(), 2);
    sourceOffsetPhi->addIncoming(initialSourceOffset, entry);
    PHINode * const bufferSizePhi = b->CreatePHI(b->getSizeTy(), 2);
    bufferSizePhi->addIncoming(ZERO, entry);

    // Extract the values we will use in the main processing loop
    Value * const markerStream = b->getInputStreamBlockPtr("marker", ZERO, strideIndex);
    Value * const markerValue = b->CreateBlockAlignedLoad(markerStream);
    Value * const selectors = b->fwCast(pdepWidth, markerValue);
    Value * const numOfSelectors = b->simd_popcount(pdepWidth, selectors);

    // For each element of the marker block
    Value * bufferSize = bufferSizePhi;
    Value * sourceOffset = sourceOffsetPhi;
    Value * buffer = bufferPhi;
    for (unsigned i = 0; i < mSwizzleFactor; i++) {

        // How many bits will we deposit?
        Value * const required = b->CreateExtractElement(numOfSelectors, b->getSize(i));

        // Aggressively enqueue any additional bits
        BasicBlock * const entry = b->GetInsertBlock();
        BasicBlock * const enqueueBits = b->CreateBasicBlock();
        b->CreateBr(enqueueBits);

        b->SetInsertPoint(enqueueBits);
        PHINode * const updatedBufferSize = b->CreatePHI(bufferSize->getType(), 2);
        updatedBufferSize->addIncoming(bufferSize, entry);
        PHINode * const updatedSourceOffset = b->CreatePHI(sourceOffset->getType(), 2);
        updatedSourceOffset->addIncoming(sourceOffset, entry);
        PHINode * const updatedBuffer = b->CreatePHI(buffer->getType(), 2);
        updatedBuffer->addIncoming(buffer, entry);

        // Calculate the block and swizzle index of the current swizzle row
        Value * const blockOffset = b->CreateUDiv(updatedSourceOffset, BLOCK_WIDTH);
        Value * const swizzleIndex = b->CreateUDiv(b->CreateURem(updatedSourceOffset, BLOCK_WIDTH), PDEP_WIDTH);
        Value * const swizzle = b->CreateBlockAlignedLoad(b->getInputStreamBlockPtr("source", swizzleIndex, blockOffset));
        Value * const swizzleOffset = b->CreateURem(updatedSourceOffset, PDEP_WIDTH);

        // Shift the swizzle to the right to clear off any used bits ...
        Value * const swizzleShift = b->simd_fill(pdepWidth, swizzleOffset);
        Value * const unreadBits = b->CreateLShr(swizzle, swizzleShift);

        // ... then to the left to align the bits with the buffer and combine them.
        Value * const bufferShift = b->simd_fill(pdepWidth, updatedBufferSize);
        Value * const pendingBits = b->CreateShl(unreadBits, bufferShift);

        buffer = b->CreateOr(updatedBuffer, pendingBits);
        updatedBuffer->addIncoming(buffer, enqueueBits);

        // Update the buffer size with the number of bits we have actually enqueued
        Value * const maxBufferSize = b->CreateAdd(b->CreateSub(PDEP_WIDTH, swizzleOffset), updatedBufferSize);
        bufferSize = b->CreateUMin(maxBufferSize, PDEP_WIDTH);
        updatedBufferSize->addIncoming(bufferSize, enqueueBits);

        // ... and increment the source offset by the number we actually inserted
        Value * const inserted = b->CreateSub(bufferSize, updatedBufferSize);
        sourceOffset = b->CreateAdd(updatedSourceOffset, inserted);
        updatedSourceOffset->addIncoming(sourceOffset, enqueueBits);

        // INVESTIGATE: we can branch at most once here. I'm not sure whether the potential
        // branch misprediction is better or worse than always filling from two swizzles to
        // ensure that we have enough bits to deposit.
        BasicBlock * const depositBits = b->CreateBasicBlock();
        b->CreateUnlikelyCondBr(b->CreateICmpULT(bufferSize, required), enqueueBits, depositBits);

        b->SetInsertPoint(depositBits);
        // Apply PDEP to each element of the combined swizzle using the current PDEP mask
        Value * const mask = b->CreateExtractElement(selectors, i);
        Value* result = b->simd_pdep(pdepWidth, buffer, b->simd_fill(pdepWidth, mask));
        // Store the result
        Value * const outputStreamPtr = b->getOutputStreamBlockPtr("output", b->getSize(i), strideIndex);
        b->CreateBlockAlignedStore(result, outputStreamPtr);
        // Shift away any used bits from the buffer and decrement our buffer size by the number we used
        Value * const usedShift = b->simd_fill(pdepWidth, required);
        buffer = b->CreateLShr(buffer, usedShift);
        bufferSize = b->CreateSub(bufferSize, required);
    }

    BasicBlock * const finishedBlock = b->GetInsertBlock();
    sourceOffsetPhi->addIncoming(sourceOffset, finishedBlock);
    bufferSizePhi->addIncoming(bufferSize, finishedBlock);
    bufferPhi->addIncoming(buffer, finishedBlock);
    Value * const nextStrideIndex = b->CreateAdd(strideIndex, b->getSize(1));
    strideIndex->addIncoming(nextStrideIndex, finishedBlock);
    b->CreateLikelyCondBr(b->CreateICmpNE(nextStrideIndex, numOfBlocks), processBlock, finishedStrides);

    b->SetInsertPoint(finishedStrides);
}

std::string InsertString(StreamSet * mask, InsertPosition p) {
    std::string s = std::to_string(mask->getNumElements()) + "x1_";
    return s + (p == InsertPosition::Before ? "Before" : "After");
}

class UnitInsertionExtractionMasks final : public BlockOrientedKernel {
public:
    UnitInsertionExtractionMasks(BuilderRef b,
                                 StreamSet * insertion_mask, StreamSet * stream01, StreamSet * valid01, InsertPosition p = InsertPosition::Before)
    : BlockOrientedKernel(b, "unitInsertionExtractionMasks" + InsertString(insertion_mask, p),
        {Binding{"insertion_mask", insertion_mask}},
        {Binding{"stream01", stream01, FixedRate(2)}, Binding{"valid01", valid01, FixedRate(2)}},
        {}, {},
        {InternalScalar{ScalarType::NonPersistent, b->getBitBlockType(), "EOFmask"}}),
    mInsertPos(p) {}
protected:
    void generateDoBlockMethod(BuilderRef b) override;
    void generateFinalBlockMethod(BuilderRef b, llvm::Value * const remainingBytes) override;
private:
    const InsertPosition mInsertPos;
};

void UnitInsertionExtractionMasks::generateDoBlockMethod(BuilderRef b) {
    Value * fileExtentMask = b->CreateNot(b->getScalarField("EOFmask"));
    Value * insertion_mask = b->loadInputStreamBlock("insertion_mask", b->getSize(0), b->getSize(0));
    const auto n = b->getInputStreamSet("insertion_mask")->getNumElements();
    for (unsigned i = 1; i < n; i++) {
        insertion_mask = b->CreateOr(insertion_mask, b->loadInputStreamBlock("insertion_mask", b->getSize(i), b->getSize(0)));
    }
    Constant * mask01 = nullptr;
    Value * extract_mask_lo = nullptr;
    Value * extract_mask_hi = nullptr;
    if (mInsertPos == InsertPosition::Before) {
        mask01 = b->simd_himask(2);
        extract_mask_lo = b->esimd_mergel(1, insertion_mask, fileExtentMask);
        extract_mask_hi = b->esimd_mergeh(1, insertion_mask, fileExtentMask);
    } else {
        mask01 = b->simd_lomask(2);
        extract_mask_lo = b->esimd_mergel(1, fileExtentMask, insertion_mask);
        extract_mask_hi = b->esimd_mergeh(1, fileExtentMask, insertion_mask);
    }
    b->storeOutputStreamBlock("stream01", b->getSize(0), b->getSize(0), mask01);
    b->storeOutputStreamBlock("stream01", b->getSize(0), b->getSize(1), mask01);
    b->storeOutputStreamBlock("valid01", b->getSize(0), b->getSize(0), extract_mask_lo);
    b->storeOutputStreamBlock("valid01", b->getSize(0), b->getSize(1), extract_mask_hi);
}

void UnitInsertionExtractionMasks::generateFinalBlockMethod(BuilderRef b, Value * const remainingBytes) {
    // Standard Pablo convention for final block processing: set a bit marking
    // the position just past EOF, as well as a mask marking all positions past EOF.
    b->setScalarField("EOFmask", b->bitblock_mask_from(remainingBytes));
    RepeatDoBlockLogic(b);
}
#define USE_FILTER_BY_MASK_KERNEL
StreamSet * UnitInsertionSpreadMask(PipelineBuilder & P, StreamSet * insertion_mask, InsertPosition p,
                                    ProcessingRateProbabilityDistribution insertionProbabilityDistribution) {
    auto stream01 = P.CreateStreamSet(1);
    auto valid01 = P.CreateStreamSet(1);
    P.CreateKernelCall<UnitInsertionExtractionMasks>(insertion_mask, stream01, valid01, p);
    auto spread_mask = P.CreateStreamSet(1);
#ifndef USE_FILTER_BY_MASK_KERNEL
    FilterByMask(P, valid01, stream01, spread_mask, spreadCountDensity);
#else
    P.CreateKernelCall<FilterByMaskKernel>
        (Select(valid01, {0}),
         SelectOperationList{Select(stream01, {0})},
         spread_mask, 64, insertionProbabilityDistribution);
#endif
    return spread_mask;
}

class UGT_Kernel final : public pablo::PabloKernel {
public:
    UGT_Kernel(BuilderRef b, StreamSet * bixnum, unsigned immediate, StreamSet * result) :
    pablo::PabloKernel(b, "ugt_" + std::to_string(immediate) + "_" + std::to_string(bixnum->getNumElements()),
                {Binding{"bixnum", bixnum}}, {Binding{"result", result}}), mTestVal(immediate) {}
protected:
    void generatePabloMethod() override;
private:
    const unsigned mTestVal;
};

void UGT_Kernel::generatePabloMethod() {
    pablo::PabloBuilder pb(getEntryScope());
    pablo::BixNumCompiler bnc(pb);
    pablo::BixNum bixnum = getInputStreamSet("bixnum");
    pablo::Var * output = getOutputStreamVar("result");
    pb.createAssign(pb.createExtract(output, 0), bnc.UGT(bixnum, mTestVal));
}

class SpreadMaskStep final : public pablo::PabloKernel {
public:
    SpreadMaskStep(BuilderRef b,
                   StreamSet * bixnum, StreamSet * result, InsertPosition p = InsertPosition::Before) :
    pablo::PabloKernel(b, "spreadMaskStep_" + InsertString(bixnum, p),
                {Bind("bixnum", bixnum, LookAhead(1))},
                {Bind("result", result)}), mInsertPos(p) {}
protected:
    void generatePabloMethod() override;
private:
    const InsertPosition mInsertPos;
};

void SpreadMaskStep::generatePabloMethod() {
    pablo::PabloBuilder pb(getEntryScope());
    pablo::BixNumCompiler bnc(pb);
    pablo::BixNum insert_counts = getInputStreamSet("bixnum");
    pablo::BixNum has_insert(1);
    has_insert[0] = bnc.UGT(insert_counts, 0);
    // Since we have inserted one position, subtract one from the insert count.
    pablo::BixNum remaining_to_insert = bnc.SubModular(insert_counts, has_insert);
    // Split the original insert counts into 2
    unsigned remaining_bits = insert_counts.size() - 1;
    pablo::BixNum divided_counts = bnc.HighBits(insert_counts, remaining_bits);
    pablo::BixNum divided_remaining = bnc.HighBits(remaining_to_insert, remaining_bits);
    for (unsigned i = 0; i < remaining_bits; i++) {
        std::string vname = "divided_counts[" + std::to_string(i) + "]";
        if (mInsertPos == InsertPosition::Before) {
            divided_counts[i] = pb.createOr(divided_remaining[i], pb.createLookahead(divided_counts[i], 1), vname);
        } else {
            divided_counts[i] = pb.createOr(divided_counts[i], pb.createAdvance(divided_remaining[i], 1), vname);
        }
    }
    pablo::Var * result = getOutputStreamVar("result");
    for (unsigned i = 0; i < remaining_bits; i++) {
        pb.createAssign(pb.createExtract(result, i), divided_counts[i]);
    }
}

StreamSet * InsertionSpreadMask(PipelineBuilder & P,
                                StreamSet * bixNumInsertCount, InsertPosition pos,
                                ProcessingRateProbabilityDistribution itemsPerOutputUnit,
                                ProcessingRateProbabilityDistribution expansionRate) {
    unsigned steps = bixNumInsertCount->getNumElements();
    if (steps == 1) {
        return UnitInsertionSpreadMask(P, bixNumInsertCount, pos, expansionRate);
    }
    /* Create a spread mask that adds one spread position for any position
       at which there is at least one item to insert.  */
    StreamSet * spread1_mask = P.CreateStreamSet(1);
    spread1_mask = UnitInsertionSpreadMask(P, bixNumInsertCount, pos, expansionRate);
    /* Spread out the counts so that there are two positions for each nonzero entry. */
    StreamSet * spread_counts = P.CreateStreamSet(steps);
    SpreadByMask(P, spread1_mask, bixNumInsertCount, spread_counts, false, 0, itemsPerOutputUnit);
    /* Divide the count at each original position equally into the
       two positions that were created by the unit spread process. */
    StreamSet * reduced_counts = P.CreateStreamSet(steps - 1);
    P.CreateKernelCall<SpreadMaskStep>(spread_counts, reduced_counts, pos);
    StreamSet * submask = InsertionSpreadMask(P, reduced_counts, pos, itemsPerOutputUnit, expansionRate);
    StreamSet * finalmask = P.CreateStreamSet(1);
    SpreadByMask(P, submask, spread1_mask, finalmask, false, 0, itemsPerOutputUnit);
    return finalmask;
}
}<|MERGE_RESOLUTION|>--- conflicted
+++ resolved
@@ -51,48 +51,30 @@
 : MultiBlockKernel(b, [&]() -> std::string {
                         std::string tmp;
                         raw_string_ostream nm(tmp);
-<<<<<<< HEAD
                         nm << "streamExpand"  << StreamExpandStrideSize << ':' << FieldWidth;
-=======
-                        nm << "streamExpand"  << codegen::StreamExpandStrideSize << ':' << FieldWidth;
->>>>>>> 31a76e7a
                         if (opt == StreamExpandOptimization::NullCheck)  {
                             nm << 'N';
                         }
                         nm << '_' << source->getNumElements() << ':' << expanded->getNumElements();
-<<<<<<< HEAD
                         if (zeroExtend) nm << "z";
                         nm.flush();
                         return tmp;
                     }(),
 {Bind("marker", mask, Principal())},
-=======
-                        nm.flush();
-                        return tmp;
-                    }(),
-// input stream sets
-{Bind("marker", mask, Principal()),
- Bind("source", source, PopcountOf("marker"), itemsPerOutputUnitProbability, ZeroExtended(), BlockSize(b->getBitBlockWidth()))},
-// output stream set
->>>>>>> 31a76e7a
 {Binding{"output", expanded}},
 // input scalar
 {Binding{"base", base}},
 {}, {})
 , mFieldWidth(FieldWidth)
-, mSelectedStreamCount(expanded->getNumElements()),
-    mOptimization(opt) {
-<<<<<<< HEAD
-        setStride(StreamExpandStrideSize * b->getBitBlockWidth());
-        if (zeroExtend) {
-            mInputStreamSets.push_back(Bind("source", source, PopcountOf("marker"), itemsPerOutputUnitProbability, ZeroExtended(), BlockSize(b->getBitBlockWidth())));
-        } else {
-            mInputStreamSets.push_back(Bind("source", source, PopcountOf("marker"), itemsPerOutputUnitProbability, BlockSize(b->getBitBlockWidth())));
-        }
-=======
-        setStride(codegen::StreamExpandStrideSize * b->getBitBlockWidth());
->>>>>>> 31a76e7a
-    }
+, mSelectedStreamCount(expanded->getNumElements())
+, mOptimization(opt) {
+    setStride(StreamExpandStrideSize * b->getBitBlockWidth());
+    if (zeroExtend) {
+        mInputStreamSets.push_back(Bind("source", source, PopcountOf("marker"), itemsPerOutputUnitProbability, ZeroExtended(), BlockSize(b->getBitBlockWidth())));
+    } else {
+        mInputStreamSets.push_back(Bind("source", source, PopcountOf("marker"), itemsPerOutputUnitProbability, BlockSize(b->getBitBlockWidth())));
+    }
+}
 
 void StreamExpandKernel::generateMultiBlockLogic(BuilderRef b, llvm::Value * const numOfStrides) {
     Type * fieldWidthTy = b->getIntNTy(mFieldWidth);
