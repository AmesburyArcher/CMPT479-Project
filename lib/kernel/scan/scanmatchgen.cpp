--- conflicted
+++ resolved
@@ -534,11 +534,7 @@
         Value * excess = b->CreatePopcount(b->CreateLShr(fileBreakWord, offsetPosInWord));
         Value * priorLineCount = b->CreateAdd(b->CreateSub(offsetLineCount, excess), pendingLineNum);
         //b->CallPrintInt("priorLineCount", priorLineCount);
-<<<<<<< HEAD
-        //b->CreateCall(finalizer, {accumulator, batchFileNum, priorLineCount});
-=======
         //b->CreateCall(finalizer->getFunctionType(), finalizer, {accumulator, batchFileNum, priorLineCount});
->>>>>>> 81796541
         b->CreateCall(setBatchLineNumber->getFunctionType(), setBatchLineNumber, {accumulator, batchFileNum, priorLineCount});
     } else {
         b->CreateCall(setBatchLineNumber->getFunctionType(), setBatchLineNumber, {accumulator, batchFileNum, sz_ZERO});
@@ -881,7 +877,6 @@
     Value * lineStartPos = b->CreateAdd(lineStartBase, lineStartInWord);
     // The break position is the line start for cases (a), (b); otherwise use the pending value.
     Value * const matchStart = b->CreateSelect(b->CreateOr(inWordCond, inStrideCond), lineStartPos, pendingLineStart, "matchStart");
-
     Value * const matchStartPtr = b->getRawOutputPointer("Coordinates", b->getInt32(LINE_STARTS), matchNumPhi);
     b->CreateStore(matchStart, matchStartPtr);
     Value * const lineEndsPtr = b->getRawOutputPointer("Coordinates", b->getInt32(LINE_ENDS), matchNumPhi);
