--- conflicted
+++ resolved
@@ -26,7 +26,6 @@
     std::vector<int> bitmix(mHashBits);
     std::iota(bitmix.begin(), bitmix.end(), 0);
     std::mt19937 random_shuffle_engine(mSeed);
-<<<<<<< HEAD
     shuffle (bitmix.begin(), bitmix.end(), random_shuffle_engine);
     // could be used to increase randomness in the subsequent hashes
     if (mWordNum == 0) {
@@ -44,11 +43,6 @@
             // Mix in bits from prior word's last byte.
             hash[i] = pb.createXor(hash[i], pb.createAnd(prevWord, priorBits));
         }
-=======
-    std::shuffle (bitmix.begin(), bitmix.end(), random_shuffle_engine);
-    for (unsigned i = 0; i < mHashBits; i++) {
-        hash[i] = pb.createXor(basis[i % basis.size()], basis[bitmix[i] % basis.size()]);
->>>>>>> ffdeb9c4
     }
     // In each step, the select stream will mark positions that are
     // to receive bits from prior locations in the symbol. The
