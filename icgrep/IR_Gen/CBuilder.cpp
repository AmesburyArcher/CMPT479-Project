--- conflicted
+++ resolved
@@ -950,7 +950,6 @@
     va_end(args);
 }
 
-<<<<<<< HEAD
 #if defined(HAS_MACH_VM_TYPES)
 
 /*
@@ -1051,9 +1050,6 @@
 #endif
 
 void CBuilder::__CreateAssert(Value * const assertion, const Twine failureMessage, std::initializer_list<llvm::Value *> params) {
-=======
-void CBuilder::__CreateAssert(Value * const assertion, const Twine failureMessage) {
->>>>>>> 1081da74
 
     if (LLVM_UNLIKELY(isa<Constant>(assertion))) {
         if (LLVM_LIKELY(!cast<Constant>(assertion)->isNullValue())) {
