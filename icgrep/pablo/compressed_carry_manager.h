--- conflicted
+++ resolved
@@ -44,14 +44,6 @@
     /* Clear carry state for conditional regions */
 
 protected:
-<<<<<<< HEAD
-    llvm::StructType * analyse(const std::unique_ptr<kernel::KernelBuilder> & b,
-                               const PabloBlock * const scope,
-                               const unsigned ifDepth = 0,
-                               const unsigned whileDepth = 0,
-                               const bool isNestedWithinNonCarryCollapsingLoop = false) override;
-=======
->>>>>>> 43fa2460
 
     llvm::StructType * analyse(const std::unique_ptr<kernel::KernelBuilder> & iBuilder, const PabloBlock * const scope, const unsigned ifDepth = 0, const unsigned whileDepth = 0, const bool isNestedWithinNonCarryCollapsingLoop = false) override;
 
@@ -61,9 +53,6 @@
     /* Methods for processing individual carry-generating operations. */
     llvm::Value * getNextCarryIn(const std::unique_ptr<kernel::KernelBuilder> & iBuilder) override;
 
-<<<<<<< HEAD
-    llvm::Value * readCarryInSummary(const std::unique_ptr<kernel::KernelBuilder> & iBuilder) const override;
-=======
     void setNextCarryOut(const std::unique_ptr<kernel::KernelBuilder> & iBuilder, llvm::Value * const carryOut) override;
     // llvm::Value * longAdvanceCarryInCarryOut(const std::unique_ptr<kernel::KernelBuilder> & iBuilder, llvm::Value * const value, const unsigned shiftAmount) override;
     llvm::Value * readCarryInSummary(const std::unique_ptr<kernel::KernelBuilder> & iBuilder, llvm::ConstantInt *index) const override;
@@ -78,7 +67,6 @@
 
     llvm::Value * convertFrameToImplicitSummary(const std::unique_ptr<kernel::KernelBuilder> & b) const;
 
->>>>>>> 43fa2460
 };
 
 }
