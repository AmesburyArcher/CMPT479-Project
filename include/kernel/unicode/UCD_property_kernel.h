--- conflicted
+++ resolved
@@ -17,10 +17,6 @@
 protected:
     llvm::StringRef getSignature() const override;
     bool hasSignature() const override { return true; }
-<<<<<<< HEAD
-    bool hasFamilyName() const override { return true; }
-=======
->>>>>>> b29aa093
     void generatePabloMethod() override;
 private:
     UnicodePropertyKernelBuilder(BuilderRef kb, re::Name * property_value_name, StreamSet * BasisBits, StreamSet * property, std::string && propValueName);
