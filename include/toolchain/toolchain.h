--- conflicted
+++ resolved
@@ -56,11 +56,8 @@
     DisableIndirectBranch,
     DisableThreadLocalStreamSets,
     DisableCacheAlignedKernelStructs,
-<<<<<<< HEAD
     EnableAnonymousMMapedDynamicLinearBuffers,
-=======
     AllowUnsafeFileIO,
->>>>>>> 2d57736b
     PrintPipelineGraph,
     PrintKernelSizes,
     ForcePipelineRecompilation,
