--- conflicted
+++ resolved
@@ -1,7 +1,3 @@
-<<<<<<< HEAD
-Error parsing object at line 0 column 13 starting in:
-=======
 illegal keyword at line 0 column 13 starting in:
->>>>>>> 991324dd
 
 n }
