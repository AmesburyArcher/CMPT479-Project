--- conflicted
+++ resolved
@@ -436,22 +436,29 @@
 public:
     enum class Mode { EQ, NE };
 
-    StreamEq(BuilderRef b, StreamSet * x, const bool unalignedLHS, StreamSet * y, Scalar * outPtr);
+    StreamEq(BuilderRef b, StreamSet * x, const bool unalignedLHS, StreamSet * y, const bool unalignedRHS, Scalar * outPtr);
     void generateInitializeMethod(BuilderRef b) override;
     void generateMultiBlockLogic(BuilderRef b, llvm::Value * const numOfStrides) override;
     void generateFinalizeMethod(BuilderRef b) override;
 private:
-    inline Bindings makeInputBindings(StreamSet * lhs, const bool unalignedLHS, StreamSet * rhs);
+    inline Bindings makeInputBindings(StreamSet * lhs, const bool unalignedLHS, StreamSet * rhs, const bool unalignedRHS);
 private:
     const bool UnalignedLHS;
 };
 
-inline Bindings StreamEq::makeInputBindings(StreamSet * lhs, const bool unalignedLHS, StreamSet * rhs) {
+inline Bindings StreamEq::makeInputBindings(StreamSet * lhs, const bool unalignedLHS, StreamSet * rhs, const bool unalignedRHS) {
+    Bindings bindings;
     if (unalignedLHS) {
-        return {Binding{"lhs", lhs, FixedRate(), AllowsUnalignedAccess()}, Binding{"rhs", rhs}};
+        bindings.emplace_back("lhs", lhs, FixedRate(), AllowsUnalignedAccess());
     } else {
-        return {Binding{"lhs", lhs}, Binding{"rhs", rhs}};
-    }
+        bindings.emplace_back("lhs", lhs);
+    }
+    if (unalignedRHS) {
+        bindings.emplace_back("rhs", rhs, FixedRate(), AllowsUnalignedAccess());
+    } else {
+        bindings.emplace_back("rhs", rhs);
+    }
+    return bindings;
 }
 
 StreamEq::StreamEq(
@@ -459,6 +466,7 @@
     StreamSet * lhs,
     const bool unalignedLHS,
     StreamSet * rhs,
+    const bool unalignedRHS,
     Scalar * outPtr)
     : MultiBlockKernel(b, [&]() -> std::string {
        std::string backing;
@@ -471,10 +479,13 @@
        }
        str << ",<i" << rhs->getFieldWidth() << ">"
            << "[" << rhs->getNumElements() << "]]";
-        str.flush();
-        return backing;
+       if (unalignedRHS) {
+         str << 'U';
+       }
+       str.flush();
+       return backing;
     }(),
-    {makeInputBindings(lhs, unalignedLHS, rhs)},
+    {makeInputBindings(lhs, unalignedLHS, rhs, unalignedRHS)},
     {},
     {{"result_ptr", outPtr}},
     {},
@@ -635,17 +646,11 @@
 
     Scalar *  const repLength = P->CreateConstant(b->getSize(repetitionLength));
 
-    P->CreateKernelCall<RepeatingSourceKernel>(pattern, Output, repLength);
-
-<<<<<<< HEAD
     Scalar * output = P->getInputScalar("output");
 
-    P->CreateKernelCall<StreamEq>(RepeatingStream, Output, output);
-
-    P->CreateKernelCall<StreamEq>(Output, RepeatingStream, output);
-=======
-    P->CreateKernelCall<StreamEq>(RepeatingStream, allowUnaligned, Output, P->getInputScalar("output"));
->>>>>>> d5546bbc
+    P->CreateKernelCall<StreamEq>(RepeatingStream, allowUnaligned, Output, false, output);
+
+    P->CreateKernelCall<StreamEq>(Output, false, RepeatingStream, allowUnaligned, output);
 
     const auto f = reinterpret_cast<TestFunctionType>(P->compile());
 
